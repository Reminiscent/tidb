--- conflicted
+++ resolved
@@ -71,12 +71,7 @@
 	case *ast.AggregateFuncExpr:
 		fn := strings.ToLower(ti.F)
 		switch fn {
-<<<<<<< HEAD
-		case ast.AggFuncCount, ast.AggFuncMax, ast.AggFuncMin:
-=======
-		case ast.AggFuncCount:
-		case ast.AggFuncSum:
->>>>>>> c715a0c6
+		case ast.AggFuncCount, ast.AggFuncMax, ast.AggFuncMin, ast.AggFuncSum:
 		default:
 			c.unsupported = true
 		}
