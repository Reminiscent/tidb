--- conflicted
+++ resolved
@@ -313,12 +313,7 @@
 			preparedObj, ok := preparedPointer.(*plannercore.CachedPrepareStmt)
 			if ok {
 				preparedAst = preparedObj.PreparedAst
-<<<<<<< HEAD
 				cacheKey = plannercore.NewPlanCacheKey(s.sessionVars, firstStmtID, preparedAst.SchemaVersion)
-=======
-				bindSQL := planner.GetBindSQL4PlanCache(s, preparedAst.Stmt)
-				cacheKey = plannercore.NewPlanCacheKey(s.sessionVars, firstStmtID, preparedAst.SchemaVersion, bindSQL)
->>>>>>> 22e7bdb2
 			}
 		}
 	}
