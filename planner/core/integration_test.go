// Copyright 2019 PingCAP, Inc.
//
// Licensed under the Apache License, Version 2.0 (the "License");
// you may not use this file except in compliance with the License.
// You may obtain a copy of the License at
//
//     http://www.apache.org/licenses/LICENSE-2.0
//
// Unless required by applicable law or agreed to in writing, software
// distributed under the License is distributed on an "AS IS" BASIS,
// WITHOUT WARRANTIES OR CONDITIONS OF ANY KIND, either express or implied.
// See the License for the specific language governing permissions and
// limitations under the License.

package core_test

import (
	"bytes"
	"fmt"
	"strconv"
	"strings"
	"testing"
	"time"

	"github.com/pingcap/errors"
	"github.com/pingcap/failpoint"
	"github.com/pingcap/tidb/config"
	"github.com/pingcap/tidb/domain"
	"github.com/pingcap/tidb/expression"
	"github.com/pingcap/tidb/infoschema"
	"github.com/pingcap/tidb/parser/auth"
	"github.com/pingcap/tidb/parser/model"
	"github.com/pingcap/tidb/parser/mysql"
	"github.com/pingcap/tidb/parser/terror"
	"github.com/pingcap/tidb/planner/core"
	"github.com/pingcap/tidb/session"
	"github.com/pingcap/tidb/sessionctx/stmtctx"
	"github.com/pingcap/tidb/sessionctx/variable"
	"github.com/pingcap/tidb/statistics/handle"
	"github.com/pingcap/tidb/table"
	"github.com/pingcap/tidb/testkit"
	"github.com/pingcap/tidb/testkit/testdata"
	"github.com/stretchr/testify/require"
)

func TestShowSubquery(t *testing.T) {
	store, clean := testkit.CreateMockStore(t)
	defer clean()
	tk := testkit.NewTestKit(t, store)
	tk.MustExec("use test")
	tk.MustExec("drop table if exists t")
	tk.MustExec("create table t(a varchar(10), b int, c int)")
	tk.MustQuery("show columns from t where true").Check(testkit.Rows(
		"a varchar(10) YES  <nil> ",
		"b int(11) YES  <nil> ",
		"c int(11) YES  <nil> ",
	))
	tk.MustQuery("show columns from t where field = 'b'").Check(testkit.Rows(
		"b int(11) YES  <nil> ",
	))
	tk.MustQuery("show columns from t where field in (select 'b')").Check(testkit.Rows(
		"b int(11) YES  <nil> ",
	))
	tk.MustQuery("show columns from t where field in (select 'b') and true").Check(testkit.Rows(
		"b int(11) YES  <nil> ",
	))
	tk.MustQuery("show columns from t where field in (select 'b') and false").Check(testkit.Rows())
	tk.MustExec("insert into t values('c', 0, 0)")
	tk.MustQuery("show columns from t where field < all (select a from t)").Check(testkit.Rows(
		"a varchar(10) YES  <nil> ",
		"b int(11) YES  <nil> ",
	))
	tk.MustExec("insert into t values('b', 0, 0)")
	tk.MustQuery("show columns from t where field < all (select a from t)").Check(testkit.Rows(
		"a varchar(10) YES  <nil> ",
	))
}

func TestJoinOperatorRightAssociative(t *testing.T) {
	store, clean := testkit.CreateMockStore(t)
	defer clean()
	tk := testkit.NewTestKit(t, store)
	tk.MustExec("use test")
	tk.MustExec("drop table if exists t")
	tk.MustExec("create table t(a int, b int)")
	tk.MustExec("insert into t values(1,10),(2,20)")
	// make sure this join won't rewrite as left-associative join like (t0 join t1) join t2 when explicit parent existed.
	// mysql will detect the t0.a is out of it's join parent scope and errors like ERROR 1054 (42S22): Unknown column 't0.a' in 'on clause'
	err := tk.ExecToErr("select t1.* from t t0 cross join (t t1 join t t2 on 100=t0.a);")
	require.Error(t, err)
	require.EqualError(t, err, "[planner:1054]Unknown column 't0.a' in 'on clause'")
}

func TestPpdWithSetVar(t *testing.T) {
	store, clean := testkit.CreateMockStore(t)
	defer clean()
	tk := testkit.NewTestKit(t, store)
	tk.MustExec("use test")
	tk.MustExec("drop table if exists t")
	tk.MustExec("create table t(c1 int, c2 varchar(255))")
	tk.MustExec("insert into t values(1,'a'),(2,'d'),(3,'c')")

	tk.MustQuery("select t01.c1,t01.c2,t01.c3 from (select t1.*,@c3:=@c3+1 as c3 from (select t.*,@c3:=0 from t order by t.c1)t1)t01 where t01.c3=1 and t01.c2='d'").Check(testkit.Rows())
	tk.MustQuery("select t01.c1,t01.c2,t01.c3 from (select t1.*,@c3:=@c3+1 as c3 from (select t.*,@c3:=0 from t order by t.c1)t1)t01 where t01.c3=2 and t01.c2='d'").Check(testkit.Rows("2 d 2"))
}

func TestBitColErrorMessage(t *testing.T) {
	store, clean := testkit.CreateMockStore(t)
	defer clean()
	tk := testkit.NewTestKit(t, store)

	tk.MustExec("use test")
	tk.MustExec("drop table if exists bit_col_t")
	tk.MustExec("create table bit_col_t (a bit(64))")
	tk.MustExec("drop table bit_col_t")
	tk.MustExec("create table bit_col_t (a bit(1))")
	tk.MustExec("drop table bit_col_t")
	tk.MustGetErrCode("create table bit_col_t (a bit(0))", mysql.ErrInvalidFieldSize)
	tk.MustGetErrCode("create table bit_col_t (a bit(65))", mysql.ErrTooBigDisplaywidth)
}

func TestAggPushDownLeftJoin(t *testing.T) {
	store, clean := testkit.CreateMockStore(t)
	defer clean()
	tk := testkit.NewTestKit(t, store)

	tk.MustExec("use test")
	tk.MustExec("drop table if exists customer")
	tk.MustExec("create table customer (C_CUSTKEY bigint(20) NOT NULL, C_NAME varchar(25) NOT NULL, " +
		"C_ADDRESS varchar(25) NOT NULL, PRIMARY KEY (`C_CUSTKEY`) /*T![clustered_index] CLUSTERED */)")
	tk.MustExec("drop table if exists orders")
	tk.MustExec("create table orders (O_ORDERKEY bigint(20) NOT NULL, O_CUSTKEY bigint(20) NOT NULL, " +
		"O_TOTALPRICE decimal(15,2) NOT NULL, PRIMARY KEY (`O_ORDERKEY`) /*T![clustered_index] CLUSTERED */)")
	tk.MustExec("insert into customer values (6, \"xiao zhang\", \"address1\");")
	tk.MustExec("set @@tidb_opt_agg_push_down=1;")

	tk.MustQuery("select c_custkey, count(o_orderkey) as c_count from customer left outer join orders " +
		"on c_custkey = o_custkey group by c_custkey").Check(testkit.Rows("6 0"))
	tk.MustQuery("explain format='brief' select c_custkey, count(o_orderkey) as c_count from customer left outer join orders " +
		"on c_custkey = o_custkey group by c_custkey").Check(testkit.Rows(
		"Projection 10000.00 root  test.customer.c_custkey, Column#7",
		"└─Projection 10000.00 root  if(isnull(Column#8), 0, 1)->Column#7, test.customer.c_custkey",
		"  └─HashJoin 10000.00 root  left outer join, equal:[eq(test.customer.c_custkey, test.orders.o_custkey)]",
		"    ├─HashAgg(Build) 8000.00 root  group by:test.orders.o_custkey, funcs:count(Column#9)->Column#8, funcs:firstrow(test.orders.o_custkey)->test.orders.o_custkey",
		"    │ └─TableReader 8000.00 root  data:HashAgg",
		"    │   └─HashAgg 8000.00 cop[tikv]  group by:test.orders.o_custkey, funcs:count(test.orders.o_orderkey)->Column#9",
		"    │     └─TableFullScan 10000.00 cop[tikv] table:orders keep order:false, stats:pseudo",
		"    └─TableReader(Probe) 10000.00 root  data:TableFullScan",
		"      └─TableFullScan 10000.00 cop[tikv] table:customer keep order:false, stats:pseudo"))

	tk.MustQuery("select c_custkey, count(o_orderkey) as c_count from orders right outer join customer " +
		"on c_custkey = o_custkey group by c_custkey").Check(testkit.Rows("6 0"))
	tk.MustQuery("explain format='brief' select c_custkey, count(o_orderkey) as c_count from orders right outer join customer " +
		"on c_custkey = o_custkey group by c_custkey").Check(testkit.Rows(
		"Projection 10000.00 root  test.customer.c_custkey, Column#7",
		"└─Projection 10000.00 root  if(isnull(Column#8), 0, 1)->Column#7, test.customer.c_custkey",
		"  └─HashJoin 10000.00 root  right outer join, equal:[eq(test.orders.o_custkey, test.customer.c_custkey)]",
		"    ├─HashAgg(Build) 8000.00 root  group by:test.orders.o_custkey, funcs:count(Column#9)->Column#8, funcs:firstrow(test.orders.o_custkey)->test.orders.o_custkey",
		"    │ └─TableReader 8000.00 root  data:HashAgg",
		"    │   └─HashAgg 8000.00 cop[tikv]  group by:test.orders.o_custkey, funcs:count(test.orders.o_orderkey)->Column#9",
		"    │     └─TableFullScan 10000.00 cop[tikv] table:orders keep order:false, stats:pseudo",
		"    └─TableReader(Probe) 10000.00 root  data:TableFullScan",
		"      └─TableFullScan 10000.00 cop[tikv] table:customer keep order:false, stats:pseudo"))
}

func TestPushLimitDownIndexLookUpReader(t *testing.T) {
	store, clean := testkit.CreateMockStore(t)
	defer clean()
	tk := testkit.NewTestKit(t, store)

	tk.MustExec("set @@session.tidb_executor_concurrency = 4;")
	tk.MustExec("set @@session.tidb_hash_join_concurrency = 5;")
	tk.MustExec("set @@session.tidb_distsql_scan_concurrency = 15;")
	tk.MustExec("use test")
	tk.MustExec("drop table if exists tbl")
	tk.MustExec("create table tbl(a int, b int, c int, key idx_b_c(b,c))")
	tk.MustExec("insert into tbl values(1,1,1),(2,2,2),(3,3,3),(4,4,4),(5,5,5)")
	tk.MustExec("analyze table tbl")

	// When paging is enabled, there would be a 'paging: true' in the explain result.
	tk.MustExec("set @@tidb_enable_paging = off")

	var input []string
	var output []struct {
		SQL  string
		Plan []string
	}
	integrationSuiteData := core.GetIntegrationSuiteData()
	integrationSuiteData.GetTestCases(t, &input, &output)
	for i, tt := range input {
		testdata.OnRecord(func() {
			output[i].SQL = tt
			output[i].Plan = testdata.ConvertRowsToStrings(tk.MustQuery(tt).Rows())
		})
		tk.MustQuery(tt).Check(testkit.Rows(output[i].Plan...))
	}
}

func TestAggColumnPrune(t *testing.T) {
	store, clean := testkit.CreateMockStore(t)
	defer clean()
	tk := testkit.NewTestKit(t, store)

	tk.MustExec("use test")
	tk.MustExec("drop table if exists t")
	tk.MustExec("create table t(a int)")
	tk.MustExec("insert into t values(1),(2)")

	var input []string
	var output []struct {
		SQL string
		Res []string
	}
	integrationSuiteData := core.GetIntegrationSuiteData()
	integrationSuiteData.GetTestCases(t, &input, &output)
	for i, tt := range input {
		testdata.OnRecord(func() {
			output[i].SQL = tt
			output[i].Res = testdata.ConvertRowsToStrings(tk.MustQuery(tt).Rows())
		})
		tk.MustQuery(tt).Check(testkit.Rows(output[i].Res...))
	}
}

func TestIsFromUnixtimeNullRejective(t *testing.T) {
	store, clean := testkit.CreateMockStore(t)
	defer clean()
	tk := testkit.NewTestKit(t, store)
	tk.MustExec("use test")
	tk.MustExec(`drop table if exists t;`)
	tk.MustExec(`create table t(a bigint, b bigint);`)
	var input []string
	var output []struct {
		SQL  string
		Plan []string
	}
	integrationSuiteData := core.GetIntegrationSuiteData()
	integrationSuiteData.GetTestCases(t, &input, &output)
	for i, tt := range input {
		testdata.OnRecord(func() {
			output[i].SQL = tt
			output[i].Plan = testdata.ConvertRowsToStrings(tk.MustQuery(tt).Rows())
		})
		tk.MustQuery(tt).Check(testkit.Rows(output[i].Plan...))
	}
}

func TestIssue22298(t *testing.T) {
	store, clean := testkit.CreateMockStore(t)
	defer clean()
	tk := testkit.NewTestKit(t, store)
	tk.MustExec("use test")
	tk.MustExec(`drop table if exists t;`)
	tk.MustExec(`create table t(a int, b int);`)
	tk.MustGetErrMsg(`select * from t where 0 and c = 10;`, "[planner:1054]Unknown column 'c' in 'where clause'")
}

func TestIssue24571(t *testing.T) {
	store, clean := testkit.CreateMockStore(t)
	defer clean()
	tk := testkit.NewTestKit(t, store)
	tk.MustExec("use test")
	tk.MustExec(`create view v as select 1 as b;`)
	tk.MustExec(`create table t (a int);`)
	tk.MustExec(`update v, t set a=2;`)
	tk.MustGetErrCode(`update v, t set b=2;`, mysql.ErrNonUpdatableTable)
	tk.MustExec("create database db1")
	tk.MustExec("use db1")
	tk.MustExec("update test.t, (select 1 as a) as t set test.t.a=1;")
	// bug in MySQL: ERROR 1288 (HY000): The target table t of the UPDATE is not updatable
	tk.MustExec("update (select 1 as a) as t, test.t set test.t.a=1;")
}

func TestBuildUpdateListResolver(t *testing.T) {
	store, clean := testkit.CreateMockStore(t)
	defer clean()
	tk := testkit.NewTestKit(t, store)
	tk.MustExec("use test")

	// For issue https://github.com/pingcap/tidb/issues/24567
	tk.MustExec("drop table if exists t")
	tk.MustExec("drop table if exists t1")
	tk.MustExec("create table t(a int)")
	tk.MustExec("create table t1(b int)")
	tk.MustGetErrCode("update (select 1 as a) as t set a=1", mysql.ErrNonUpdatableTable)
	tk.MustGetErrCode("update (select 1 as a) as t, t1 set a=1", mysql.ErrNonUpdatableTable)
	tk.MustExec("drop table if exists t")
	tk.MustExec("drop table if exists t1")

	// For issue https://github.com/pingcap/tidb/issues/30031
	tk.MustExec("create table t(a int default -1, c int as (a+10) stored)")
	tk.MustExec("insert into t(a) values(1)")
	tk.MustExec("update test.t, (select 1 as b) as t set test.t.a=default")
	tk.MustQuery("select * from t").Check(testkit.Rows("-1 9"))
	tk.MustExec("drop table if exists t")
}

func TestIssue22828(t *testing.T) {
	store, clean := testkit.CreateMockStore(t)
	defer clean()
	tk := testkit.NewTestKit(t, store)
	tk.MustExec("use test")
	tk.MustExec(`drop table if exists t1;`)
	tk.MustExec(`create table t (c int);`)
	tk.MustGetErrMsg(`select group_concat((select concat(c,group_concat(c)) FROM t where xxx=xxx)) FROM t;`, "[planner:1054]Unknown column 'xxx' in 'where clause'")
}

func TestJoinNotNullFlag(t *testing.T) {
	store, clean := testkit.CreateMockStore(t)
	defer clean()
	tk := testkit.NewTestKit(t, store)
	tk.MustExec("use test")
	tk.MustExec("drop table if exists t1, t2")
	tk.MustExec("create table t1(x int not null)")
	tk.MustExec("create table t2(x int)")
	tk.MustExec("insert into t2 values (1)")

	tk.MustQuery("select IFNULL((select t1.x from t1 where t1.x = t2.x), 'xxx') as col1 from t2").Check(testkit.Rows("xxx"))
	tk.MustQuery("select ifnull(t1.x, 'xxx') from t2 left join t1 using(x)").Check(testkit.Rows("xxx"))
	tk.MustQuery("select ifnull(t1.x, 'xxx') from t2 natural left join t1").Check(testkit.Rows("xxx"))
}

func TestAntiJoinConstProp(t *testing.T) {
	store, clean := testkit.CreateMockStore(t)
	defer clean()
	tk := testkit.NewTestKit(t, store)
	tk.MustExec("use test")
	tk.MustExec("drop table if exists t1, t2")
	tk.MustExec("create table t1(a int not null, b int not null)")
	tk.MustExec("insert into t1 values (1,1)")
	tk.MustExec("create table t2(a int not null, b int not null)")
	tk.MustExec("insert into t2 values (2,2)")

	tk.MustQuery("select * from t1 where t1.a not in (select a from t2 where t2.a = t1.a and t2.a > 1)").Check(testkit.Rows(
		"1 1",
	))
	tk.MustQuery("select * from t1 where t1.a not in (select a from t2 where t2.b = t1.b and t2.a > 1)").Check(testkit.Rows(
		"1 1",
	))
	tk.MustQuery("select * from t1 where t1.a not in (select a from t2 where t2.b = t1.b and t2.b > 1)").Check(testkit.Rows(
		"1 1",
	))
	tk.MustQuery("select q.a in (select count(*) from t1 s where not exists (select 1 from t1 p where q.a > 1 and p.a = s.a)) from t1 q").Check(testkit.Rows(
		"1",
	))
	tk.MustQuery("select q.a in (select not exists (select 1 from t1 p where q.a > 1 and p.a = s.a) from t1 s) from t1 q").Check(testkit.Rows(
		"1",
	))

	tk.MustExec("drop table t1, t2")
	tk.MustExec("create table t1(a int not null, b int)")
	tk.MustExec("insert into t1 values (1,null)")
	tk.MustExec("create table t2(a int not null, b int)")
	tk.MustExec("insert into t2 values (2,2)")

	tk.MustQuery("select * from t1 where t1.a not in (select a from t2 where t2.b > t1.b)").Check(testkit.Rows(
		"1 <nil>",
	))
	tk.MustQuery("select * from t1 where t1.a not in (select a from t2 where t1.a = 2)").Check(testkit.Rows(
		"1 <nil>",
	))
}

func TestSimplifyOuterJoinWithCast(t *testing.T) {
	store, clean := testkit.CreateMockStore(t)
	defer clean()
	tk := testkit.NewTestKit(t, store)

	tk.MustExec("use test")
	tk.MustExec("drop table if exists t")
	tk.MustExec("create table t(a int not null, b datetime default null)")

	var input []string
	var output []struct {
		SQL  string
		Plan []string
	}
	integrationSuiteData := core.GetIntegrationSuiteData()
	integrationSuiteData.GetTestCases(t, &input, &output)
	for i, tt := range input {
		testdata.OnRecord(func() {
			output[i].SQL = tt
			output[i].Plan = testdata.ConvertRowsToStrings(tk.MustQuery(tt).Rows())
		})
		tk.MustQuery(tt).Check(testkit.Rows(output[i].Plan...))
	}
}

func TestNoneAccessPathsFoundByIsolationRead(t *testing.T) {
	store, clean := testkit.CreateMockStore(t)
	defer clean()
	tk := testkit.NewTestKit(t, store)

	tk.MustExec("use test")
	tk.MustExec("drop table if exists t")
	tk.MustExec("create table t(a int primary key)")

	tk.MustExec("select * from t")

	tk.MustExec("set @@session.tidb_isolation_read_engines = 'tiflash'")

	// Don't filter mysql.SystemDB by isolation read.
	tk.MustQuery("explain format = 'brief' select * from mysql.stats_meta").Check(testkit.Rows(
		"TableReader 10000.00 root  data:TableFullScan",
		"└─TableFullScan 10000.00 cop[tikv] table:stats_meta keep order:false, stats:pseudo"))

	_, err := tk.Exec("select * from t")
	require.EqualError(t, err, "[planner:1815]Internal : No access path for table 't' is found with 'tidb_isolation_read_engines' = 'tiflash', valid values can be 'tikv'. Please check tiflash replica or ensure the query is readonly.")

	tk.MustExec("set @@session.tidb_isolation_read_engines = 'tiflash, tikv'")
	tk.MustExec("select * from t")
	defer config.RestoreFunc()()
	config.UpdateGlobal(func(conf *config.Config) {
		conf.IsolationRead.Engines = []string{"tiflash"}
	})
	// Change instance config doesn't affect isolation read.
	tk.MustExec("select * from t")
}

func TestSelPushDownTiFlash(t *testing.T) {
	store, clean := testkit.CreateMockStore(t)
	defer clean()
	tk := testkit.NewTestKit(t, store)
	tk.MustExec("use test")
	tk.MustExec("drop table if exists t")
	tk.MustExec("create table t(a int primary key, b varchar(20))")

	// Create virtual tiflash replica info.
	dom := domain.GetDomain(tk.Session())
	is := dom.InfoSchema()
	db, exists := is.SchemaByName(model.NewCIStr("test"))
	require.True(t, exists)
	for _, tblInfo := range db.Tables {
		if tblInfo.Name.L == "t" {
			tblInfo.TiFlashReplica = &model.TiFlashReplicaInfo{
				Count:     1,
				Available: true,
			}
		}
	}

	tk.MustExec("set @@session.tidb_isolation_read_engines = 'tiflash'")
	tk.MustExec("set @@session.tidb_allow_mpp = 0")

	var input []string
	var output []struct {
		SQL  string
		Plan []string
	}
	integrationSuiteData := core.GetIntegrationSuiteData()
	integrationSuiteData.GetTestCases(t, &input, &output)
	for i, tt := range input {
		testdata.OnRecord(func() {
			output[i].SQL = tt
			output[i].Plan = testdata.ConvertRowsToStrings(tk.MustQuery(tt).Rows())
		})
		res := tk.MustQuery(tt)
		res.Check(testkit.Rows(output[i].Plan...))
	}
}

func TestVerboseExplain(t *testing.T) {
	store, clean := testkit.CreateMockStore(t)
	defer clean()
	tk := testkit.NewTestKit(t, store)
	tk.MustExec("use test")
	tk.MustExec(`set tidb_opt_limit_push_down_threshold=0`)
	tk.MustExec("drop table if exists t1, t2, t3")
	tk.MustExec("create table t1(a int, b int)")
	tk.MustExec("create table t2(a int, b int)")
	tk.MustExec("create table t3(a int, b int, index c(b))")
	tk.MustExec("insert into t1 values(1,2)")
	tk.MustExec("insert into t1 values(3,4)")
	tk.MustExec("insert into t1 values(5,6)")
	tk.MustExec("insert into t2 values(1,2)")
	tk.MustExec("insert into t2 values(3,4)")
	tk.MustExec("insert into t2 values(5,6)")
	tk.MustExec("insert into t3 values(1,2)")
	tk.MustExec("insert into t3 values(3,4)")
	tk.MustExec("insert into t3 values(5,6)")
	tk.MustExec("analyze table t1")
	tk.MustExec("analyze table t2")
	tk.MustExec("analyze table t3")

	// Default RPC encoding may cause statistics explain result differ and then the test unstable.
	tk.MustExec("set @@tidb_enable_chunk_rpc = on")

	// Create virtual tiflash replica info.
	dom := domain.GetDomain(tk.Session())
	is := dom.InfoSchema()
	db, exists := is.SchemaByName(model.NewCIStr("test"))
	require.True(t, exists)
	for _, tblInfo := range db.Tables {
		if tblInfo.Name.L == "t1" || tblInfo.Name.L == "t2" {
			tblInfo.TiFlashReplica = &model.TiFlashReplicaInfo{
				Count:     1,
				Available: true,
			}
		}
	}

	var input []string
	var output []struct {
		SQL  string
		Plan []string
	}
	integrationSuiteData := core.GetIntegrationSuiteData()
	integrationSuiteData.GetTestCases(t, &input, &output)
	for i, tt := range input {
		testdata.OnRecord(func() {
			output[i].SQL = tt
			output[i].Plan = testdata.ConvertRowsToStrings(tk.MustQuery(tt).Rows())
		})
		res := tk.MustQuery(tt)
		res.Check(testkit.Rows(output[i].Plan...))
	}
}

func TestPushDownToTiFlashWithKeepOrder(t *testing.T) {
	store, clean := testkit.CreateMockStore(t)
	defer clean()
	tk := testkit.NewTestKit(t, store)
	tk.MustExec("use test")
	tk.MustExec("drop table if exists t")
	tk.MustExec("create table t(a int primary key, b varchar(20))")

	// Create virtual tiflash replica info.
	dom := domain.GetDomain(tk.Session())
	is := dom.InfoSchema()
	db, exists := is.SchemaByName(model.NewCIStr("test"))
	require.True(t, exists)
	for _, tblInfo := range db.Tables {
		if tblInfo.Name.L == "t" {
			tblInfo.TiFlashReplica = &model.TiFlashReplicaInfo{
				Count:     1,
				Available: true,
			}
		}
	}

	tk.MustExec("set @@session.tidb_isolation_read_engines = 'tiflash'")
	tk.MustExec("set @@session.tidb_allow_mpp = 0")
	var input []string
	var output []struct {
		SQL  string
		Plan []string
	}
	integrationSuiteData := core.GetIntegrationSuiteData()
	integrationSuiteData.GetTestCases(t, &input, &output)
	for i, tt := range input {
		testdata.OnRecord(func() {
			output[i].SQL = tt
			output[i].Plan = testdata.ConvertRowsToStrings(tk.MustQuery(tt).Rows())
		})
		res := tk.MustQuery(tt)
		res.Check(testkit.Rows(output[i].Plan...))
	}
}

func TestMPPJoin(t *testing.T) {
	store, clean := testkit.CreateMockStore(t)
	defer clean()
	tk := testkit.NewTestKit(t, store)
	tk.MustExec("use test")
	tk.MustExec("drop table if exists d1_t")
	tk.MustExec("create table d1_t(d1_k int, value int)")
	tk.MustExec("insert into d1_t values(1,2),(2,3)")
	tk.MustExec("analyze table d1_t")
	tk.MustExec("drop table if exists d2_t")
	tk.MustExec("create table d2_t(d2_k decimal(10,2), value int)")
	tk.MustExec("insert into d2_t values(10.11,2),(10.12,3)")
	tk.MustExec("analyze table d2_t")
	tk.MustExec("drop table if exists d3_t")
	tk.MustExec("create table d3_t(d3_k date, value int)")
	tk.MustExec("insert into d3_t values(date'2010-01-01',2),(date'2010-01-02',3)")
	tk.MustExec("analyze table d3_t")
	tk.MustExec("drop table if exists fact_t")
	tk.MustExec("create table fact_t(d1_k int, d2_k decimal(10,2), d3_k date, col1 int, col2 int, col3 int)")
	tk.MustExec("insert into fact_t values(1,10.11,date'2010-01-01',1,2,3),(1,10.11,date'2010-01-02',1,2,3),(1,10.12,date'2010-01-01',1,2,3),(1,10.12,date'2010-01-02',1,2,3)")
	tk.MustExec("insert into fact_t values(2,10.11,date'2010-01-01',1,2,3),(2,10.11,date'2010-01-02',1,2,3),(2,10.12,date'2010-01-01',1,2,3),(2,10.12,date'2010-01-02',1,2,3)")
	tk.MustExec("analyze table fact_t")

	// Create virtual tiflash replica info.
	dom := domain.GetDomain(tk.Session())
	is := dom.InfoSchema()
	db, exists := is.SchemaByName(model.NewCIStr("test"))
	require.True(t, exists)
	for _, tblInfo := range db.Tables {
		if tblInfo.Name.L == "fact_t" || tblInfo.Name.L == "d1_t" || tblInfo.Name.L == "d2_t" || tblInfo.Name.L == "d3_t" {
			tblInfo.TiFlashReplica = &model.TiFlashReplicaInfo{
				Count:     1,
				Available: true,
			}
		}
	}

	tk.MustExec("set @@session.tidb_isolation_read_engines = 'tiflash'")
	tk.MustExec("set @@session.tidb_allow_mpp = 1")
	var input []string
	var output []struct {
		SQL  string
		Plan []string
	}
	integrationSuiteData := core.GetIntegrationSuiteData()
	integrationSuiteData.GetTestCases(t, &input, &output)
	for i, tt := range input {
		testdata.OnRecord(func() {
			output[i].SQL = tt
			output[i].Plan = testdata.ConvertRowsToStrings(tk.MustQuery(tt).Rows())
		})
		res := tk.MustQuery(tt)
		res.Check(testkit.Rows(output[i].Plan...))
	}
}

func TestMPPLeftSemiJoin(t *testing.T) {
	store, clean := testkit.CreateMockStore(t)
	defer clean()
	tk := testkit.NewTestKit(t, store)

	// test table
	tk.MustExec("use test")
	tk.MustExec("create table test.t(a int not null, b int null);")
	tk.MustExec("set tidb_allow_mpp=1; set tidb_enforce_mpp=1;")

	// Create virtual tiflash replica info.
	dom := domain.GetDomain(tk.Session())
	is := dom.InfoSchema()
	db, exists := is.SchemaByName(model.NewCIStr("test"))
	require.True(t, exists)
	for _, tblInfo := range db.Tables {
		if tblInfo.Name.L == "t" {
			tblInfo.TiFlashReplica = &model.TiFlashReplicaInfo{
				Count:     1,
				Available: true,
			}
		}
	}

	var input []string
	var output []struct {
		SQL  string
		Plan []string
		Warn []string
	}
	integrationSuiteData := core.GetIntegrationSuiteData()
	integrationSuiteData.GetTestCases(t, &input, &output)
	for i, tt := range input {
		testdata.OnRecord(func() {
			output[i].SQL = tt
		})
		if strings.HasPrefix(tt, "set") || strings.HasPrefix(tt, "UPDATE") {
			tk.MustExec(tt)
			continue
		}
		testdata.OnRecord(func() {
			output[i].SQL = tt
			output[i].Plan = testdata.ConvertRowsToStrings(tk.MustQuery(tt).Rows())
			output[i].Warn = testdata.ConvertSQLWarnToStrings(tk.Session().GetSessionVars().StmtCtx.GetWarnings())
		})
		res := tk.MustQuery(tt)
		res.Check(testkit.Rows(output[i].Plan...))
		require.Equal(t, output[i].Warn, testdata.ConvertSQLWarnToStrings(tk.Session().GetSessionVars().StmtCtx.GetWarnings()))
	}
}

func TestMPPOuterJoinBuildSideForBroadcastJoin(t *testing.T) {
	store, clean := testkit.CreateMockStore(t)
	defer clean()
	tk := testkit.NewTestKit(t, store)
	tk.MustExec("use test")
	tk.MustExec("drop table if exists a")
	tk.MustExec("create table a(id int, value int)")
	tk.MustExec("insert into a values(1,2),(2,3)")
	tk.MustExec("analyze table a")
	tk.MustExec("drop table if exists b")
	tk.MustExec("create table b(id int, value int)")
	tk.MustExec("insert into b values(1,2),(2,3),(3,4)")
	tk.MustExec("analyze table b")
	// Create virtual tiflash replica info.
	dom := domain.GetDomain(tk.Session())
	is := dom.InfoSchema()
	db, exists := is.SchemaByName(model.NewCIStr("test"))
	require.True(t, exists)
	for _, tblInfo := range db.Tables {
		if tblInfo.Name.L == "a" || tblInfo.Name.L == "b" {
			tblInfo.TiFlashReplica = &model.TiFlashReplicaInfo{
				Count:     1,
				Available: true,
			}
		}
	}
	tk.MustExec("set @@session.tidb_isolation_read_engines = 'tiflash'")
	tk.MustExec("set @@session.tidb_opt_mpp_outer_join_fixed_build_side = 0")
	tk.MustExec("set @@session.tidb_broadcast_join_threshold_size = 10000")
	tk.MustExec("set @@session.tidb_broadcast_join_threshold_count = 10000")
	var input []string
	var output []struct {
		SQL  string
		Plan []string
	}
	integrationSuiteData := core.GetIntegrationSuiteData()
	integrationSuiteData.GetTestCases(t, &input, &output)
	for i, tt := range input {
		testdata.OnRecord(func() {
			output[i].SQL = tt
			output[i].Plan = testdata.ConvertRowsToStrings(tk.MustQuery(tt).Rows())
		})
		res := tk.MustQuery(tt)
		res.Check(testkit.Rows(output[i].Plan...))
	}
}

func TestMPPOuterJoinBuildSideForShuffleJoinWithFixedBuildSide(t *testing.T) {
	store, clean := testkit.CreateMockStore(t)
	defer clean()
	tk := testkit.NewTestKit(t, store)
	tk.MustExec("use test")
	tk.MustExec("drop table if exists a")
	tk.MustExec("create table a(id int, value int)")
	tk.MustExec("insert into a values(1,2),(2,3)")
	tk.MustExec("analyze table a")
	tk.MustExec("drop table if exists b")
	tk.MustExec("create table b(id int, value int)")
	tk.MustExec("insert into b values(1,2),(2,3),(3,4)")
	tk.MustExec("analyze table b")
	// Create virtual tiflash replica info.
	dom := domain.GetDomain(tk.Session())
	is := dom.InfoSchema()
	db, exists := is.SchemaByName(model.NewCIStr("test"))
	require.True(t, exists)
	for _, tblInfo := range db.Tables {
		if tblInfo.Name.L == "a" || tblInfo.Name.L == "b" {
			tblInfo.TiFlashReplica = &model.TiFlashReplicaInfo{
				Count:     1,
				Available: true,
			}
		}
	}
	tk.MustExec("set @@session.tidb_isolation_read_engines = 'tiflash'")
	tk.MustExec("set @@session.tidb_opt_mpp_outer_join_fixed_build_side = 1")
	tk.MustExec("set @@session.tidb_broadcast_join_threshold_size = 0")
	tk.MustExec("set @@session.tidb_broadcast_join_threshold_count = 0")
	var input []string
	var output []struct {
		SQL  string
		Plan []string
	}
	integrationSuiteData := core.GetIntegrationSuiteData()
	integrationSuiteData.GetTestCases(t, &input, &output)
	for i, tt := range input {
		testdata.OnRecord(func() {
			output[i].SQL = tt
			output[i].Plan = testdata.ConvertRowsToStrings(tk.MustQuery(tt).Rows())
		})
		res := tk.MustQuery(tt)
		res.Check(testkit.Rows(output[i].Plan...))
	}
}

func TestMPPOuterJoinBuildSideForShuffleJoin(t *testing.T) {
	store, clean := testkit.CreateMockStore(t)
	defer clean()
	tk := testkit.NewTestKit(t, store)
	tk.MustExec("use test")
	tk.MustExec("drop table if exists a")
	tk.MustExec("create table a(id int, value int)")
	tk.MustExec("insert into a values(1,2),(2,3)")
	tk.MustExec("analyze table a")
	tk.MustExec("drop table if exists b")
	tk.MustExec("create table b(id int, value int)")
	tk.MustExec("insert into b values(1,2),(2,3),(3,4)")
	tk.MustExec("analyze table b")
	// Create virtual tiflash replica info.
	dom := domain.GetDomain(tk.Session())
	is := dom.InfoSchema()
	db, exists := is.SchemaByName(model.NewCIStr("test"))
	require.True(t, exists)
	for _, tblInfo := range db.Tables {
		if tblInfo.Name.L == "a" || tblInfo.Name.L == "b" {
			tblInfo.TiFlashReplica = &model.TiFlashReplicaInfo{
				Count:     1,
				Available: true,
			}
		}
	}
	tk.MustExec("set @@session.tidb_isolation_read_engines = 'tiflash'")
	tk.MustExec("set @@session.tidb_opt_mpp_outer_join_fixed_build_side = 0")
	tk.MustExec("set @@session.tidb_broadcast_join_threshold_size = 0")
	tk.MustExec("set @@session.tidb_broadcast_join_threshold_count = 0")
	var input []string
	var output []struct {
		SQL  string
		Plan []string
	}
	integrationSuiteData := core.GetIntegrationSuiteData()
	integrationSuiteData.GetTestCases(t, &input, &output)
	for i, tt := range input {
		testdata.OnRecord(func() {
			output[i].SQL = tt
			output[i].Plan = testdata.ConvertRowsToStrings(tk.MustQuery(tt).Rows())
		})
		res := tk.MustQuery(tt)
		res.Check(testkit.Rows(output[i].Plan...))
	}
}

func TestMPPShuffledJoin(t *testing.T) {
	store, clean := testkit.CreateMockStore(t)
	defer clean()
	tk := testkit.NewTestKit(t, store)
	tk.MustExec("use test")
	tk.MustExec("drop table if exists d1_t")
	tk.MustExec("create table d1_t(d1_k int, value int)")
	tk.MustExec("insert into d1_t values(1,2),(2,3)")
	tk.MustExec("insert into d1_t values(1,2),(2,3)")
	tk.MustExec("analyze table d1_t")
	tk.MustExec("drop table if exists d2_t")
	tk.MustExec("create table d2_t(d2_k decimal(10,2), value int)")
	tk.MustExec("insert into d2_t values(10.11,2),(10.12,3)")
	tk.MustExec("insert into d2_t values(10.11,2),(10.12,3)")
	tk.MustExec("analyze table d2_t")
	tk.MustExec("drop table if exists d3_t")
	tk.MustExec("create table d3_t(d3_k date, value int)")
	tk.MustExec("insert into d3_t values(date'2010-01-01',2),(date'2010-01-02',3)")
	tk.MustExec("insert into d3_t values(date'2010-01-01',2),(date'2010-01-02',3)")
	tk.MustExec("analyze table d3_t")
	tk.MustExec("drop table if exists fact_t")
	tk.MustExec("create table fact_t(d1_k int, d2_k decimal(10,2), d3_k date, col1 int, col2 int, col3 int)")
	tk.MustExec("insert into fact_t values(1,10.11,date'2010-01-01',1,2,3),(1,10.11,date'2010-01-02',1,2,3),(1,10.12,date'2010-01-01',1,2,3),(1,10.12,date'2010-01-02',1,2,3)")
	tk.MustExec("insert into fact_t values(2,10.11,date'2010-01-01',1,2,3),(2,10.11,date'2010-01-02',1,2,3),(2,10.12,date'2010-01-01',1,2,3),(2,10.12,date'2010-01-02',1,2,3)")
	tk.MustExec("insert into fact_t values(2,10.11,date'2010-01-01',1,2,3),(2,10.11,date'2010-01-02',1,2,3),(2,10.12,date'2010-01-01',1,2,3),(2,10.12,date'2010-01-02',1,2,3)")
	tk.MustExec("insert into fact_t values(2,10.11,date'2010-01-01',1,2,3),(2,10.11,date'2010-01-02',1,2,3),(2,10.12,date'2010-01-01',1,2,3),(2,10.12,date'2010-01-02',1,2,3)")
	tk.MustExec("analyze table fact_t")

	// Create virtual tiflash replica info.
	dom := domain.GetDomain(tk.Session())
	is := dom.InfoSchema()
	db, exists := is.SchemaByName(model.NewCIStr("test"))
	require.True(t, exists)
	for _, tblInfo := range db.Tables {
		if tblInfo.Name.L == "fact_t" || tblInfo.Name.L == "d1_t" || tblInfo.Name.L == "d2_t" || tblInfo.Name.L == "d3_t" {
			tblInfo.TiFlashReplica = &model.TiFlashReplicaInfo{
				Count:     1,
				Available: true,
			}
		}
	}

	tk.MustExec("set @@session.tidb_isolation_read_engines = 'tiflash'")
	tk.MustExec("set @@session.tidb_allow_mpp = 1")
	tk.MustExec("set @@session.tidb_broadcast_join_threshold_size = 1")
	tk.MustExec("set @@session.tidb_broadcast_join_threshold_count = 1")
	var input []string
	var output []struct {
		SQL  string
		Plan []string
	}
	integrationSuiteData := core.GetIntegrationSuiteData()
	integrationSuiteData.GetTestCases(t, &input, &output)
	for i, tt := range input {
		testdata.OnRecord(func() {
			output[i].SQL = tt
			output[i].Plan = testdata.ConvertRowsToStrings(tk.MustQuery(tt).Rows())
		})
		res := tk.MustQuery(tt)
		res.Check(testkit.Rows(output[i].Plan...))
	}
}

func TestMPPJoinWithCanNotFoundColumnInSchemaColumnsError(t *testing.T) {
	store, clean := testkit.CreateMockStore(t)
	defer clean()
	tk := testkit.NewTestKit(t, store)
	tk.MustExec("use test")
	tk.MustExec("drop table if exists t1")
	tk.MustExec("create table t1(id int, v1 decimal(20,2), v2 decimal(20,2))")
	tk.MustExec("create table t2(id int, v1 decimal(10,2), v2 decimal(10,2))")
	tk.MustExec("create table t3(id int, v1 decimal(10,2), v2 decimal(10,2))")
	tk.MustExec("insert into t1 values(1,1,1),(2,2,2)")
	tk.MustExec("insert into t2 values(1,1,1),(2,2,2),(3,3,3),(4,4,4),(5,5,5),(6,6,6),(7,7,7),(8,8,8)")
	tk.MustExec("insert into t3 values(1,1,1)")
	tk.MustExec("analyze table t1")
	tk.MustExec("analyze table t2")
	tk.MustExec("analyze table t3")

	dom := domain.GetDomain(tk.Session())
	is := dom.InfoSchema()
	db, exists := is.SchemaByName(model.NewCIStr("test"))
	require.True(t, exists)
	for _, tblInfo := range db.Tables {
		if tblInfo.Name.L == "t1" || tblInfo.Name.L == "t2" || tblInfo.Name.L == "t3" {
			tblInfo.TiFlashReplica = &model.TiFlashReplicaInfo{
				Count:     1,
				Available: true,
			}
		}
	}

	tk.MustExec("set @@session.tidb_isolation_read_engines = 'tiflash'")
	tk.MustExec("set @@session.tidb_enforce_mpp = 1")
	tk.MustExec("set @@session.tidb_broadcast_join_threshold_size = 0")
	tk.MustExec("set @@session.tidb_broadcast_join_threshold_count = 0")
	tk.MustExec("set @@session.tidb_opt_mpp_outer_join_fixed_build_side = 0")

	var input []string
	var output []struct {
		SQL  string
		Plan []string
	}
	integrationSuiteData := core.GetIntegrationSuiteData()
	integrationSuiteData.GetTestCases(t, &input, &output)
	for i, tt := range input {
		testdata.OnRecord(func() {
			output[i].SQL = tt
			output[i].Plan = testdata.ConvertRowsToStrings(tk.MustQuery(tt).Rows())
		})
		res := tk.MustQuery(tt)
		res.Check(testkit.Rows(output[i].Plan...))
	}
}

func TestJoinNotSupportedByTiFlash(t *testing.T) {
	store, clean := testkit.CreateMockStore(t)
	defer clean()

	tk := testkit.NewTestKit(t, store)
	tk.MustExec("use test")
	tk.MustExec("drop table if exists table_1")
	tk.MustExec("create table table_1(id int not null, bit_col bit(2) not null, datetime_col datetime not null)")
	tk.MustExec("insert into table_1 values(1,b'1','2020-01-01 00:00:00'),(2,b'0','2020-01-01 00:00:00')")
	tk.MustExec("analyze table table_1")

	tk.MustExec("insert into mysql.expr_pushdown_blacklist values('dayofmonth', 'tiflash', '');")
	tk.MustExec("admin reload expr_pushdown_blacklist;")

	// Create virtual tiflash replica info.
	dom := domain.GetDomain(tk.Session())
	is := dom.InfoSchema()
	db, exists := is.SchemaByName(model.NewCIStr("test"))
	require.True(t, exists)
	for _, tblInfo := range db.Tables {
		if tblInfo.Name.L == "table_1" {
			tblInfo.TiFlashReplica = &model.TiFlashReplicaInfo{
				Count:     1,
				Available: true,
			}
		}
	}

	tk.MustExec("set @@session.tidb_isolation_read_engines = 'tiflash'")
	tk.MustExec("set @@session.tidb_allow_mpp = 1")
	var input []string
	var output []struct {
		SQL  string
		Plan []string
	}
	integrationSuiteData := core.GetIntegrationSuiteData()
	integrationSuiteData.GetTestCases(t, &input, &output)
	for i, tt := range input {
		testdata.OnRecord(func() {
			output[i].SQL = tt
			output[i].Plan = testdata.ConvertRowsToStrings(tk.MustQuery(tt).Rows())
		})
		res := tk.MustQuery(tt)
		res.Check(testkit.Rows(output[i].Plan...))
	}

	tk.MustExec("set @@session.tidb_broadcast_join_threshold_size = 1")
	tk.MustExec("set @@session.tidb_broadcast_join_threshold_count = 1")
	integrationSuiteData.GetTestCases(t, &input, &output)
	for i, tt := range input {
		testdata.OnRecord(func() {
			output[i].SQL = tt
			output[i].Plan = testdata.ConvertRowsToStrings(tk.MustQuery(tt).Rows())
		})
		res := tk.MustQuery(tt)
		res.Check(testkit.Rows(output[i].Plan...))
	}
}

func TestMPPWithHashExchangeUnderNewCollation(t *testing.T) {
	store, clean := testkit.CreateMockStore(t)
	defer clean()
	tk := testkit.NewTestKit(t, store)
	tk.MustExec("use test")
	tk.MustExec("drop table if exists table_1")
	tk.MustExec("create table table_1(id int not null, value char(10)) CHARACTER SET utf8mb4 COLLATE utf8mb4_general_ci;")
	tk.MustExec("insert into table_1 values(1,'1'),(2,'2')")
	tk.MustExec("drop table if exists table_2")
	tk.MustExec("create table table_2(id int not null, value char(10)) CHARACTER SET utf8mb4 COLLATE utf8mb4_bin;")
	tk.MustExec("insert into table_2 values(1,'1'),(2,'2')")
	tk.MustExec("analyze table table_1")
	tk.MustExec("analyze table table_2")

	// Create virtual tiflash replica info.
	dom := domain.GetDomain(tk.Session())
	is := dom.InfoSchema()
	db, exists := is.SchemaByName(model.NewCIStr("test"))
	require.True(t, exists)
	for _, tblInfo := range db.Tables {
		if tblInfo.Name.L == "table_1" || tblInfo.Name.L == "table_2" {
			tblInfo.TiFlashReplica = &model.TiFlashReplicaInfo{
				Count:     1,
				Available: true,
			}
		}
	}

	tk.MustExec("set @@session.tidb_isolation_read_engines = 'tiflash'")
	tk.MustExec("set @@session.tidb_allow_mpp = 1")
	tk.MustExec("set @@session.tidb_broadcast_join_threshold_count = 0")
	tk.MustExec("set @@session.tidb_broadcast_join_threshold_size = 0")
	tk.MustExec("set @@session.tidb_hash_exchange_with_new_collation = 1")
	var input []string
	var output []struct {
		SQL  string
		Plan []string
	}
	integrationSuiteData := core.GetIntegrationSuiteData()
	integrationSuiteData.GetTestCases(t, &input, &output)
	for i, tt := range input {
		testdata.OnRecord(func() {
			output[i].SQL = tt
			output[i].Plan = testdata.ConvertRowsToStrings(tk.MustQuery(tt).Rows())
		})
		res := tk.MustQuery(tt)
		res.Check(testkit.Rows(output[i].Plan...))
	}
}

func TestMPPWithBroadcastExchangeUnderNewCollation(t *testing.T) {
	store, clean := testkit.CreateMockStore(t)
	defer clean()
	tk := testkit.NewTestKit(t, store)
	tk.MustExec("use test")
	tk.MustExec("drop table if exists table_1")
	tk.MustExec("create table table_1(id int not null, value char(10))")
	tk.MustExec("insert into table_1 values(1,'1'),(2,'2')")
	tk.MustExec("analyze table table_1")

	// Create virtual tiflash replica info.
	dom := domain.GetDomain(tk.Session())
	is := dom.InfoSchema()
	db, exists := is.SchemaByName(model.NewCIStr("test"))
	require.True(t, exists)
	for _, tblInfo := range db.Tables {
		if tblInfo.Name.L == "table_1" {
			tblInfo.TiFlashReplica = &model.TiFlashReplicaInfo{
				Count:     1,
				Available: true,
			}
		}
	}

	tk.MustExec("set @@session.tidb_isolation_read_engines = 'tiflash'")
	tk.MustExec("set @@session.tidb_allow_mpp = 1")
	var input []string
	var output []struct {
		SQL  string
		Plan []string
	}
	integrationSuiteData := core.GetIntegrationSuiteData()
	integrationSuiteData.GetTestCases(t, &input, &output)
	for i, tt := range input {
		testdata.OnRecord(func() {
			output[i].SQL = tt
			output[i].Plan = testdata.ConvertRowsToStrings(tk.MustQuery(tt).Rows())
		})
		res := tk.MustQuery(tt)
		res.Check(testkit.Rows(output[i].Plan...))
	}
}

func TestPartitionTableDynamicModeUnderNewCollation(t *testing.T) {
	store, clean := testkit.CreateMockStore(t)
	defer clean()
	tk := testkit.NewTestKit(t, store)
	tk.MustExec("create database test_new_collation")
	tk.MustExec("use test_new_collation")
	tk.MustExec("set @@tidb_partition_prune_mode = 'dynamic'")

	// hash + range partition
	tk.MustExec(`CREATE TABLE thash (a int, c varchar(20) charset utf8mb4 collate utf8mb4_general_ci, key(a)) partition by hash(a) partitions 4`)
	tk.MustExec(`CREATE TABLE trange (a int, c varchar(20) charset utf8mb4 collate utf8mb4_general_ci, key(a)) partition by range(a) (
						partition p0 values less than (10),
						partition p1 values less than (20),
						partition p2 values less than (30),
						partition p3 values less than (40))`)
	tk.MustExec(`insert into thash values (1, 'a'), (1, 'A'), (11, 'a'), (11, 'A'), (21, 'a'), (21, 'A'), (31, 'a'), (31, 'A')`)
	tk.MustExec(`insert into trange values (1, 'a'), (1, 'A'), (11, 'a'), (11, 'A'), (21, 'a'), (21, 'A'), (31, 'a'), (31, 'A')`)
	tk.MustQuery(`select * from thash use index(a) where a in (1, 11, 31) and c='a'`).Sort().Check(testkit.Rows("1 A", "1 a", "11 A", "11 a", "31 A", "31 a"))
	tk.MustQuery(`select * from thash ignore index(a) where a in (1, 11, 31) and c='a'`).Sort().Check(testkit.Rows("1 A", "1 a", "11 A", "11 a", "31 A", "31 a"))
	tk.MustQuery(`select * from trange use index(a) where a in (1, 11, 31) and c='a'`).Sort().Check(testkit.Rows("1 A", "1 a", "11 A", "11 a", "31 A", "31 a"))
	tk.MustQuery(`select * from trange ignore index(a) where a in (1, 11, 31) and c='a'`).Sort().Check(testkit.Rows("1 A", "1 a", "11 A", "11 a", "31 A", "31 a"))

	// range partition and partitioned by utf8mb4_general_ci
	tk.MustExec(`create table strrange(a varchar(10) charset utf8mb4 collate utf8mb4_general_ci, b int) partition by range columns(a) (
						partition p0 values less than ('a'),
						partition p1 values less than ('k'),
						partition p2 values less than ('z'))`)
	tk.MustExec("insert into strrange values ('a', 1), ('A', 1), ('y', 1), ('Y', 1), ('q', 1)")
	tk.MustQuery("select * from strrange where a in ('a', 'y')").Sort().Check(testkit.Rows("A 1", "Y 1", "a 1", "y 1"))

	// list partition and partitioned by utf8mb4_general_ci
	tk.MustExec(`create table strlist(a varchar(10) charset utf8mb4 collate utf8mb4_general_ci, b int) partition by list columns (a) (
						partition p0 values in ('a', 'b'),
						partition p1 values in ('c', 'd'),
						partition p2 values in ('e', 'f'))`)
	tk.MustExec("insert into strlist values ('a', 1), ('A', 1), ('d', 1), ('D', 1), ('e', 1)")
	tk.MustQuery(`select * from strlist where a='a'`).Sort().Check(testkit.Rows("A 1", "a 1"))
	tk.MustQuery(`select * from strlist where a in ('D', 'e')`).Sort().Check(testkit.Rows("D 1", "d 1", "e 1"))
}

func TestMPPAvgRewrite(t *testing.T) {
	store, clean := testkit.CreateMockStore(t)
	defer clean()
	tk := testkit.NewTestKit(t, store)
	tk.MustExec("use test")
	tk.MustExec("drop table if exists table_1")
	tk.MustExec("create table table_1(id int not null, value decimal(10,2))")
	tk.MustExec("insert into table_1 values(1,1),(2,2)")
	tk.MustExec("analyze table table_1")

	// Create virtual tiflash replica info.
	dom := domain.GetDomain(tk.Session())
	is := dom.InfoSchema()
	db, exists := is.SchemaByName(model.NewCIStr("test"))
	require.True(t, exists)
	for _, tblInfo := range db.Tables {
		if tblInfo.Name.L == "table_1" {
			tblInfo.TiFlashReplica = &model.TiFlashReplicaInfo{
				Count:     1,
				Available: true,
			}
		}
	}

	tk.MustExec("set @@session.tidb_isolation_read_engines = 'tiflash'")
	tk.MustExec("set @@session.tidb_allow_mpp = 1")
	var input []string
	var output []struct {
		SQL  string
		Plan []string
	}
	integrationSuiteData := core.GetIntegrationSuiteData()
	integrationSuiteData.GetTestCases(t, &input, &output)
	for i, tt := range input {
		testdata.OnRecord(func() {
			output[i].SQL = tt
			output[i].Plan = testdata.ConvertRowsToStrings(tk.MustQuery(tt).Rows())
		})
		res := tk.MustQuery(tt)
		res.Check(testkit.Rows(output[i].Plan...))
	}
}

func TestAggPushDownEngine(t *testing.T) {
	store, clean := testkit.CreateMockStore(t)
	defer clean()
	tk := testkit.NewTestKit(t, store)
	tk.MustExec("use test")
	tk.MustExec("drop table if exists t")
	tk.MustExec("create table t(a int primary key, b varchar(20))")

	// Create virtual tiflash replica info.
	dom := domain.GetDomain(tk.Session())
	is := dom.InfoSchema()
	db, exists := is.SchemaByName(model.NewCIStr("test"))
	require.True(t, exists)
	for _, tblInfo := range db.Tables {
		if tblInfo.Name.L == "t" {
			tblInfo.TiFlashReplica = &model.TiFlashReplicaInfo{
				Count:     1,
				Available: true,
			}
		}
	}

	tk.MustExec("set @@session.tidb_isolation_read_engines = 'tiflash'")

	tk.MustQuery("explain format = 'brief' select approx_count_distinct(a) from t").Check(testkit.Rows(
		"StreamAgg 1.00 root  funcs:approx_count_distinct(Column#5)->Column#3",
		"└─TableReader 1.00 root  data:StreamAgg",
		"  └─StreamAgg 1.00 batchCop[tiflash]  funcs:approx_count_distinct(test.t.a)->Column#5",
		"    └─TableFullScan 10000.00 batchCop[tiflash] table:t keep order:false, stats:pseudo"))

	tk.MustExec("set @@session.tidb_isolation_read_engines = 'tikv'")

	tk.MustQuery("explain format = 'brief' select approx_count_distinct(a) from t").Check(testkit.Rows(
		"HashAgg 1.00 root  funcs:approx_count_distinct(test.t.a)->Column#3",
		"└─TableReader 10000.00 root  data:TableFullScan",
		"  └─TableFullScan 10000.00 cop[tikv] table:t keep order:false, stats:pseudo"))
}

func TestIssue15110(t *testing.T) {
	store, clean := testkit.CreateMockStore(t)
	defer clean()
	tk := testkit.NewTestKit(t, store)
	tk.MustExec("use test")
	tk.MustExec("drop table if exists crm_rd_150m")
	tk.MustExec(`CREATE TABLE crm_rd_150m (
	product varchar(256) DEFAULT NULL,
		uks varchar(16) DEFAULT NULL,
		brand varchar(256) DEFAULT NULL,
		cin varchar(16) DEFAULT NULL,
		created_date timestamp NULL DEFAULT NULL,
		quantity int(11) DEFAULT NULL,
		amount decimal(11,0) DEFAULT NULL,
		pl_date timestamp NULL DEFAULT NULL,
		customer_first_date timestamp NULL DEFAULT NULL,
		recent_date timestamp NULL DEFAULT NULL
	) ENGINE=InnoDB DEFAULT CHARSET=utf8 COLLATE=utf8_bin;`)

	// Create virtual tiflash replica info.
	dom := domain.GetDomain(tk.Session())
	is := dom.InfoSchema()
	db, exists := is.SchemaByName(model.NewCIStr("test"))
	require.True(t, exists)
	for _, tblInfo := range db.Tables {
		if tblInfo.Name.L == "crm_rd_150m" {
			tblInfo.TiFlashReplica = &model.TiFlashReplicaInfo{
				Count:     1,
				Available: true,
			}
		}
	}

	tk.MustExec("set @@session.tidb_isolation_read_engines = 'tiflash'")
	tk.MustExec("explain format = 'brief' SELECT count(*) FROM crm_rd_150m dataset_48 WHERE (CASE WHEN (month(dataset_48.customer_first_date)) <= 30 THEN '新客' ELSE NULL END) IS NOT NULL;")
}

func TestReadFromStorageHint(t *testing.T) {
	store, clean := testkit.CreateMockStore(t)
	defer clean()
	tk := testkit.NewTestKit(t, store)

	tk.MustExec("use test")
	tk.MustExec("drop table if exists t, tt, ttt")
	tk.MustExec("set session tidb_allow_mpp=OFF")
	tk.MustExec("create table t(a int, b int, index ia(a))")
	tk.MustExec("create table tt(a int, b int, primary key(a))")
	tk.MustExec("create table ttt(a int, primary key (a desc))")

	// Create virtual tiflash replica info.
	dom := domain.GetDomain(tk.Session())
	is := dom.InfoSchema()
	db, exists := is.SchemaByName(model.NewCIStr("test"))
	require.True(t, exists)
	for _, tblInfo := range db.Tables {
		tblInfo.TiFlashReplica = &model.TiFlashReplicaInfo{
			Count:     1,
			Available: true,
		}
	}

	var input []string
	var output []struct {
		SQL  string
		Plan []string
		Warn []string
	}
	integrationSuiteData := core.GetIntegrationSuiteData()
	integrationSuiteData.GetTestCases(t, &input, &output)
	for i, tt := range input {
		testdata.OnRecord(func() {
			output[i].SQL = tt
			output[i].Plan = testdata.ConvertRowsToStrings(tk.MustQuery(tt).Rows())
			output[i].Warn = testdata.ConvertSQLWarnToStrings(tk.Session().GetSessionVars().StmtCtx.GetWarnings())
		})
		res := tk.MustQuery(tt)
		res.Check(testkit.Rows(output[i].Plan...))
		require.Equal(t, output[i].Warn, testdata.ConvertSQLWarnToStrings(tk.Session().GetSessionVars().StmtCtx.GetWarnings()))
	}
}

func TestReadFromStorageHintAndIsolationRead(t *testing.T) {
	store, clean := testkit.CreateMockStore(t)
	defer clean()
	tk := testkit.NewTestKit(t, store)

	tk.MustExec("use test")
	tk.MustExec("drop table if exists t, tt, ttt")
	tk.MustExec("create table t(a int, b int, index ia(a))")
	tk.MustExec("set @@session.tidb_isolation_read_engines=\"tikv\"")

	// Create virtual tiflash replica info.
	dom := domain.GetDomain(tk.Session())
	is := dom.InfoSchema()
	db, exists := is.SchemaByName(model.NewCIStr("test"))
	require.True(t, exists)
	for _, tblInfo := range db.Tables {
		tblInfo.TiFlashReplica = &model.TiFlashReplicaInfo{
			Count:     1,
			Available: true,
		}
	}

	var input []string
	var output []struct {
		SQL  string
		Plan []string
		Warn []string
	}
	integrationSuiteData := core.GetIntegrationSuiteData()
	integrationSuiteData.GetTestCases(t, &input, &output)
	for i, tt := range input {
		tk.Session().GetSessionVars().StmtCtx.SetWarnings(nil)
		testdata.OnRecord(func() {
			output[i].SQL = tt
			output[i].Plan = testdata.ConvertRowsToStrings(tk.MustQuery(tt).Rows())
			output[i].Warn = testdata.ConvertSQLWarnToStrings(tk.Session().GetSessionVars().StmtCtx.GetWarnings())
		})
		res := tk.MustQuery(tt)
		res.Check(testkit.Rows(output[i].Plan...))
		require.Equal(t, output[i].Warn, testdata.ConvertSQLWarnToStrings(tk.Session().GetSessionVars().StmtCtx.GetWarnings()))
	}
}

func TestIsolationReadTiFlashNotChoosePointGet(t *testing.T) {
	store, clean := testkit.CreateMockStore(t)
	defer clean()
	tk := testkit.NewTestKit(t, store)

	tk.MustExec("use test")
	tk.MustExec("drop table if exists t")
	tk.MustExec("create table t(a int, b int, primary key (a))")

	// Create virtual tiflash replica info.
	dom := domain.GetDomain(tk.Session())
	is := dom.InfoSchema()
	db, exists := is.SchemaByName(model.NewCIStr("test"))
	require.True(t, exists)
	for _, tblInfo := range db.Tables {
		tblInfo.TiFlashReplica = &model.TiFlashReplicaInfo{
			Count:     1,
			Available: true,
		}
	}

	tk.MustExec("set @@session.tidb_isolation_read_engines=\"tiflash\"")
	var input []string
	var output []struct {
		SQL    string
		Result []string
	}
	integrationSuiteData := core.GetIntegrationSuiteData()
	integrationSuiteData.GetTestCases(t, &input, &output)
	for i, tt := range input {
		testdata.OnRecord(func() {
			output[i].SQL = tt
			output[i].Result = testdata.ConvertRowsToStrings(tk.MustQuery(tt).Rows())
		})
		tk.MustQuery(tt).Check(testkit.Rows(output[i].Result...))
	}
}

func TestIsolationReadTiFlashUseIndexHint(t *testing.T) {
	store, clean := testkit.CreateMockStore(t)
	defer clean()
	tk := testkit.NewTestKit(t, store)

	tk.MustExec("use test")
	tk.MustExec("drop table if exists t")
	tk.MustExec("create table t(a int, index idx(a));")

	// Create virtual tiflash replica info.
	dom := domain.GetDomain(tk.Session())
	is := dom.InfoSchema()
	db, exists := is.SchemaByName(model.NewCIStr("test"))
	require.True(t, exists)
	for _, tblInfo := range db.Tables {
		tblInfo.TiFlashReplica = &model.TiFlashReplicaInfo{
			Count:     1,
			Available: true,
		}
	}

	tk.MustExec("set @@session.tidb_isolation_read_engines=\"tiflash\"")
	var input []string
	var output []struct {
		SQL  string
		Plan []string
		Warn []string
	}
	integrationSuiteData := core.GetIntegrationSuiteData()
	integrationSuiteData.GetTestCases(t, &input, &output)
	for i, tt := range input {
		testdata.OnRecord(func() {
			output[i].SQL = tt
			output[i].Plan = testdata.ConvertRowsToStrings(tk.MustQuery(tt).Rows())
			output[i].Warn = testdata.ConvertSQLWarnToStrings(tk.Session().GetSessionVars().StmtCtx.GetWarnings())
		})
		res := tk.MustQuery(tt)
		res.Check(testkit.Rows(output[i].Plan...))
		require.Equal(t, output[i].Warn, testdata.ConvertSQLWarnToStrings(tk.Session().GetSessionVars().StmtCtx.GetWarnings()))
	}
}

func TestIsolationReadDoNotFilterSystemDB(t *testing.T) {
	store, clean := testkit.CreateMockStore(t)
	defer clean()
	tk := testkit.NewTestKit(t, store)

	tk.MustExec("use test")
	tk.MustExec("set @@tidb_isolation_read_engines = \"tiflash\"")
	var input []string
	var output []struct {
		SQL  string
		Plan []string
	}
	integrationSuiteData := core.GetIntegrationSuiteData()
	integrationSuiteData.GetTestCases(t, &input, &output)
	for i, tt := range input {
		testdata.OnRecord(func() {
			output[i].SQL = tt
			output[i].Plan = testdata.ConvertRowsToStrings(tk.MustQuery(tt).Rows())
		})
		res := tk.MustQuery(tt)
		res.Check(testkit.Rows(output[i].Plan...))
	}
}

func TestPartitionTableStats(t *testing.T) {
	store, clean := testkit.CreateMockStore(t)
	defer clean()
	tk := testkit.NewTestKit(t, store)
	{
		tk.MustExec(`set @@tidb_partition_prune_mode='` + string(variable.Static) + `'`)
		tk.MustExec("use test")
		tk.MustExec(`set tidb_opt_limit_push_down_threshold=0`)
		tk.MustExec("drop table if exists t")
		tk.MustExec("create table t(a int, b int)partition by range columns(a)(partition p0 values less than (10), partition p1 values less than(20), partition p2 values less than(30));")
		tk.MustExec("insert into t values(21, 1), (22, 2), (23, 3), (24, 4), (15, 5)")
		tk.MustExec("analyze table t")

		var input []string
		var output []struct {
			SQL    string
			Result []string
		}
		integrationSuiteData := core.GetIntegrationSuiteData()
		integrationSuiteData.GetTestCases(t, &input, &output)
		for i, tt := range input {
			testdata.OnRecord(func() {
				output[i].SQL = tt
				output[i].Result = testdata.ConvertRowsToStrings(tk.MustQuery(tt).Rows())
			})
			tk.MustQuery(tt).Check(testkit.Rows(output[i].Result...))
		}
	}
}

func TestPartitionPruningForInExpr(t *testing.T) {
	store, clean := testkit.CreateMockStore(t)
	defer clean()
	tk := testkit.NewTestKit(t, store)

	tk.MustExec("use test")
	tk.MustExec("drop table if exists t")
	tk.MustExec("create table t(a int(11) not null, b int) partition by range (a) (partition p0 values less than (4), partition p1 values less than(10), partition p2 values less than maxvalue);")
	tk.MustExec("insert into t values (1, 1),(10, 10),(11, 11)")

	var input []string
	var output []struct {
		SQL  string
		Plan []string
	}
	integrationSuiteData := core.GetIntegrationSuiteData()
	integrationSuiteData.GetTestCases(t, &input, &output)
	for i, tt := range input {
		testdata.OnRecord(func() {
			output[i].SQL = tt
			output[i].Plan = testdata.ConvertRowsToStrings(tk.MustQuery(tt).Rows())
		})
		tk.MustQuery(tt).Check(testkit.Rows(output[i].Plan...))
	}
}

func TestPartitionPruningWithDateType(t *testing.T) {
	store, clean := testkit.CreateMockStore(t)
	defer clean()
	tk := testkit.NewTestKit(t, store)

	tk.MustExec("use test")
	tk.MustExec("drop table if exists t")
	tk.MustExec("create table t(a datetime) partition by range columns (a) (partition p1 values less than ('20000101'), partition p2 values less than ('2000-10-01'));")
	tk.MustExec("insert into t values ('20000201'), ('19000101');")

	// cannot get the statistical information immediately
	// tk.MustQuery(`SELECT PARTITION_NAME,TABLE_ROWS FROM INFORMATION_SCHEMA.PARTITIONS WHERE TABLE_NAME = 't';`).Check(testkit.Rows("p1 1", "p2 1"))
	str := tk.MustQuery(`desc select * from t where a < '2000-01-01';`).Rows()[0][3].(string)
	require.True(t, strings.Contains(str, "partition:p1"))
}

func TestPartitionPruningForEQ(t *testing.T) {
	store, clean := testkit.CreateMockStore(t)
	defer clean()
	tk := testkit.NewTestKit(t, store)
	tk.MustExec("use test")

	tk.MustExec("drop table if exists t")
	tk.MustExec("create table t(a datetime, b int) partition by range(weekday(a)) (partition p0 values less than(10), partition p1 values less than (100))")

	is := tk.Session().GetInfoSchema().(infoschema.InfoSchema)
	tbl, err := is.TableByName(model.NewCIStr("test"), model.NewCIStr("t"))
	require.NoError(t, err)
	pt := tbl.(table.PartitionedTable)
	query, err := expression.ParseSimpleExprWithTableInfo(tk.Session(), "a = '2020-01-01 00:00:00'", tbl.Meta())
	require.NoError(t, err)
	dbName := model.NewCIStr(tk.Session().GetSessionVars().CurrentDB)
	columns, names, err := expression.ColumnInfos2ColumnsAndNames(tk.Session(), dbName, tbl.Meta().Name, tbl.Meta().Cols(), tbl.Meta())
	require.NoError(t, err)
	// Even the partition is not monotonous, EQ condition should be prune!
	// select * from t where a = '2020-01-01 00:00:00'
	res, err := core.PartitionPruning(tk.Session(), pt, []expression.Expression{query}, nil, columns, names)
	require.NoError(t, err)
	require.Len(t, res, 1)
	require.Equal(t, 0, res[0])
}

func TestErrNoDB(t *testing.T) {
	store, clean := testkit.CreateMockStore(t)
	defer clean()
	tk := testkit.NewTestKit(t, store)
	tk.MustExec("create user test")
	_, err := tk.Exec("grant select on test1111 to test@'%'")
	require.Equal(t, core.ErrNoDB, errors.Cause(err))
	_, err = tk.Exec("grant select on * to test@'%'")
	require.Equal(t, core.ErrNoDB, errors.Cause(err))
	_, err = tk.Exec("revoke select on * from test@'%'")
	require.Equal(t, core.ErrNoDB, errors.Cause(err))
	tk.MustExec("use test")
	tk.MustExec("create table test1111 (id int)")
	tk.MustExec("grant select on test1111 to test@'%'")
}

func TestMaxMinEliminate(t *testing.T) {
	store, clean := testkit.CreateMockStore(t)
	defer clean()
	tk := testkit.NewTestKit(t, store)

	tk.MustExec("use test")
	tk.MustExec("drop table if exists t")
	tk.MustExec("create table t(a int primary key)")
	tk.Session().GetSessionVars().EnableClusteredIndex = variable.ClusteredIndexDefModeOn
	tk.MustExec("create table cluster_index_t(a int, b int, c int, primary key (a, b));")

	var input []string
	var output []struct {
		SQL  string
		Plan []string
	}
	integrationSuiteData := core.GetIntegrationSuiteData()
	integrationSuiteData.GetTestCases(t, &input, &output)
	for i, tt := range input {
		testdata.OnRecord(func() {
			output[i].SQL = tt
			output[i].Plan = testdata.ConvertRowsToStrings(tk.MustQuery(tt).Rows())
		})
		tk.MustQuery(tt).Check(testkit.Rows(output[i].Plan...))
	}
}

func TestINLJHintSmallTable(t *testing.T) {
	store, clean := testkit.CreateMockStore(t)
	defer clean()
	tk := testkit.NewTestKit(t, store)
	tk.MustExec("use test")
	tk.MustExec("drop table if exists t1, t2")
	tk.MustExec("create table t1(a int not null, b int, key(a))")
	tk.MustExec("insert into t1 values(1,1),(2,2)")
	tk.MustExec("create table t2(a int not null, b int, key(a))")
	tk.MustExec("insert into t2 values(1,1),(2,2),(3,3),(4,4),(5,5)")
	tk.MustExec("analyze table t1, t2")
	tk.MustExec("explain format = 'brief' select /*+ TIDB_INLJ(t1) */ * from t1 join t2 on t1.a = t2.a")
}

func TestIndexJoinUniqueCompositeIndex(t *testing.T) {
	store, clean := testkit.CreateMockStore(t)
	defer clean()
	tk := testkit.NewTestKit(t, store)

	tk.MustExec("use test")
	tk.MustExec("drop table if exists t1, t2")
	tk.Session().GetSessionVars().EnableClusteredIndex = variable.ClusteredIndexDefModeIntOnly
	tk.MustExec("create table t1(a int not null, c int not null)")
	tk.MustExec("create table t2(a int not null, b int not null, c int not null, primary key(a,b))")
	tk.MustExec("insert into t1 values(1,1)")
	tk.MustExec("insert into t2 values(1,1,1),(1,2,1)")
	tk.MustExec("analyze table t1,t2")

	var input []string
	var output []struct {
		SQL  string
		Plan []string
	}
	integrationSuiteData := core.GetIntegrationSuiteData()
	integrationSuiteData.GetTestCases(t, &input, &output)
	for i, tt := range input {
		testdata.OnRecord(func() {
			output[i].SQL = tt
			output[i].Plan = testdata.ConvertRowsToStrings(tk.MustQuery(tt).Rows())
		})
		tk.MustQuery(tt).Check(testkit.Rows(output[i].Plan...))
	}
}

func TestIndexMerge(t *testing.T) {
	store, clean := testkit.CreateMockStore(t)
	defer clean()
	tk := testkit.NewTestKit(t, store)

	tk.MustExec("use test")
	tk.MustExec("drop table if exists t")
	tk.MustExec("create table t(a int, b int, c int, unique index(a), unique index(b), primary key(c))")

	var input []string
	var output []struct {
		SQL  string
		Plan []string
	}
	integrationSuiteData := core.GetIntegrationSuiteData()
	integrationSuiteData.GetTestCases(t, &input, &output)
	for i, tt := range input {
		testdata.OnRecord(func() {
			output[i].SQL = tt
			output[i].Plan = testdata.ConvertRowsToStrings(tk.MustQuery(tt).Rows())
		})
		tk.MustQuery(tt).Check(testkit.Rows(output[i].Plan...))
	}
}

func TestIndexMergeHint4CNF(t *testing.T) {
	store, clean := testkit.CreateMockStore(t)
	defer clean()
	tk := testkit.NewTestKit(t, store)

	tk.MustExec("use test")
	tk.MustExec("drop table if exists t")
	tk.MustExec("create table t(id int primary key, a int, b int, c int, key(a), key(b), key(c))")

	var input []string
	var output []struct {
		SQL  string
		Plan []string
	}
	integrationSuiteData := core.GetIntegrationSuiteData()
	integrationSuiteData.GetTestCases(t, &input, &output)
	for i, tt := range input {
		testdata.OnRecord(func() {
			output[i].SQL = tt
			output[i].Plan = testdata.ConvertRowsToStrings(tk.MustQuery(tt).Rows())
		})
		tk.MustQuery(tt).Check(testkit.Rows(output[i].Plan...))
	}
}

func TestInvisibleIndex(t *testing.T) {
	store, clean := testkit.CreateMockStore(t)
	defer clean()
	tk := testkit.NewTestKit(t, store)

	tk.MustExec("use test")
	tk.MustExec("drop table if exists t")

	// Optimizer cannot see invisible indexes.
	tk.MustExec("create table t(a int, b int, unique index i_a (a) invisible, unique index i_b(b))")
	tk.MustExec("insert into t values (1,2)")

	// For issue 26217, can't use invisible index after admin check table.
	tk.MustExec("admin check table t")

	// Optimizer cannot use invisible indexes.
	tk.MustQuery("select a from t order by a").Check(testkit.Rows("1"))
	require.False(t, tk.MustUseIndex("select a from t order by a", "i_a"))
	tk.MustQuery("select a from t where a > 0").Check(testkit.Rows("1"))
	require.False(t, tk.MustUseIndex("select a from t where a > 1", "i_a"))

	// If use invisible indexes in index hint and sql hint, throw an error.
	errStr := "[planner:1176]Key 'i_a' doesn't exist in table 't'"
	tk.MustGetErrMsg("select * from t use index(i_a)", errStr)
	tk.MustGetErrMsg("select * from t force index(i_a)", errStr)
	tk.MustGetErrMsg("select * from t ignore index(i_a)", errStr)
	tk.MustQuery("select /*+ USE_INDEX(t, i_a) */ * from t")
	require.Len(t, tk.Session().GetSessionVars().StmtCtx.GetWarnings(), 1)
	require.EqualError(t, tk.Session().GetSessionVars().StmtCtx.GetWarnings()[0].Err, errStr)
	tk.MustQuery("select /*+ IGNORE_INDEX(t, i_a), USE_INDEX(t, i_b) */ a from t order by a")
	require.Len(t, tk.Session().GetSessionVars().StmtCtx.GetWarnings(), 1)
	require.EqualError(t, tk.Session().GetSessionVars().StmtCtx.GetWarnings()[0].Err, errStr)
	tk.MustQuery("select /*+ FORCE_INDEX(t, i_a), USE_INDEX(t, i_b) */ a from t order by a")
	require.Len(t, tk.Session().GetSessionVars().StmtCtx.GetWarnings(), 1)
	require.EqualError(t, tk.Session().GetSessionVars().StmtCtx.GetWarnings()[0].Err, errStr)
	// For issue 15519
	inapplicableErrStr := "[planner:1815]force_index(test.aaa) is inapplicable, check whether the table(test.aaa) exists"
	tk.MustQuery("select /*+ FORCE_INDEX(aaa) */ * from t")
	require.Len(t, tk.Session().GetSessionVars().StmtCtx.GetWarnings(), 1)
	require.EqualError(t, tk.Session().GetSessionVars().StmtCtx.GetWarnings()[0].Err, inapplicableErrStr)

	tk.MustExec("admin check table t")
	tk.MustExec("admin check index t i_a")
}

// for issue #14822
func TestIndexJoinTableRange(t *testing.T) {
	store, clean := testkit.CreateMockStore(t)
	defer clean()
	tk := testkit.NewTestKit(t, store)

	tk.MustExec("use test")
	tk.MustExec("drop table if exists t1, t2")
	tk.MustExec("create table t1(a int, b int, primary key (a), key idx_t1_b (b))")
	tk.MustExec("create table t2(a int, b int, primary key (a), key idx_t1_b (b))")

	var input []string
	var output []struct {
		SQL  string
		Plan []string
	}
	integrationSuiteData := core.GetIntegrationSuiteData()
	integrationSuiteData.GetTestCases(t, &input, &output)
	for i, tt := range input {
		testdata.OnRecord(func() {
			output[i].SQL = tt
			output[i].Plan = testdata.ConvertRowsToStrings(tk.MustQuery(tt).Rows())
		})
		tk.MustQuery(tt).Check(testkit.Rows(output[i].Plan...))
	}
}

func TestTopNByConstFunc(t *testing.T) {
	store, clean := testkit.CreateMockStore(t)
	defer clean()
	tk := testkit.NewTestKit(t, store)
	tk.MustExec("use test")
	tk.MustQuery("select max(t.col) from (select 'a' as col union all select '' as col) as t").Check(testkit.Rows(
		"a",
	))
}

func TestSubqueryWithTopN(t *testing.T) {
	store, clean := testkit.CreateMockStore(t)
	defer clean()
	tk := testkit.NewTestKit(t, store)

	tk.MustExec("use test")
	tk.MustExec("drop table if exists t")
	tk.MustExec("create table t(a int, b int)")

	var input []string
	var output []struct {
		SQL  string
		Plan []string
	}
	integrationSuiteData := core.GetIntegrationSuiteData()
	integrationSuiteData.GetTestCases(t, &input, &output)
	for i, tt := range input {
		testdata.OnRecord(func() {
			output[i].SQL = tt
			output[i].Plan = testdata.ConvertRowsToStrings(tk.MustQuery(tt).Rows())
		})
		tk.MustQuery(tt).Check(testkit.Rows(output[i].Plan...))
	}
}

func TestIndexHintWarning(t *testing.T) {
	store, clean := testkit.CreateMockStore(t)
	defer clean()
	tk := testkit.NewTestKit(t, store)
	tk.MustExec("use test")
	tk.MustExec("drop table if exists t1, t2")
	tk.MustExec("create table t1(a int, b int, c int, key a(a), key b(b))")
	tk.MustExec("create table t2(a int, b int, c int, key a(a), key b(b))")
	var input []string
	var output []struct {
		SQL      string
		Warnings []string
	}
	integrationSuiteData := core.GetIntegrationSuiteData()
	integrationSuiteData.GetTestCases(t, &input, &output)
	for i, tt := range input {
		testdata.OnRecord(func() {
			output[i].SQL = tt
			tk.MustQuery(tt)
			warns := tk.Session().GetSessionVars().StmtCtx.GetWarnings()
			output[i].Warnings = make([]string, len(warns))
			for j := range warns {
				output[i].Warnings[j] = warns[j].Err.Error()
			}
		})
		tk.MustQuery(tt)
		warns := tk.Session().GetSessionVars().StmtCtx.GetWarnings()
		require.Len(t, warns, len(output[i].Warnings))
		for j := range warns {
			require.Equal(t, stmtctx.WarnLevelWarning, warns[j].Level)
			require.EqualError(t, warns[j].Err, output[i].Warnings[j])
		}
	}
	//Test view with index hint should result error
	tk.MustExec("drop table if exists t1")
	tk.MustExec("drop view if exists v1")
	tk.MustExec("CREATE TABLE t1 (c1 INT PRIMARY KEY, c2 INT, INDEX (c2))")
	tk.MustExec("INSERT INTO t1 VALUES (1,1), (2,2), (3,3)")
	tk.MustExec("CREATE VIEW v1 AS SELECT c1, c2 FROM t1")
	err := tk.ExecToErr("SELECT * FROM v1 USE INDEX (PRIMARY) WHERE c1=2")
	require.True(t, terror.ErrorEqual(err, core.ErrKeyDoesNotExist))
}

func TestIssue32672(t *testing.T) {
	store, clean := testkit.CreateMockStore(t)
	defer clean()
	tk := testkit.NewTestKit(t, store)

	tk.MustExec("use test")
	tk.MustExec("drop table if exists t")
	tk.MustExec("create table t(a int)")
	for _, agg := range []string{"stream", "hash"} {
		rs := tk.MustQuery(fmt.Sprintf("explain format='verbose' select /*+ %v_agg() */ count(*) from t", agg)).Rows()
		// cols: id, estRows, estCost, ...
		operator := rs[0][0].(string)
		cost, err := strconv.ParseFloat(rs[0][2].(string), 64)
		require.NoError(t, err)
		require.True(t, strings.Contains(strings.ToLower(operator), agg))
		require.True(t, cost > 0)
	}
}

func TestIssue15546(t *testing.T) {
	store, clean := testkit.CreateMockStore(t)
	defer clean()
	tk := testkit.NewTestKit(t, store)

	tk.MustExec("use test")
	tk.MustExec("drop table if exists t, pt, vt")
	tk.MustExec("create table t(a int, b int)")
	tk.MustExec("insert into t values(1, 1)")
	tk.MustExec("create table pt(a int primary key, b int) partition by range(a) (" +
		"PARTITION `p0` VALUES LESS THAN (10), PARTITION `p1` VALUES LESS THAN (20), PARTITION `p2` VALUES LESS THAN (30))")
	tk.MustExec("insert into pt values(1, 1), (11, 11), (21, 21)")
	tk.MustExec("create definer='root'@'localhost' view vt(a, b) as select a, b from t")
	tk.MustQuery("select * from pt, vt where pt.a = vt.a").Check(testkit.Rows("1 1 1 1"))
}

func TestApproxCountDistinctInPartitionTable(t *testing.T) {
	store, clean := testkit.CreateMockStore(t)
	defer clean()
	tk := testkit.NewTestKit(t, store)

	tk.MustExec("use test")
	tk.MustExec("drop table if exists t")
	tk.MustExec("create table t(a int(11), b int) partition by range (a) (partition p0 values less than (3), partition p1 values less than maxvalue);")
	tk.MustExec("insert into t values(1, 1), (2, 1), (3, 1), (4, 2), (4, 2)")
	tk.MustExec("set session tidb_opt_agg_push_down=1")
	tk.MustExec(`set @@tidb_partition_prune_mode='` + string(variable.Static) + `'`)
	tk.MustQuery("explain format = 'brief' select approx_count_distinct(a), b from t group by b order by b desc").Check(testkit.Rows("Sort 16000.00 root  test.t.b:desc",
		"└─HashAgg 16000.00 root  group by:test.t.b, funcs:approx_count_distinct(Column#5)->Column#4, funcs:firstrow(Column#6)->test.t.b",
		"  └─PartitionUnion 16000.00 root  ",
		"    ├─HashAgg 8000.00 root  group by:test.t.b, funcs:approx_count_distinct(test.t.a)->Column#5, funcs:firstrow(test.t.b)->Column#6, funcs:firstrow(test.t.b)->test.t.b",
		"    │ └─TableReader 10000.00 root  data:TableFullScan",
		"    │   └─TableFullScan 10000.00 cop[tikv] table:t, partition:p0 keep order:false, stats:pseudo",
		"    └─HashAgg 8000.00 root  group by:test.t.b, funcs:approx_count_distinct(test.t.a)->Column#5, funcs:firstrow(test.t.b)->Column#6, funcs:firstrow(test.t.b)->test.t.b",
		"      └─TableReader 10000.00 root  data:TableFullScan",
		"        └─TableFullScan 10000.00 cop[tikv] table:t, partition:p1 keep order:false, stats:pseudo"))
	tk.MustQuery("select approx_count_distinct(a), b from t group by b order by b desc").Check(testkit.Rows("1 2", "3 1"))
}

func TestApproxPercentile(t *testing.T) {
	store, clean := testkit.CreateMockStore(t)
	defer clean()
	tk := testkit.NewTestKit(t, store)

	tk.MustExec("use test")
	tk.MustExec("drop table if exists t")
	tk.MustExec("create table t(a int, b int)")
	tk.MustExec("insert into t values(1, 1), (2, 1), (3, 2), (4, 2), (5, 2)")

	var input []string
	var output []struct {
		SQL  string
		Plan []string
		Res  []string
	}
	integrationSuiteData := core.GetIntegrationSuiteData()
	integrationSuiteData.GetTestCases(t, &input, &output)
	for i, tt := range input {
		testdata.OnRecord(func() {
			output[i].SQL = tt
			output[i].Plan = testdata.ConvertRowsToStrings(tk.MustQuery("explain " + tt).Rows())
			output[i].Res = testdata.ConvertRowsToStrings(tk.MustQuery(tt).Rows())
		})
		tk.MustQuery("explain " + tt).Check(testkit.Rows(output[i].Plan...))
		tk.MustQuery(tt).Check(testkit.Rows(output[i].Res...))
	}
}

func TestIssue17813(t *testing.T) {
	store, clean := testkit.CreateMockStore(t)
	defer clean()
	tk := testkit.NewTestKit(t, store)

	tk.MustExec("use test")
	tk.MustExec("drop table if exists hash_partition_overflow")
	tk.MustExec("create table hash_partition_overflow (c0 bigint unsigned) partition by hash(c0) partitions 3")
	tk.MustExec("insert into hash_partition_overflow values (9223372036854775808)")
	tk.MustQuery("select * from hash_partition_overflow where c0 = 9223372036854775808").Check(testkit.Rows("9223372036854775808"))
	tk.MustQuery("select * from hash_partition_overflow where c0 in (1, 9223372036854775808)").Check(testkit.Rows("9223372036854775808"))
}

func TestHintWithRequiredProperty(t *testing.T) {
	store, clean := testkit.CreateMockStore(t)
	defer clean()
	tk := testkit.NewTestKit(t, store)
	tk.MustExec("set @@session.tidb_executor_concurrency = 4;")
	tk.MustExec("set @@session.tidb_hash_join_concurrency = 5;")
	tk.MustExec("set @@session.tidb_distsql_scan_concurrency = 15;")
	tk.MustExec("use test")
	tk.MustExec("drop table if exists t")
	tk.MustExec("create table t(a int primary key, b int, c int, key b(b))")
	var input []string
	var output []struct {
		SQL      string
		Plan     []string
		Warnings []string
	}
	integrationSuiteData := core.GetIntegrationSuiteData()
	integrationSuiteData.GetTestCases(t, &input, &output)
	for i, tt := range input {
		testdata.OnRecord(func() {
			output[i].SQL = tt
			output[i].Plan = testdata.ConvertRowsToStrings(tk.MustQuery(tt).Rows())
			warnings := tk.Session().GetSessionVars().StmtCtx.GetWarnings()
			output[i].Warnings = make([]string, len(warnings))
			for j, warning := range warnings {
				output[i].Warnings[j] = warning.Err.Error()
			}
		})
		tk.MustQuery(tt).Check(testkit.Rows(output[i].Plan...))
		warnings := tk.Session().GetSessionVars().StmtCtx.GetWarnings()
		require.Len(t, warnings, len(output[i].Warnings))
		for j, warning := range warnings {
			require.EqualError(t, warning.Err, output[i].Warnings[j])
		}
	}
}

func TestIssue15813(t *testing.T) {
	store, clean := testkit.CreateMockStore(t)
	defer clean()
	tk := testkit.NewTestKit(t, store)

	tk.MustExec("use test")
	tk.MustExec("drop table if exists t0, t1")
	tk.MustExec("create table t0(c0 int primary key)")
	tk.MustExec("create table t1(c0 int primary key)")
	tk.MustExec("CREATE INDEX i0 ON t0(c0)")
	tk.MustExec("CREATE INDEX i0 ON t1(c0)")
	tk.MustQuery("select /*+ MERGE_JOIN(t0, t1) */ * from t0, t1 where t0.c0 = t1.c0").Check(testkit.Rows())
}

func TestIssue31261(t *testing.T) {
	store, clean := testkit.CreateMockStore(t)
	defer clean()
	tk := testkit.NewTestKit(t, store)

	tk.MustExec(`use test`)
	tk.MustExec(`drop table if exists PK_MULTI_COL_5177`)
	tk.MustExec(`	CREATE TABLE PK_MULTI_COL_5177 (
		COL1 binary(10) NOT NULL,
		COL2 varbinary(10) NOT NULL,
		COL3 smallint(45) NOT NULL,
		PRIMARY KEY (COL1(5),COL2,COL3),
		UNIQUE KEY UIDXM (COL1(5),COL2),
		UNIQUE KEY UIDX (COL2),
		KEY IDX3 (COL3),
		KEY IDXM (COL3,COL2))`)
	tk.MustExec(`insert into PK_MULTI_COL_5177(col1, col2, col3) values(0x00000000000000000000, 0x002B200DF5BA03E59F82, 1)`)
	require.Len(t, tk.MustQuery(`select col1, col2 from PK_MULTI_COL_5177 where col1 = 0x00000000000000000000 and col2 in (0x002B200DF5BA03E59F82, 0x002B200DF5BA03E59F82, 0x002B200DF5BA03E59F82)`).Rows(), 1)
	require.Len(t, tk.MustQuery(`select col1, col2 from PK_MULTI_COL_5177 where col1 = 0x00000000000000000000 and col2 = 0x002B200DF5BA03E59F82`).Rows(), 1)
}

func TestFullGroupByOrderBy(t *testing.T) {
	store, clean := testkit.CreateMockStore(t)
	defer clean()
	tk := testkit.NewTestKit(t, store)

	tk.MustExec("use test")
	tk.MustExec("drop table if exists t")
	tk.MustExec("create table t(a int, b int)")
	tk.MustQuery("select count(a) as b from t group by a order by b").Check(testkit.Rows())
	err := tk.ExecToErr("select count(a) as cnt from t group by a order by b")
	require.True(t, terror.ErrorEqual(err, core.ErrFieldNotInGroupBy))
}

func TestHintWithoutTableWarning(t *testing.T) {
	store, clean := testkit.CreateMockStore(t)
	defer clean()
	tk := testkit.NewTestKit(t, store)
	tk.MustExec("use test")
	tk.MustExec("drop table if exists t1, t2")
	tk.MustExec("create table t1(a int, b int, c int, key a(a))")
	tk.MustExec("create table t2(a int, b int, c int, key a(a))")
	var input []string
	var output []struct {
		SQL      string
		Warnings []string
	}
	integrationSuiteData := core.GetIntegrationSuiteData()
	integrationSuiteData.GetTestCases(t, &input, &output)
	for i, tt := range input {
		testdata.OnRecord(func() {
			output[i].SQL = tt
			tk.MustQuery(tt)
			warns := tk.Session().GetSessionVars().StmtCtx.GetWarnings()
			output[i].Warnings = make([]string, len(warns))
			for j := range warns {
				output[i].Warnings[j] = warns[j].Err.Error()
			}
		})
		tk.MustQuery(tt)
		warns := tk.Session().GetSessionVars().StmtCtx.GetWarnings()
		require.Len(t, warns, len(output[i].Warnings))
		for j := range warns {
			require.Equal(t, stmtctx.WarnLevelWarning, warns[j].Level)
			require.EqualError(t, warns[j].Err, output[i].Warnings[j])
		}
	}
}

func TestIssue15858(t *testing.T) {
	store, clean := testkit.CreateMockStore(t)
	defer clean()
	tk := testkit.NewTestKit(t, store)
	tk.MustExec("use test")
	tk.MustExec("drop table if exists t")
	tk.MustExec("create table t(a int primary key)")
	tk.MustExec("select * from t t1, (select a from t order by a+1) t2 where t1.a = t2.a")
}

func TestIssue15846(t *testing.T) {
	store, clean := testkit.CreateMockStore(t)
	defer clean()
	tk := testkit.NewTestKit(t, store)
	tk.MustExec("use test")
	tk.MustExec("drop table if exists t0, t1")
	tk.MustExec("CREATE TABLE t0(t0 INT UNIQUE);")
	tk.MustExec("CREATE TABLE t1(c0 FLOAT);")
	tk.MustExec("INSERT INTO t1(c0) VALUES (0);")
	tk.MustExec("INSERT INTO t0(t0) VALUES (NULL), (NULL);")
	tk.MustQuery("SELECT t1.c0 FROM t1 LEFT JOIN t0 ON 1;").Check(testkit.Rows("0", "0"))

	tk.MustExec("drop table if exists t0, t1")
	tk.MustExec("CREATE TABLE t0(t0 INT);")
	tk.MustExec("CREATE TABLE t1(c0 FLOAT);")
	tk.MustExec("INSERT INTO t1(c0) VALUES (0);")
	tk.MustExec("INSERT INTO t0(t0) VALUES (NULL), (NULL);")
	tk.MustQuery("SELECT t1.c0 FROM t1 LEFT JOIN t0 ON 1;").Check(testkit.Rows("0", "0"))

	tk.MustExec("drop table if exists t0, t1")
	tk.MustExec("CREATE TABLE t0(t0 INT);")
	tk.MustExec("CREATE TABLE t1(c0 FLOAT);")
	tk.MustExec("create unique index idx on t0(t0);")
	tk.MustExec("INSERT INTO t1(c0) VALUES (0);")
	tk.MustExec("INSERT INTO t0(t0) VALUES (NULL), (NULL);")
	tk.MustQuery("SELECT t1.c0 FROM t1 LEFT JOIN t0 ON 1;").Check(testkit.Rows("0", "0"))
}

func TestFloorUnixTimestampPruning(t *testing.T) {
	store, clean := testkit.CreateMockStore(t)
	defer clean()
	tk := testkit.NewTestKit(t, store)
	tk.MustExec("use test")
	tk.MustExec("drop table if exists floor_unix_timestamp")
	tk.MustExec(`create table floor_unix_timestamp (ts timestamp(3))
partition by range (floor(unix_timestamp(ts))) (
partition p0 values less than (unix_timestamp('2020-04-05 00:00:00')),
partition p1 values less than (unix_timestamp('2020-04-12 00:00:00')),
partition p2 values less than (unix_timestamp('2020-04-15 00:00:00')))`)
	tk.MustExec("insert into floor_unix_timestamp values ('2020-04-04 00:00:00')")
	tk.MustExec("insert into floor_unix_timestamp values ('2020-04-04 23:59:59.999')")
	tk.MustExec("insert into floor_unix_timestamp values ('2020-04-05 00:00:00')")
	tk.MustExec("insert into floor_unix_timestamp values ('2020-04-05 00:00:00.001')")
	tk.MustExec("insert into floor_unix_timestamp values ('2020-04-12 01:02:03.456')")
	tk.MustExec("insert into floor_unix_timestamp values ('2020-04-14 00:00:42')")
	tk.MustQuery("select count(*) from floor_unix_timestamp where '2020-04-05 00:00:00.001' = ts").Check(testkit.Rows("1"))
	tk.MustQuery("select * from floor_unix_timestamp where ts > '2020-04-05 00:00:00' order by ts").Check(testkit.Rows("2020-04-05 00:00:00.001", "2020-04-12 01:02:03.456", "2020-04-14 00:00:42.000"))
	tk.MustQuery("select count(*) from floor_unix_timestamp where ts <= '2020-04-05 23:00:00'").Check(testkit.Rows("4"))
	tk.MustQuery("select * from floor_unix_timestamp partition(p1, p2) where ts > '2020-04-14 00:00:00'").Check(testkit.Rows("2020-04-14 00:00:42.000"))
}

func TestIssue16290And16292(t *testing.T) {
	store, clean := testkit.CreateMockStore(t)
	defer clean()
	tk := testkit.NewTestKit(t, store)
	tk.MustExec("use test")
	tk.MustExec("drop table if exists t;")
	tk.MustExec("create table t(a int, b int, primary key(a));")
	tk.MustExec("insert into t values(1, 1);")

	for i := 0; i <= 1; i++ {
		tk.MustExec(fmt.Sprintf("set session tidb_opt_agg_push_down = %v", i))

		tk.MustQuery("select avg(a) from (select * from t ta union all select * from t tb) t;").Check(testkit.Rows("1.0000"))
		tk.MustQuery("select avg(b) from (select * from t ta union all select * from t tb) t;").Check(testkit.Rows("1.0000"))
		tk.MustQuery("select count(distinct a) from (select * from t ta union all select * from t tb) t;").Check(testkit.Rows("1"))
		tk.MustQuery("select count(distinct b) from (select * from t ta union all select * from t tb) t;").Check(testkit.Rows("1"))
	}
}

func TestTableDualWithRequiredProperty(t *testing.T) {
	store, clean := testkit.CreateMockStore(t)
	defer clean()
	tk := testkit.NewTestKit(t, store)
	tk.MustExec("use test")
	tk.MustExec("drop table if exists t1, t2;")
	tk.MustExec("create table t1 (a int, b int) partition by range(a) " +
		"(partition p0 values less than(10), partition p1 values less than MAXVALUE)")
	tk.MustExec("create table t2 (a int, b int)")
	tk.MustExec("select /*+ MERGE_JOIN(t1, t2) */ * from t1 partition (p0), t2  where t1.a > 100 and t1.a = t2.a")
}

func TestIndexJoinInnerIndexNDV(t *testing.T) {
	store, clean := testkit.CreateMockStore(t)
	defer clean()
	tk := testkit.NewTestKit(t, store)
	tk.MustExec("use test")
	tk.MustExec("drop table if exists t1, t2")
	tk.MustExec("create table t1(a int not null, b int not null, c int not null)")
	tk.MustExec("create table t2(a int not null, b int not null, c int not null, index idx1(a,b), index idx2(c))")
	tk.MustExec("insert into t1 values(1,1,1),(1,1,1),(1,1,1)")
	tk.MustExec("insert into t2 values(1,1,1),(1,1,2),(1,1,3)")
	tk.MustExec("analyze table t1, t2")

	var input []string
	var output []struct {
		SQL  string
		Plan []string
	}
	integrationSuiteData := core.GetIntegrationSuiteData()
	integrationSuiteData.GetTestCases(t, &input, &output)
	for i, tt := range input {
		testdata.OnRecord(func() {
			output[i].SQL = tt
			output[i].Plan = testdata.ConvertRowsToStrings(tk.MustQuery(tt).Rows())
		})
		tk.MustQuery(tt).Check(testkit.Rows(output[i].Plan...))
	}
}

func TestIssue16837(t *testing.T) {
	store, clean := testkit.CreateMockStore(t)
	defer clean()
	tk := testkit.NewTestKit(t, store)
	tk.MustExec("use test")
	tk.MustExec("drop table if exists t")
	tk.MustExec("create table t(a int,b int,c int,d int,e int,unique key idx_ab(a,b),unique key(c),unique key(d))")
	tk.MustQuery("explain format = 'brief' select /*+ use_index_merge(t,c,idx_ab) */ * from t where a = 1 or (e = 1 and c = 1)").Check(testkit.Rows(
		"IndexMerge 0.01 root  ",
		"├─IndexRangeScan(Build) 10.00 cop[tikv] table:t, index:idx_ab(a, b) range:[1,1], keep order:false, stats:pseudo",
		"├─IndexRangeScan(Build) 1.00 cop[tikv] table:t, index:c(c) range:[1,1], keep order:false, stats:pseudo",
		"└─Selection(Probe) 0.01 cop[tikv]  or(eq(test.t.a, 1), and(eq(test.t.e, 1), eq(test.t.c, 1)))",
		"  └─TableRowIDScan 11.00 cop[tikv] table:t keep order:false, stats:pseudo"))
	tk.MustQuery("show warnings").Check(testkit.Rows())
	tk.MustExec("insert into t values (2, 1, 1, 1, 2)")
	tk.MustQuery("select /*+ use_index_merge(t,c,idx_ab) */ * from t where a = 1 or (e = 1 and c = 1)").Check(testkit.Rows())
}

func TestIndexMergeSerial(t *testing.T) {
	store, clean := testkit.CreateMockStore(t)
	defer clean()
	tk := testkit.NewTestKit(t, store)
	tk.MustExec("use test")
	tk.MustExec("drop table if exists t")
	tk.MustExec("create table t (a int, b int, unique key(a), unique key(b))")
	tk.MustExec("insert into t value (1, 5), (2, 4), (3, 3), (4, 2), (5, 1)")
	tk.MustExec("insert into t value (6, 0), (7, -1), (8, -2), (9, -3), (10, -4)")
	tk.MustExec("analyze table t")

	var input []string
	var output []struct {
		SQL      string
		Plan     []string
		Warnings []string
	}
	integrationSuiteData := core.GetIntegrationSuiteData()
	integrationSuiteData.GetTestCases(t, &input, &output)
	for i, tt := range input {
		testdata.OnRecord(func() {
			output[i].SQL = tt
			output[i].Plan = testdata.ConvertRowsToStrings(tk.MustQuery(tt).Rows())
			output[i].Warnings = testdata.ConvertRowsToStrings(tk.MustQuery("show warnings").Rows())
		})
		tk.MustQuery(tt).Check(testkit.Rows(output[i].Plan...))
		tk.MustQuery("show warnings").Check(testkit.Rows(output[i].Warnings...))
	}
}

func TestIndexMergePartialScansClusteredIndex(t *testing.T) {
	store, clean := testkit.CreateMockStore(t)
	defer clean()
	tk := testkit.NewTestKit(t, store)
	tk.MustExec("use test;")

	tk.MustExec("drop table if exists t;")
	tk.MustExec("create table t (a int, b int, c int, primary key (a, b) clustered, key idx_c(c));")
	tk.MustExec("insert into t values (1, 1, 1), (10, 10, 10), (100, 100, 100);")
	const queryTemplate = "select /*+ use_index_merge(t) */ %s from t where %s order by a, b;"
	projections := [][]string{{"a"}, {"b"}, {"c"}, {"a", "b"}, {"b", "c"}, {"c", "a"}, {"b", "a", "c"}}
	cases := []struct {
		condition string
		expected  []string
	}{
		{
			// 3 table scans
			"a < 2 or a < 10 or a > 11", []string{"1", "100"},
		},
		{
			// 3 index scans
			"c < 10 or c < 11 or c > 50", []string{"1", "10", "100"},
		},
		{
			// 1 table scan + 1 index scan
			"a < 2 or c > 10000", []string{"1"},
		},
		{
			// 2 table scans + 1 index scan
			"a < 2 or a > 88 or c > 10000", []string{"1", "100"},
		},
		{
			// 2 table scans + 2 index scans
			"a < 2 or (a >= 10 and b >= 10) or c > 100 or c < 1", []string{"1", "10", "100"},
		},
		{
			// 3 table scans + 2 index scans
			"a < 2 or (a >= 10 and b >= 10) or (a >= 20 and b < 10) or c > 100 or c < 1", []string{"1", "10", "100"},
		},
	}
	for _, p := range projections {
		for _, ca := range cases {
			query := fmt.Sprintf(queryTemplate, strings.Join(p, ","), ca.condition)
			tk.HasPlan(query, "IndexMerge")
			expected := make([]string, 0, len(ca.expected))
			for _, datum := range ca.expected {
				row := strings.Repeat(datum+" ", len(p))
				expected = append(expected, row[:len(row)-1])
			}
			tk.MustQuery(query).Check(testkit.Rows(expected...))
		}
	}
}

func TestIndexMergePartialScansTiDBRowID(t *testing.T) {
	store, clean := testkit.CreateMockStore(t)
	defer clean()
	tk := testkit.NewTestKit(t, store)
	tk.MustExec("use test;")

	tk.MustExec("drop table if exists t;")
	tk.MustExec("create table t (a int, b int, c int, unique key (a, b), key idx_c(c));")
	tk.MustExec("insert into t values (1, 1, 1), (10, 10, 10), (100, 100, 100);")
	const queryTemplate = "select /*+ use_index_merge(t) */ %s from t where %s order by a;"
	projections := [][]string{{"a"}, {"b"}, {"c"}, {"a", "b"}, {"b", "c"}, {"c", "a"}, {"b", "a", "c"}}
	cases := []struct {
		condition string
		expected  []string
	}{
		{
			// 3 index scans
			"c < 10 or c < 11 or c > 50", []string{"1", "10", "100"},
		},
		{
			// 2 index scans
			"c < 10 or a < 2", []string{"1"},
		},
		{
			// 1 table scan + 1 index scan
			"_tidb_rowid < 2 or c > 10000", []string{"1"},
		},
		{
			// 2 table scans + 1 index scan
			"_tidb_rowid < 2 or _tidb_rowid < 10 or c > 11", []string{"1", "10", "100"},
		},
		{
			// 1 table scans + 3 index scans
			"_tidb_rowid < 2 or (a >= 10 and b >= 10) or c > 100 or c < 1", []string{"1", "10", "100"},
		},
		{
			// 1 table scans + 4 index scans
			"_tidb_rowid < 2 or (a >= 10 and b >= 10) or (a >= 20 and b < 10) or c > 100 or c < 1", []string{"1", "10", "100"},
		},
	}
	for _, p := range projections {
		for _, ca := range cases {
			query := fmt.Sprintf(queryTemplate, strings.Join(p, ","), ca.condition)
			tk.HasPlan(query, "IndexMerge")
			expected := make([]string, 0, len(ca.expected))
			for _, datum := range ca.expected {
				row := strings.Repeat(datum+" ", len(p))
				expected = append(expected, row[:len(row)-1])
			}
			tk.MustQuery(query).Check(testkit.Rows(expected...))
		}
	}
}

func TestIndexMergePartialScansPKIsHandle(t *testing.T) {
	store, clean := testkit.CreateMockStore(t)
	defer clean()
	tk := testkit.NewTestKit(t, store)
	tk.MustExec("use test;")

	tk.MustExec("drop table if exists t;")
	tk.MustExec("create table t (a int, b int, c int, primary key (a), unique key (b), key idx_c(c));")
	tk.MustExec("insert into t values (1, 1, 1), (10, 10, 10), (100, 100, 100);")
	const queryTemplate = "select /*+ use_index_merge(t) */ %s from t where %s order by b;"
	projections := [][]string{{"a"}, {"b"}, {"c"}, {"a", "b"}, {"b", "c"}, {"c", "a"}, {"b", "a", "c"}}
	cases := []struct {
		condition string
		expected  []string
	}{
		{
			// 3 index scans
			"b < 10 or c < 11 or c > 50", []string{"1", "10", "100"},
		},
		{
			// 1 table scan + 1 index scan
			"a < 2 or c > 10000", []string{"1"},
		},
		{
			// 2 table scans + 1 index scan
			"a < 2 or a < 10 or b > 11", []string{"1", "100"},
		},
		{
			// 1 table scans + 3 index scans
			"a < 2 or b >= 10 or c > 100 or c < 1", []string{"1", "10", "100"},
		},
		{
			// 3 table scans + 2 index scans
			"a < 2 or a >= 10 or a >= 20 or c > 100 or b < 1", []string{"1", "10", "100"},
		},
	}
	for _, p := range projections {
		for _, ca := range cases {
			query := fmt.Sprintf(queryTemplate, strings.Join(p, ","), ca.condition)
			tk.HasPlan(query, "IndexMerge")
			expected := make([]string, 0, len(ca.expected))
			for _, datum := range ca.expected {
				row := strings.Repeat(datum+" ", len(p))
				expected = append(expected, row[:len(row)-1])
			}
			tk.MustQuery(query).Check(testkit.Rows(expected...))
		}
	}
}

func TestIssue23919(t *testing.T) {
	store, clean := testkit.CreateMockStore(t)
	defer clean()
	tk := testkit.NewTestKit(t, store)
	tk.MustExec("use test;")

	// Test for the minimal reproducible case.
	tk.MustExec("drop table if exists t;")
	tk.MustExec("create table t (a int, b int, index(a), index(b)) partition by hash (a) partitions 2;")
	tk.MustExec("insert into t values (1, 5);")
	tk.MustQuery("select /*+ use_index_merge( t ) */ * from t where a in (3) or b in (5) order by a;").
		Check(testkit.Rows("1 5"))

	// Test for the original case.
	tk.MustExec("drop table if exists t;")
	tk.MustExec(`CREATE TABLE t (
  col_5 text NOT NULL,
  col_6 tinyint(3) unsigned DEFAULT NULL,
  col_7 float DEFAULT '4779.165058537128',
  col_8 smallint(6) NOT NULL DEFAULT '-24790',
  col_9 date DEFAULT '2031-01-15',
  col_37 int(11) DEFAULT '1350204687',
  PRIMARY KEY (col_5(6),col_8) /*T![clustered_index] NONCLUSTERED */,
  UNIQUE KEY idx_6 (col_9,col_7,col_8),
  KEY idx_8 (col_8,col_6,col_5(6),col_9,col_7),
  KEY idx_9 (col_9,col_7,col_8)
) ENGINE=InnoDB DEFAULT CHARSET=utf8mb4 COLLATE=utf8mb4_bin
PARTITION BY RANGE ( col_8 ) (
  PARTITION p0 VALUES LESS THAN (-17650),
  PARTITION p1 VALUES LESS THAN (-13033),
  PARTITION p2 VALUES LESS THAN (2521),
  PARTITION p3 VALUES LESS THAN (7510)
);`)
	tk.MustExec("insert into t values ('', NULL, 6304.0146, -24790, '2031-01-15', 1350204687);")
	tk.MustQuery("select  var_samp(col_7) aggCol from (select  /*+ use_index_merge( t ) */ * from t where " +
		"t.col_9 in ( '2002-06-22' ) or t.col_5 in ( 'PkfzI'  ) or t.col_8 in ( -24874 ) and t.col_6 > null and " +
		"t.col_5 > 'r' and t.col_9 in ( '1979-09-04' ) and t.col_7 < 8143.667552769195 or " +
		"t.col_5 in ( 'iZhfEjRWci' , 'T' , ''  ) or t.col_9 <> '1976-09-11' and t.col_7 = 8796.436181615773 and " +
		"t.col_8 = 7372 order by col_5,col_8  ) ordered_tbl group by col_6;").Check(testkit.Rows("<nil>"))
}

func TestIssue16407(t *testing.T) {
	store, clean := testkit.CreateMockStore(t)
	defer clean()
	tk := testkit.NewTestKit(t, store)
	tk.MustExec("use test")
	tk.MustExec("drop table if exists t")
	tk.MustExec("create table t(a int,b char(100),key(a),key(b(10)))")
	tk.MustQuery("explain format = 'brief' select /*+ use_index_merge(t) */ * from t where a=10 or b='x'").Check(testkit.Rows(
		"IndexMerge 0.04 root  ",
		"├─IndexRangeScan(Build) 10.00 cop[tikv] table:t, index:a(a) range:[10,10], keep order:false, stats:pseudo",
		"├─IndexRangeScan(Build) 10.00 cop[tikv] table:t, index:b(b) range:[\"x\",\"x\"], keep order:false, stats:pseudo",
		"└─Selection(Probe) 0.04 cop[tikv]  or(eq(test.t.a, 10), eq(test.t.b, \"x\"))",
		"  └─TableRowIDScan 19.99 cop[tikv] table:t keep order:false, stats:pseudo"))
	tk.MustQuery("show warnings").Check(testkit.Rows())
	tk.MustExec("insert into t values (1, 'xx')")
	tk.MustQuery("select /*+ use_index_merge(t) */ * from t where a=10 or b='x'").Check(testkit.Rows())
}

func TestStreamAggProp(t *testing.T) {
	store, clean := testkit.CreateMockStore(t)
	defer clean()
	tk := testkit.NewTestKit(t, store)

	tk.MustExec("use test")
	tk.MustExec("drop table if exists t")
	tk.MustExec("create table t(a int)")
	tk.MustExec("insert into t values(1),(1),(2)")

	var input []string
	var output []struct {
		SQL  string
		Plan []string
		Res  []string
	}
	integrationSuiteData := core.GetIntegrationSuiteData()
	integrationSuiteData.GetTestCases(t, &input, &output)
	for i, tt := range input {
		testdata.OnRecord(func() {
			output[i].SQL = tt
			output[i].Plan = testdata.ConvertRowsToStrings(tk.MustQuery("explain format = 'brief' " + tt).Rows())
			output[i].Res = testdata.ConvertRowsToStrings(tk.MustQuery(tt).Rows())
		})
		tk.MustQuery("explain format = 'brief' " + tt).Check(testkit.Rows(output[i].Plan...))
		tk.MustQuery(tt).Check(testkit.Rows(output[i].Res...))
	}
}

func TestOptimizeHintOnPartitionTable(t *testing.T) {
	store, clean := testkit.CreateMockStore(t)
	defer clean()
	tk := testkit.NewTestKit(t, store)

	tk.MustExec("use test")
	tk.MustExec("drop table if exists t")
	tk.MustExec(`create table t (
					a int, b int, c varchar(20),
					primary key(a), key(b), key(c)
				) partition by range columns(a) (
					partition p0 values less than(6),
					partition p1 values less than(11),
					partition p2 values less than(16));`)
	tk.MustExec(`insert into t values (1,1,"1"), (2,2,"2"), (8,8,"8"), (11,11,"11"), (15,15,"15")`)
	tk.MustExec("set @@tidb_enable_index_merge = off")
	defer func() {
		tk.MustExec("set @@tidb_enable_index_merge = on")
	}()

	// Create virtual tiflash replica info.
	dom := domain.GetDomain(tk.Session())
	is := dom.InfoSchema()
	db, exists := is.SchemaByName(model.NewCIStr("test"))
	require.True(t, exists)
	for _, tblInfo := range db.Tables {
		if tblInfo.Name.L == "t" {
			tblInfo.TiFlashReplica = &model.TiFlashReplicaInfo{
				Count:     1,
				Available: true,
			}
		}
	}

	tk.MustExec(`set @@tidb_partition_prune_mode='` + string(variable.Static) + `'`)

	var input []string
	var output []struct {
		SQL  string
		Plan []string
		Warn []string
	}
	integrationSuiteData := core.GetIntegrationSuiteData()
	integrationSuiteData.GetTestCases(t, &input, &output)
	for i, tt := range input {
		testdata.OnRecord(func() {
			output[i].SQL = tt
			output[i].Plan = testdata.ConvertRowsToStrings(tk.MustQuery("explain format = 'brief' " + tt).Rows())
			output[i].Warn = testdata.ConvertRowsToStrings(tk.MustQuery("show warnings").Rows())
		})
		tk.MustQuery("explain format = 'brief' " + tt).Check(testkit.Rows(output[i].Plan...))
		tk.MustQuery("show warnings").Check(testkit.Rows(output[i].Warn...))
	}
}

func TestNotReadOnlySQLOnTiFlash(t *testing.T) {
	store, clean := testkit.CreateMockStore(t)
	defer clean()
	tk := testkit.NewTestKit(t, store)

	tk.MustExec("use test")
	tk.MustExec("drop table if exists t")
	tk.MustExec("create table t (a int, b varchar(20))")
	tk.MustExec(`set @@tidb_isolation_read_engines = "tiflash"`)
	// Create virtual tiflash replica info.
	dom := domain.GetDomain(tk.Session())
	is := dom.InfoSchema()
	db, exists := is.SchemaByName(model.NewCIStr("test"))
	require.True(t, exists)
	for _, tblInfo := range db.Tables {
		if tblInfo.Name.L == "t" {
			tblInfo.TiFlashReplica = &model.TiFlashReplicaInfo{
				Count:     1,
				Available: true,
			}
		}
	}
	err := tk.ExecToErr("select * from t for update")
	require.EqualError(t, err, `[planner:1815]Internal : No access path for table 't' is found with 'tidb_isolation_read_engines' = 'tiflash', valid values can be 'tiflash, tikv'. Please check tiflash replica or ensure the query is readonly.`)

	err = tk.ExecToErr("insert into t select * from t")
	require.EqualError(t, err, `[planner:1815]Internal : No access path for table 't' is found with 'tidb_isolation_read_engines' = 'tiflash', valid values can be 'tiflash, tikv'. Please check tiflash replica or ensure the query is readonly.`)

	tk.MustExec("prepare stmt_insert from 'insert into t select * from t where t.a = ?'")
	tk.MustExec("set @a=1")
	err = tk.ExecToErr("execute stmt_insert using @a")
	require.EqualError(t, err, `[planner:1815]Internal : No access path for table 't' is found with 'tidb_isolation_read_engines' = 'tiflash', valid values can be 'tiflash, tikv'. Please check tiflash replica or ensure the query is readonly.`)
}

func TestSelectLimit(t *testing.T) {
	store, clean := testkit.CreateMockStore(t)
	defer clean()
	tk := testkit.NewTestKit(t, store)

	tk.MustExec("use test")
	tk.MustExec("drop table if exists t")
	tk.MustExec("create table t(a int)")
	tk.MustExec("insert into t values(1),(1),(2)")

	// normal test
	tk.MustExec("set @@session.sql_select_limit=1")
	result := tk.MustQuery("select * from t order by a")
	require.Len(t, tk.Session().GetSessionVars().StmtCtx.GetWarnings(), 0)
	result.Check(testkit.Rows("1"))
	result = tk.MustQuery("select * from t order by a limit 2")
	result.Check(testkit.Rows("1", "1"))
	tk.MustExec("set @@session.sql_select_limit=default")
	result = tk.MustQuery("select * from t order by a")
	result.Check(testkit.Rows("1", "1", "2"))

	// test for subquery
	tk.MustExec("set @@session.sql_select_limit=1")
	result = tk.MustQuery("select * from (select * from t) s order by a")
	result.Check(testkit.Rows("1"))
	result = tk.MustQuery("select * from (select * from t limit 2) s order by a") // limit write in subquery, has no effect.
	result.Check(testkit.Rows("1"))
	result = tk.MustQuery("select (select * from t limit 1) s") // limit write in subquery, has no effect.
	result.Check(testkit.Rows("1"))
	result = tk.MustQuery("select * from t where t.a in (select * from t) limit 3") // select_limit will not effect subquery
	result.Check(testkit.Rows("1", "1", "2"))
	result = tk.MustQuery("select * from (select * from t) s limit 3") // select_limit will not effect subquery
	result.Check(testkit.Rows("1", "1", "2"))

	// test for union
	result = tk.MustQuery("select * from t union all select * from t limit 2") // limit outside subquery
	result.Check(testkit.Rows("1", "1"))
	result = tk.MustQuery("select * from t union all (select * from t limit 2)") // limit inside subquery
	result.Check(testkit.Rows("1"))

	// test for prepare & execute
	tk.MustExec("prepare s1 from 'select * from t where a = ?'")
	tk.MustExec("set @a = 1")
	result = tk.MustQuery("execute s1 using @a")
	result.Check(testkit.Rows("1"))
	tk.MustExec("set @@session.sql_select_limit=default")
	result = tk.MustQuery("execute s1 using @a")
	result.Check(testkit.Rows("1", "1"))
	tk.MustExec("set @@session.sql_select_limit=1")
	tk.MustExec("prepare s2 from 'select * from t where a = ? limit 3'")
	result = tk.MustQuery("execute s2 using @a") // if prepare stmt has limit, select_limit takes no effect.
	result.Check(testkit.Rows("1", "1"))

	// test for create view
	tk.MustExec("set @@session.sql_select_limit=1")
	tk.MustExec("create definer='root'@'localhost' view s as select * from t") // select limit should not effect create view
	result = tk.MustQuery("select * from s")
	result.Check(testkit.Rows("1"))
	tk.MustExec("set @@session.sql_select_limit=default")
	result = tk.MustQuery("select * from s")
	result.Check(testkit.Rows("1", "1", "2"))

	// test for DML
	tk.MustExec("set @@session.sql_select_limit=1")
	tk.MustExec("create table b (a int)")
	tk.MustExec("insert into b select * from t") // all values are inserted
	result = tk.MustQuery("select * from b limit 3")
	result.Check(testkit.Rows("1", "1", "2"))
	tk.MustExec("update b set a = 2 where a = 1") // all values are updated
	result = tk.MustQuery("select * from b limit 3")
	result.Check(testkit.Rows("2", "2", "2"))
	result = tk.MustQuery("select * from b")
	result.Check(testkit.Rows("2"))
	tk.MustExec("delete from b where a = 2") // all values are deleted
	result = tk.MustQuery("select * from b")
	result.Check(testkit.Rows())
}

func TestHintParserWarnings(t *testing.T) {
	store, clean := testkit.CreateMockStore(t)
	defer clean()
	tk := testkit.NewTestKit(t, store)
	tk.MustExec("use test")
	tk.MustExec("drop table if exists t;")
	tk.MustExec("create table t(a int, b int, key(a), key(b));")
	tk.MustExec("select /*+ use_index_merge() */ * from t where a = 1 or b = 1;")
	rows := tk.MustQuery("show warnings;").Rows()
	require.Len(t, rows, 1)
}

func TestIssue16935(t *testing.T) {
	store, clean := testkit.CreateMockStore(t)
	defer clean()
	tk := testkit.NewTestKit(t, store)
	tk.MustExec("use test")
	tk.MustExec("drop table if exists t0;")
	tk.MustExec("CREATE TABLE t0(c0 INT);")
	tk.MustExec("INSERT INTO t0(c0) VALUES (1), (1), (1), (1), (1), (1);")
	tk.MustExec("CREATE definer='root'@'localhost' VIEW v0(c0) AS SELECT NULL FROM t0;")
	tk.MustQuery("SELECT * FROM t0 LEFT JOIN v0 ON TRUE WHERE v0.c0 IS NULL;")
}

func TestAccessPathOnClusterIndex(t *testing.T) {
	store, clean := testkit.CreateMockStore(t)
	defer clean()
	tk := testkit.NewTestKit(t, store)
	tk.MustExec("use test")
	tk.Session().GetSessionVars().EnableClusteredIndex = variable.ClusteredIndexDefModeOn
	tk.MustExec("drop table if exists t1")
	tk.MustExec("create table t1 (a int, b varchar(20), c decimal(40,10), d int, primary key(a,b), key(c))")
	tk.MustExec(`insert into t1 values (1,"111",1.1,11), (2,"222",2.2,12), (3,"333",3.3,13)`)
	tk.MustExec("analyze table t1")

	var input []string
	var output []struct {
		SQL  string
		Plan []string
		Res  []string
	}
	integrationSuiteData := core.GetIntegrationSuiteData()
	integrationSuiteData.GetTestCases(t, &input, &output)
	for i, tt := range input {
		testdata.OnRecord(func() {
			output[i].SQL = tt
			output[i].Plan = testdata.ConvertRowsToStrings(tk.MustQuery("explain format='brief' " + tt).Rows())
			output[i].Res = testdata.ConvertRowsToStrings(tk.MustQuery(tt).Sort().Rows())
		})
		tk.MustQuery("explain format='brief' " + tt).Check(testkit.Rows(output[i].Plan...))
		tk.MustQuery(tt).Sort().Check(testkit.Rows(output[i].Res...))
	}
}

func TestClusterIndexUniqueDoubleRead(t *testing.T) {
	store, clean := testkit.CreateMockStore(t)
	defer clean()
	tk := testkit.NewTestKit(t, store)
	tk.MustExec("create database cluster_idx_unique_double_read;")
	tk.MustExec("use cluster_idx_unique_double_read;")
	defer tk.MustExec("drop database cluster_idx_unique_double_read;")
	tk.Session().GetSessionVars().EnableClusteredIndex = variable.ClusteredIndexDefModeOn
	tk.MustExec("drop table if exists t")

	tk.MustExec("create table t (a varchar(64), b varchar(64), uk int, v int, primary key(a, b), unique key uuk(uk));")
	tk.MustExec("insert t values ('a', 'a1', 1, 11), ('b', 'b1', 2, 22), ('c', 'c1', 3, 33);")
	tk.MustQuery("select * from t use index (uuk);").Check(testkit.Rows("a a1 1 11", "b b1 2 22", "c c1 3 33"))
}

func TestIndexJoinOnClusteredIndex(t *testing.T) {
	store, clean := testkit.CreateMockStore(t)
	defer clean()
	tk := testkit.NewTestKit(t, store)
	tk.MustExec("use test")
	tk.Session().GetSessionVars().EnableClusteredIndex = variable.ClusteredIndexDefModeOn
	tk.MustExec("drop table if exists t1")
	tk.MustExec("create table t (a int, b varchar(20), c decimal(40,10), d int, primary key(a,b), key(c))")
	tk.MustExec(`insert into t values (1,"111",1.1,11), (2,"222",2.2,12), (3,"333",3.3,13)`)
	tk.MustExec("analyze table t")

	var input []string
	var output []struct {
		SQL  string
		Plan []string
		Res  []string
	}
	integrationSuiteData := core.GetIntegrationSuiteData()
	integrationSuiteData.GetTestCases(t, &input, &output)
	for i, tt := range input {
		testdata.OnRecord(func() {
			output[i].SQL = tt
			output[i].Plan = testdata.ConvertRowsToStrings(tk.MustQuery("explain format = 'brief' " + tt).Rows())
			output[i].Res = testdata.ConvertRowsToStrings(tk.MustQuery(tt).Rows())
		})
		tk.MustQuery("explain  format = 'brief'" + tt).Check(testkit.Rows(output[i].Plan...))
		tk.MustQuery(tt).Check(testkit.Rows(output[i].Res...))
	}
}

func TestIssue18984(t *testing.T) {
	store, clean := testkit.CreateMockStore(t)
	defer clean()
	tk := testkit.NewTestKit(t, store)
	tk.MustExec("use test")
	tk.MustExec("drop table if exists t, t2")
	tk.Session().GetSessionVars().EnableClusteredIndex = variable.ClusteredIndexDefModeOn
	tk.MustExec("create table t(a int, b int, c int, primary key(a, b))")
	tk.MustExec("create table t2(a int, b int, c int, d int, primary key(a,b), index idx(c))")
	tk.MustExec("insert into t values(1,1,1), (2,2,2), (3,3,3)")
	tk.MustExec("insert into t2 values(1,2,3,4), (2,4,3,5), (1,3,1,1)")
	tk.MustQuery("select /*+ INL_MERGE_JOIN(t) */ * from t right outer join t2 on t.a=t2.c").Check(testkit.Rows(
		"1 1 1 1 3 1 1",
		"3 3 3 1 2 3 4",
		"3 3 3 2 4 3 5"))
	tk.MustQuery("select /*+ INL_MERGE_JOIN(t2) */ * from t left outer join t2 on t.a=t2.c").Check(testkit.Rows(
		"1 1 1 1 3 1 1",
		"2 2 2 <nil> <nil> <nil> <nil>",
		"3 3 3 1 2 3 4",
		"3 3 3 2 4 3 5"))
}

func TestBitColumnPushDown(t *testing.T) {
	store, clean := testkit.CreateMockStore(t)
	defer clean()
	tk := testkit.NewTestKit(t, store)
	tk.MustExec("use test")
	tk.MustExec("create table t1(a bit(8), b int)")
	tk.MustExec("create table t2(a bit(8), b int)")
	tk.MustExec("insert into t1 values ('1', 1), ('2', 2), ('3', 3), ('4', 4), ('1', 1), ('2', 2), ('3', 3), ('4', 4)")
	tk.MustExec("insert into t2 values ('1', 1), ('2', 2), ('3', 3), ('4', 4), ('1', 1), ('2', 2), ('3', 3), ('4', 4)")
	sql := "select b from t1 where t1.b > (select min(t2.b) from t2 where t2.a < t1.a)"
	tk.MustQuery(sql).Sort().Check(testkit.Rows("2", "2", "3", "3", "4", "4"))
	rows := [][]interface{}{
		{"Projection_15", "root", "test.t1.b"},
		{"└─Apply_17", "root", "CARTESIAN inner join, other cond:gt(test.t1.b, Column#7)"},
		{"  ├─TableReader_20(Build)", "root", "data:Selection_19"},
		{"  │ └─Selection_19", "cop[tikv]", "not(isnull(test.t1.b))"},
		{"  │   └─TableFullScan_18", "cop[tikv]", "keep order:false, stats:pseudo"},
		{"  └─Selection_21(Probe)", "root", "not(isnull(Column#7))"},
		{"    └─StreamAgg_23", "root", "funcs:min(test.t2.b)->Column#7"},
		{"      └─TopN_24", "root", "test.t2.b, offset:0, count:1"},
		{"        └─TableReader_32", "root", "data:TopN_31"},
		{"          └─TopN_31", "cop[tikv]", "test.t2.b, offset:0, count:1"},
		{"            └─Selection_30", "cop[tikv]", "lt(test.t2.a, test.t1.a), not(isnull(test.t2.b))"},
		{"              └─TableFullScan_29", "cop[tikv]", "keep order:false, stats:pseudo"},
	}
	tk.MustQuery(fmt.Sprintf("explain analyze %s", sql)).CheckAt([]int{0, 3, 6}, rows)
	tk.MustExec("insert t1 values ('A', 1);")
	sql = "select a from t1 where ascii(a)=65"
	tk.MustQuery(sql).Check(testkit.Rows("A"))
	rows = [][]interface{}{
		{"TableReader_7", "root", "data:Selection_6"},
		{"└─Selection_6", "cop[tikv]", "eq(ascii(cast(test.t1.a, var_string(1))), 65)"},
		{"  └─TableFullScan_5", "cop[tikv]", "keep order:false, stats:pseudo"},
	}
	tk.MustQuery(fmt.Sprintf("explain analyze %s", sql)).CheckAt([]int{0, 3, 6}, rows)

	rows[1][2] = `eq(concat(cast(test.t1.a, var_string(1)), "A"), "AA")`
	sql = "select a from t1 where concat(a, 'A')='AA'"
	tk.MustQuery(sql).Check(testkit.Rows("A"))
	tk.MustQuery(fmt.Sprintf("explain analyze %s", sql)).CheckAt([]int{0, 3, 6}, rows)

	rows[1][2] = `eq(cast(test.t1.a, binary(1)), "A")`
	sql = "select a from t1 where binary a='A'"
	tk.MustQuery(sql).Check(testkit.Rows("A"))
	tk.MustQuery(fmt.Sprintf("explain analyze %s", sql)).CheckAt([]int{0, 3, 6}, rows)

	rows[1][2] = `eq(cast(test.t1.a, var_string(1)), "A")`
	sql = "select a from t1 where cast(a as char)='A'"
	tk.MustQuery(sql).Check(testkit.Rows("A"))
	tk.MustQuery(fmt.Sprintf("explain analyze %s", sql)).CheckAt([]int{0, 3, 6}, rows)

	tk.MustExec("insert into mysql.expr_pushdown_blacklist values('bit', 'tikv','');")
	tk.MustExec("admin reload expr_pushdown_blacklist;")
	rows = [][]interface{}{
		{"Selection_5", "root", `eq(cast(test.t1.a, var_string(1)), "A")`},
		{"└─TableReader_7", "root", "data:TableFullScan_6"},
		{"  └─TableFullScan_6", "cop[tikv]", "keep order:false, stats:pseudo"},
	}
	sql = "select a from t1 where cast(a as char)='A'"
	tk.MustQuery(sql).Check(testkit.Rows("A"))
	tk.MustQuery(fmt.Sprintf("explain analyze %s", sql)).CheckAt([]int{0, 3, 6}, rows)

	tk.MustExec("delete from mysql.expr_pushdown_blacklist where name='bit'")
	tk.MustExec("admin reload expr_pushdown_blacklist;")
	sql = "select a from t1 where ascii(a)=65"
	tk.MustQuery(sql).Check(testkit.Rows("A"))
	rows = [][]interface{}{
		{"TableReader_7", "root", "data:Selection_6"},
		{"└─Selection_6", "cop[tikv]", "eq(ascii(cast(test.t1.a, var_string(1))), 65)"},
		{"  └─TableFullScan_5", "cop[tikv]", "keep order:false, stats:pseudo"},
	}
	tk.MustQuery(fmt.Sprintf("explain analyze %s", sql)).CheckAt([]int{0, 3, 6}, rows)

	// test collation
	tk.MustExec("update mysql.tidb set VARIABLE_VALUE='True' where VARIABLE_NAME='new_collation_enabled'")
	tk.MustQuery("SELECT VARIABLE_VALUE FROM mysql.tidb WHERE VARIABLE_NAME='new_collation_enabled';").Check(
		testkit.Rows("True"))
	tk.MustExec("create table t3 (a bit(8));")
	tk.MustExec("insert into t3 values (65)")
	tk.MustExec("SET NAMES utf8mb4 COLLATE utf8mb4_bin")
	tk.MustQuery("select a from t3 where cast(a as char) = 'a'").Check(testkit.Rows())
	tk.MustExec("SET NAMES utf8mb4 COLLATE utf8mb4_general_ci")
	tk.MustQuery("select a from t3 where cast(a as char) = 'a'").Check(testkit.Rows("A"))
}

func TestSysdatePushDown(t *testing.T) {
	store, clean := testkit.CreateMockStore(t)
	defer clean()
	tk := testkit.NewTestKit(t, store)
	tk.MustExec("use test")
	tk.MustExec("create table t(id int signed, id2 int unsigned, c varchar(11), d datetime, b double, e bit(10))")
	tk.MustExec("insert into t(id, id2, c, d) values (-1, 1, 'abc', '2021-12-12')")
	rows := [][]interface{}{
		{"TableReader_7", "root", "data:Selection_6"},
		{"└─Selection_6", "cop[tikv]", "gt(test.t.d, sysdate())"},
		{"  └─TableFullScan_5", "cop[tikv]", "keep order:false, stats:pseudo"},
	}
	tk.MustQuery("explain analyze select /*+read_from_storage(tikv[t])*/ * from t where d > sysdate()").
		CheckAt([]int{0, 3, 6}, rows)
	// assert sysdate isn't now after set global tidb_sysdate_is_now in the same session
	tk.MustExec("set global tidb_sysdate_is_now='1'")
	tk.MustQuery("explain analyze select /*+read_from_storage(tikv[t])*/ * from t where d > sysdate()").
		CheckAt([]int{0, 3, 6}, rows)

	// assert sysdate is now after set global tidb_sysdate_is_now in the new session
	tk = testkit.NewTestKit(t, store)
	tk.MustExec("use test")
	now := time.Now()
	require.NoError(t, failpoint.Enable("github.com/pingcap/tidb/expression/injectNow", fmt.Sprintf(`return(%d)`, now.Unix())))
	rows[1][2] = fmt.Sprintf("gt(test.t.d, %v)", now.Format("2006-01-02 15:04:05"))
	tk.MustQuery("explain analyze select /*+read_from_storage(tikv[t])*/ * from t where d > sysdate()").
		CheckAt([]int{0, 3, 6}, rows)
	failpoint.Disable("github.com/pingcap/tidb/expression/injectNow")

	// assert sysdate isn't now after set session tidb_sysdate_is_now false in the same session
	tk.MustExec("set tidb_sysdate_is_now='0'")
	rows[1][2] = "gt(test.t.d, sysdate())"
	tk.MustQuery("explain analyze select /*+read_from_storage(tikv[t])*/ * from t where d > sysdate()").
		CheckAt([]int{0, 3, 6}, rows)
}

func TestTimeScalarFunctionPushDownResult(t *testing.T) {
	store, clean := testkit.CreateMockStore(t)
	defer clean()
	tk := testkit.NewTestKit(t, store)
	tk.MustExec("use test")
	tk.MustExec("drop table if exists t;")
	tk.MustExec("create table t(col1 datetime, col2 datetime, y int(8), m int(8), d int(8)) CHARSET=utf8 COLLATE=utf8_general_ci;")
	tk.MustExec("insert into t values ('2022-03-24 01:02:03.040506', '9999-12-31 23:59:59', 9999, 12, 31);")
	testcases := []struct {
		sql      string
		function string
	}{
		{
			sql:      "select col1, hour(col1) from t where hour(col1)=hour('2022-03-24 01:02:03.040506');",
			function: "hour",
		},
		{
			sql:      "select col1, month(col1) from t where month(col1)=month('2022-03-24 01:02:03.040506');",
			function: "month",
		},
		{
			sql:      "select col1, minute(col1) from t where minute(col1)=minute('2022-03-24 01:02:03.040506');",
			function: "minute",
		},
		{
			function: "second",
			sql:      "select col1, second(col1) from t where second(col1)=second('2022-03-24 01:02:03.040506');",
		},
		{
			function: "microsecond",
			sql:      "select col1, microsecond(col1) from t where microsecond(col1)=microsecond('2022-03-24 01:02:03.040506');",
		},
		{
			function: "dayName",
			sql:      "select col1, dayName(col1) from t where dayName(col1)=dayName('2022-03-24 01:02:03.040506');",
		},
		{
			function: "dayOfMonth",
			sql:      "select col1, dayOfMonth(col1) from t where dayOfMonth(col1)=dayOfMonth('2022-03-24 01:02:03.040506');",
		},
		{
			function: "dayOfWeek",
			sql:      "select col1, dayOfWeek(col1) from t where dayOfWeek(col1)=dayOfWeek('2022-03-24 01:02:03.040506');",
		},
		{
			function: "dayOfYear",
			sql:      "select col1, dayOfYear(col1) from t where dayOfYear(col1)=dayOfYear('2022-03-24 01:02:03.040506');",
		},
		{
			function: "Date",
			sql:      "select col1, Date(col1) from t where Date(col1)=Date('2022-03-24 01:02:03.040506');",
		},
		{
			function: "Week",
			sql:      "select col1, Week(col1) from t where Week(col1)=Week('2022-03-24 01:02:03.040506');",
		},
		{
			function: "time_to_sec",
			sql:      "select col1, time_to_sec (col1) from t where time_to_sec(col1)=time_to_sec('2022-03-24 01:02:03.040506');",
		},
		{
			function: "DateDiff",
			sql:      "select col1, DateDiff(col1, col2) from t where DateDiff(col1, col2)=DateDiff('2022-03-24 01:02:03.040506', '9999-12-31 23:59:59');",
		},
		{
			function: "MonthName",
			sql:      "select col1, MonthName(col1) from t where MonthName(col1)=MonthName('2022-03-24 01:02:03.040506');",
		},
		{
			function: "MakeDate",
			sql:      "select col1, MakeDate(9999, 31) from t where MakeDate(y, d)=MakeDate(9999, 31);",
		},
		{
			function: "MakeTime",
			sql:      "select col1, MakeTime(12, 12, 31) from t where MakeTime(m, m, d)=MakeTime(12, 12, 31);",
		},
	}
	tk.MustExec("delete from mysql.expr_pushdown_blacklist where name != 'date_add'")
	tk.MustExec("admin reload expr_pushdown_blacklist;")
	for _, testcase := range testcases {
		r1 := tk.MustQuery(testcase.sql).Rows()
		tk.MustExec(fmt.Sprintf("insert into mysql.expr_pushdown_blacklist(name) values('%s');", testcase.function))
		tk.MustExec("admin reload expr_pushdown_blacklist;")
		r2 := tk.MustQuery(testcase.sql).Rows()
		require.EqualValues(t, r2, r1, testcase.sql)
	}
	tk.MustExec("delete from mysql.expr_pushdown_blacklist where name != 'date_add'")
	tk.MustExec("admin reload expr_pushdown_blacklist;")
}

func TestNumberFunctionPushDown(t *testing.T) {
	store, clean := testkit.CreateMockStore(t)
	defer clean()
	tk := testkit.NewTestKit(t, store)
	tk.MustExec("use test")
	tk.MustExec("create table t(a int signed, b int unsigned,c double)")
	tk.MustExec("insert into t values (-1,61,4.4)")
	testcases := []struct {
		sql      string
		function string
	}{
		{
			sql:      "select a, mod(a,2) from t where mod(-1,2)=mod(a,2);",
			function: "mod",
		},
		{
			sql:      "select b, mod(b,2) from t where mod(61,2)=mod(b,2);",
			function: "mod",
		},
		{
			sql:      "select b,unhex(b) from t where unhex(61) = unhex(b)",
			function: "unhex",
		},
		{
			sql:      "select b, oct(b) from t where oct(61) = oct(b)",
			function: "oct",
		},
		{
			sql:      "select c, sin(c) from t where sin(4.4) = sin(c)",
			function: "sin",
		},
		{
			sql:      "select c, asin(c) from t where asin(4.4) = asin(c)",
			function: "asin",
		},
		{
			sql:      "select c, cos(c) from t where cos(4.4) = cos(c)",
			function: "cos",
		},
		{
			sql:      "select c, acos(c) from t where acos(4.4) = acos(c)",
			function: "acos",
		},
		{
			sql:      "select b,atan(b) from t where atan(61)=atan(b)",
			function: "atan",
		},
		{
			sql:      "select b, atan2(b, c) from t where atan2(61,4.4)=atan2(b,c)",
			function: "atan2",
		},
		{
			sql:      "select b,cot(b) from t where cot(61)=cot(b)",
			function: "cot",
		},
		{
			sql:      "select c from t where pi() < c",
			function: "pi",
		},
	}
	for _, testcase := range testcases {
		tk.MustExec("delete from mysql.expr_pushdown_blacklist where name != 'date_add'")
		tk.MustExec("admin reload expr_pushdown_blacklist;")
		r1 := tk.MustQuery(testcase.sql).Rows()
		tk.MustExec(fmt.Sprintf("insert into mysql.expr_pushdown_blacklist(name) values('%s');", testcase.function))
		tk.MustExec("admin reload expr_pushdown_blacklist;")
		r2 := tk.MustQuery(testcase.sql).Rows()
		require.EqualValues(t, r2, r1, testcase.sql)
	}
}

func TestScalarFunctionPushDown(t *testing.T) {
	store, clean := testkit.CreateMockStore(t)
	defer clean()
	tk := testkit.NewTestKit(t, store)
	tk.MustExec("use test")
	tk.MustExec("create table t(id int signed, id2 int unsigned, c varchar(11), d datetime, b double, e bit(10))")
	tk.MustExec("insert into t(id, id2, c, d) values (-1, 1, 'abc', '2021-12-12')")
	rows := [][]interface{}{
		{"TableReader_7", "root", "data:Selection_6"},
		{"└─Selection_6", "cop[tikv]", "right(test.t.c, 1)"},
		{"  └─TableFullScan_5", "cop[tikv]", "keep order:false, stats:pseudo"},
	}
	tk.MustQuery("explain analyze select /*+read_from_storage(tikv[t])*/ * from t where right(c,1);").
		CheckAt([]int{0, 3, 6}, rows)

	rows[1][2] = "mod(test.t.id, test.t.id)"
	tk.MustQuery("explain analyze select /*+read_from_storage(tikv[t])*/ * from t where mod(id, id);").
		CheckAt([]int{0, 3, 6}, rows)
	rows[1][2] = "mod(test.t.id, test.t.id2)"
	tk.MustQuery("explain analyze select /*+read_from_storage(tikv[t])*/ * from t where mod(id, id2);").
		CheckAt([]int{0, 3, 6}, rows)
	rows[1][2] = "mod(test.t.id2, test.t.id)"
	tk.MustQuery("explain analyze select /*+read_from_storage(tikv[t])*/ * from t where mod(id2, id);").
		CheckAt([]int{0, 3, 6}, rows)
	rows[1][2] = "mod(test.t.id2, test.t.id2)"
	tk.MustQuery("explain analyze select /*+read_from_storage(tikv[t])*/ * from t where mod(id2, id2);").
		CheckAt([]int{0, 3, 6}, rows)

	rows[1][2] = "sin(cast(test.t.id, double BINARY))"
	tk.MustQuery("explain analyze select /*+read_from_storage(tikv[t])*/ * from t where sin(id);").
		CheckAt([]int{0, 3, 6}, rows)

	rows[1][2] = "asin(cast(test.t.id, double BINARY))"
	tk.MustQuery("explain analyze select /*+read_from_storage(tikv[t])*/ * from t where asin(id);").
		CheckAt([]int{0, 3, 6}, rows)

	rows[1][2] = "cos(cast(test.t.id, double BINARY))"
	tk.MustQuery("explain analyze select /*+read_from_storage(tikv[t])*/ * from t where cos(id);").
		CheckAt([]int{0, 3, 6}, rows)

	rows[1][2] = "acos(cast(test.t.id, double BINARY))"
	tk.MustQuery("explain analyze select /*+read_from_storage(tikv[t])*/ * from t where acos(id);").
		CheckAt([]int{0, 3, 6}, rows)

	rows[1][2] = "atan(cast(test.t.id, double BINARY))"
	tk.MustQuery("explain analyze select /*+read_from_storage(tikv[t])*/ * from t where atan(id);").
		CheckAt([]int{0, 3, 6}, rows)

	rows[1][2] = "atan2(cast(test.t.id, double BINARY), cast(test.t.id, double BINARY))"
	tk.MustQuery("explain analyze select /*+read_from_storage(tikv[t])*/ * from t where atan2(id,id);").
		CheckAt([]int{0, 3, 6}, rows)

	rows[1][2] = "hour(cast(test.t.d, time))"
	tk.MustQuery("explain analyze select /*+read_from_storage(tikv[t])*/ * from t where hour(d);").
		CheckAt([]int{0, 3, 6}, rows)

	rows[1][2] = "hour(cast(test.t.d, time))"
	tk.MustQuery("explain analyze select /*+read_from_storage(tikv[t])*/ * from t where hour(d);").
		CheckAt([]int{0, 3, 6}, rows)

	rows[1][2] = "minute(cast(test.t.d, time))"
	tk.MustQuery("explain analyze select /*+read_from_storage(tikv[t])*/ * from t where minute(d);").
		CheckAt([]int{0, 3, 6}, rows)

	rows[1][2] = "second(cast(test.t.d, time))"
	tk.MustQuery("explain analyze select /*+read_from_storage(tikv[t])*/ * from t where second(d);").
		CheckAt([]int{0, 3, 6}, rows)

	rows[1][2] = "month(test.t.d)"
	tk.MustQuery("explain analyze select /*+read_from_storage(tikv[t])*/ * from t where month(d);").
		CheckAt([]int{0, 3, 6}, rows)

	//rows[1][2] = "dayname(test.t.d)"
	//tk.MustQuery("explain analyze select /*+read_from_storage(tikv[t])*/ * from t where dayname(d);").
	//	CheckAt([]int{0, 3, 6}, rows)

	rows[1][2] = "dayofmonth(test.t.d)"
	tk.MustQuery("explain analyze select /*+read_from_storage(tikv[t])*/ * from t where dayofmonth(d);").
		CheckAt([]int{0, 3, 6}, rows)

	rows[1][2] = "from_days(test.t.id)"
	tk.MustQuery("explain analyze select /*+read_from_storage(tikv[t])*/ * from t where from_days(id);").
		CheckAt([]int{0, 3, 6}, rows)

	//rows[1][2] = "last_day(test.t.d)"
	//tk.MustQuery("explain analyze select /*+read_from_storage(tikv[t])*/ * from t where last_day(d);").
	//	CheckAt([]int{0, 3, 6}, rows)

	rows[1][2] = "gt(4, test.t.id)"
	tk.MustQuery("explain analyze select /*+read_from_storage(tikv[t])*/ * from t where pi() > id;").
		CheckAt([]int{0, 3, 6}, rows)

	//rows[1][2] = "truncate(test.t.id, 0)"
	//tk.MustQuery("explain analyze select /*+read_from_storage(tikv[t])*/ * from t where truncate(id,0)").
	//	CheckAt([]int{0, 3, 6}, rows)

	rows[1][2] = "round(test.t.b)"
	tk.MustQuery("explain analyze select /*+read_from_storage(tikv[t])*/ * from t where round(b)").
		CheckAt([]int{0, 3, 6}, rows)

	rows[1][2] = "date(test.t.d)"
	tk.MustQuery("explain analyze select /*+read_from_storage(tikv[t])*/ * from t where date(d)").
		CheckAt([]int{0, 3, 6}, rows)

	rows[1][2] = "week(test.t.d)"
	tk.MustQuery("explain analyze select /*+read_from_storage(tikv[t])*/ * from t where week(d)").
		CheckAt([]int{0, 3, 6}, rows)

	rows[1][2] = "datediff(test.t.d, test.t.d)"
	tk.MustQuery("explain analyze select /*+read_from_storage(tikv[t])*/ * from t where datediff(d,d)").
		CheckAt([]int{0, 3, 6}, rows)

	rows[1][2] = "gt(test.t.d, sysdate())"
	tk.MustQuery("explain analyze select /*+read_from_storage(tikv[t])*/ * from t where d > sysdate()").
		CheckAt([]int{0, 3, 6}, rows)

	rows[1][2] = "ascii(cast(test.t.e, var_string(2)))"
	tk.MustQuery("explain analyze select /*+read_from_storage(tikv[t])*/ * from t where ascii(e);").
		CheckAt([]int{0, 3, 6}, rows)
}

func TestDistinctScalarFunctionPushDown(t *testing.T) {
	store, clean := testkit.CreateMockStore(t)
	defer clean()
	tk := testkit.NewTestKit(t, store)
	tk.MustExec("use test")
	tk.MustExec("drop table if exists t")
	tk.MustExec("create table t (a int not null, b int not null, c int not null, primary key (a,c)) partition by range (c) (partition p0 values less than (5), partition p1 values less than (10))")
	tk.MustExec("insert into t values(1,1,1),(2,2,2),(3,1,3),(7,1,7),(8,2,8),(9,2,9)")
	tk.MustQuery("select count(distinct b+1) as col from t").Check(testkit.Rows(
		"2",
	))
}

func TestExplainAnalyzePointGet(t *testing.T) {
	store, clean := testkit.CreateMockStore(t)
	defer clean()
	tk := testkit.NewTestKit(t, store)
	tk.MustExec("use test")
	tk.MustExec("drop table if exists t")
	tk.MustExec("create table t(a int primary key, b varchar(20))")
	tk.MustExec("insert into t values (1,1)")

	res := tk.MustQuery("explain analyze select * from t where a=1;")
	checkExplain := func(rpc string) {
		resBuff := bytes.NewBufferString("")
		for _, row := range res.Rows() {
			_, _ = fmt.Fprintf(resBuff, "%s\n", row)
		}
		explain := resBuff.String()
		require.Containsf(t, explain, rpc+":{num_rpc:", "%s", explain)
		require.Containsf(t, explain, "total_time:", "%s", explain)
	}
	checkExplain("Get")
	res = tk.MustQuery("explain analyze select * from t where a in (1,2,3);")
	checkExplain("BatchGet")
}

func TestExplainAnalyzeDML(t *testing.T) {
	store, clean := testkit.CreateMockStore(t)
	defer clean()
	tk := testkit.NewTestKit(t, store)
	tk.MustExec("use test")
	tk.MustExec("drop table if exists t")
	tk.MustExec(" create table t (a int, b int, unique index (a));")
	tk.MustExec("insert into t values (1,1)")

	res := tk.MustQuery("explain analyze select * from t where a=1;")
	checkExplain := func(rpc string) {
		resBuff := bytes.NewBufferString("")
		for _, row := range res.Rows() {
			_, _ = fmt.Fprintf(resBuff, "%s\n", row)
		}
		explain := resBuff.String()
		require.Containsf(t, explain, rpc+":{num_rpc:", "%s", explain)
		require.Containsf(t, explain, "total_time:", "%s", explain)
	}
	checkExplain("Get")
	res = tk.MustQuery("explain analyze insert ignore into t values (1,1),(2,2),(3,3),(4,4);")
	checkExplain("BatchGet")
}

func TestExplainAnalyzeDML2(t *testing.T) {
	store, clean := testkit.CreateMockStore(t)
	defer clean()
	tk := testkit.NewTestKit(t, store)
	tk.MustExec("use test")

	cases := []struct {
		prepare    string
		sql        string
		planRegexp string
	}{
		// Test for alloc auto ID.
		{
			sql:        "insert into t () values ()",
			planRegexp: ".*prepare.*total.*, auto_id_allocator.*alloc_cnt: 1, Get.*num_rpc.*total_time.*commit_txn.*prewrite.*get_commit_ts.*commit.*write_keys.*, insert.*",
		},
		// Test for rebase ID.
		{
			sql:        "insert into t (a) values (99000000000)",
			planRegexp: ".*prepare.*total.*, auto_id_allocator.*rebase_cnt: 1, Get.*num_rpc.*total_time.*commit_txn.*prewrite.*get_commit_ts.*commit.*write_keys.*, insert.*",
		},
		// Test for alloc auto ID and rebase ID.
		{
			sql:        "insert into t (a) values (null), (99000000000)",
			planRegexp: ".*prepare.*total.*, auto_id_allocator.*alloc_cnt: 1, rebase_cnt: 1, Get.*num_rpc.*total_time.*commit_txn.*prewrite.*get_commit_ts.*commit.*write_keys.*, insert.*",
		},
		// Test for insert ignore.
		{
			sql:        "insert ignore into t values (null,1), (2, 2), (99000000000, 3), (100000000000, 4)",
			planRegexp: ".*prepare.*total.*, auto_id_allocator.*alloc_cnt: 1, rebase_cnt: 2, Get.*num_rpc.*total_time.*commit_txn.*count: 3, prewrite.*get_commit_ts.*commit.*write_keys.*, check_insert.*",
		},
		// Test for insert on duplicate.
		{
			sql:        "insert into t values (null,null), (1,1),(2,2) on duplicate key update a = a + 100000000000",
			planRegexp: ".*prepare.*total.*, auto_id_allocator.*alloc_cnt: 1, rebase_cnt: 1, Get.*num_rpc.*total_time.*commit_txn.*count: 2, prewrite.*get_commit_ts.*commit.*write_keys.*, check_insert.*",
		},
		// Test for replace with alloc ID.
		{
			sql:        "replace into t () values ()",
			planRegexp: ".*auto_id_allocator.*alloc_cnt: 1, Get.*num_rpc.*total_time.*commit_txn.*prewrite.*get_commit_ts.*commit.*write_keys.*",
		},
		// Test for replace with alloc ID and rebase ID.
		{
			sql:        "replace into t (a) values (null), (99000000000)",
			planRegexp: ".*auto_id_allocator.*alloc_cnt: 1, rebase_cnt: 1, Get.*num_rpc.*total_time.*commit_txn.*prewrite.*get_commit_ts.*commit.*write_keys.*",
		},
		// Test for update with rebase ID.
		{
			prepare:    "insert into t values (1,1),(2,2)",
			sql:        "update t set a=a*100000000000",
			planRegexp: ".*auto_id_allocator.*rebase_cnt: 2, Get.*num_rpc.*total_time.*commit_txn.*prewrite.*get_commit_ts.*commit.*write_keys.*",
		},
	}

	for _, ca := range cases {
		for i := 0; i < 3; i++ {
			tk.MustExec("drop table if exists t")
			switch i {
			case 0:
				tk.MustExec("create table t (a bigint auto_increment, b int, primary key (a));")
			case 1:
				tk.MustExec("create table t (a bigint unsigned auto_increment, b int, primary key (a));")
			case 2:
				if strings.Contains(ca.sql, "on duplicate key") {
					continue
				}
				tk.MustExec("create table t (a bigint primary key auto_random(5), b int);")
				tk.MustExec("set @@allow_auto_random_explicit_insert=1;")
			default:
				panic("should never happen")
			}
			if ca.prepare != "" {
				tk.MustExec(ca.prepare)
			}
			res := tk.MustQuery("explain analyze " + ca.sql)
			resBuff := bytes.NewBufferString("")
			for _, row := range res.Rows() {
				_, _ = fmt.Fprintf(resBuff, "%s\t", row)
			}
			explain := resBuff.String()
			require.Regexpf(t, ca.planRegexp, explain, "idx: %v,sql: %v", i, ca.sql)
		}
	}

	// Test for table without auto id.
	for _, ca := range cases {
		tk.MustExec("drop table if exists t")
		tk.MustExec("create table t (a bigint, b int);")
		tk.MustExec("insert into t () values ()")
		if ca.prepare != "" {
			tk.MustExec(ca.prepare)
		}
		res := tk.MustQuery("explain analyze " + ca.sql)
		resBuff := bytes.NewBufferString("")
		for _, row := range res.Rows() {
			_, _ = fmt.Fprintf(resBuff, "%s\t", row)
		}
		explain := resBuff.String()
		require.NotContainsf(t, explain, "auto_id_allocator", "sql: %v, explain: %v", ca.sql, explain)
	}
}

func TestPartitionExplain(t *testing.T) {
	store, clean := testkit.CreateMockStore(t)
	defer clean()
	tk := testkit.NewTestKit(t, store)
	tk.MustExec("use test")
	tk.MustExec(`create table pt (id int, c int, key i_id(id), key i_c(c)) partition by range (c) (
partition p0 values less than (4),
partition p1 values less than (7),
partition p2 values less than (10))`)

	tk.MustExec("set @@tidb_enable_index_merge = 1;")

	var input []string
	var output []struct {
		SQL  string
		Plan []string
	}
	integrationSuiteData := core.GetIntegrationSuiteData()
	integrationSuiteData.GetTestCases(t, &input, &output)
	for i, tt := range input {
		testdata.OnRecord(func() {
			output[i].SQL = tt
			output[i].Plan = testdata.ConvertRowsToStrings(tk.MustQuery("explain " + tt).Rows())
		})
		tk.MustQuery("explain " + tt).Check(testkit.Rows(output[i].Plan...))
	}
}

func TestPartialBatchPointGet(t *testing.T) {
	store, clean := testkit.CreateMockStore(t)
	defer clean()
	tk := testkit.NewTestKit(t, store)
	tk.MustExec("use test")
	tk.MustExec("drop table if exists t")
	tk.MustExec("create table t (c_int int, c_str varchar(40), primary key(c_int, c_str))")
	tk.MustExec("insert into t values (3, 'bose')")
	tk.MustQuery("select * from t where c_int in (3)").Check(testkit.Rows(
		"3 bose",
	))
	tk.MustQuery("select * from t where c_int in (3) or c_str in ('yalow') and c_int in (1, 2)").Check(testkit.Rows(
		"3 bose",
	))
}

func TestIssue19926(t *testing.T) {
	store, clean := testkit.CreateMockStore(t)
	defer clean()
	tk := testkit.NewTestKit(t, store)
	tk.MustExec("use test")
	tk.MustExec("drop table if exists ta;")
	tk.MustExec("drop table if exists tb;")
	tk.MustExec("drop table if exists tc;")
	tk.MustExec("drop view if exists v;")
	tk.MustExec("CREATE TABLE `ta`  (\n  `id` varchar(36) NOT NULL ,\n  `status` varchar(1) NOT NULL \n);")
	tk.MustExec("CREATE TABLE `tb`  (\n  `id` varchar(36) NOT NULL ,\n  `status` varchar(1) NOT NULL \n);")
	tk.MustExec("CREATE TABLE `tc`  (\n  `id` varchar(36) NOT NULL ,\n  `status` varchar(1) NOT NULL \n);")
	tk.MustExec("insert into ta values('1','1');")
	tk.MustExec("insert into tb values('1','1');")
	tk.MustExec("insert into tc values('1','1');")
	tk.MustExec("create definer='root'@'localhost' view v as\nselect \nconcat(`ta`.`status`,`tb`.`status`) AS `status`, \n`ta`.`id` AS `id`  from (`ta` join `tb`) \nwhere (`ta`.`id` = `tb`.`id`);")
	tk.MustQuery("SELECT tc.status,v.id FROM tc, v WHERE tc.id = v.id AND v.status = '11';").Check(testkit.Rows("1 1"))
}

func TestDeleteUsingJoin(t *testing.T) {
	store, clean := testkit.CreateMockStore(t)
	defer clean()
	tk := testkit.NewTestKit(t, store)
	tk.MustExec("use test")
	tk.MustExec("drop table if exists t1, t2")
	tk.MustExec("create table t1(a int primary key, b int)")
	tk.MustExec("create table t2(a int primary key, b int)")
	tk.MustExec("insert into t1 values(1,1),(2,2)")
	tk.MustExec("insert into t2 values(2,2)")
	tk.MustExec("delete t1.* from t1 join t2 using (a)")
	tk.MustQuery("select * from t1").Check(testkit.Rows("1 1"))
	tk.MustQuery("select * from t2").Check(testkit.Rows("2 2"))
}

func Test19942(t *testing.T) {
	store, clean := testkit.CreateMockStore(t)
	defer clean()
	tk := testkit.NewTestKit(t, store)
	tk.MustExec("use test")
	tk.Session().GetSessionVars().EnableClusteredIndex = variable.ClusteredIndexDefModeOn
	tk.MustExec("CREATE TABLE test.`t` (" +
		"  `a` int(11) NOT NULL," +
		"  `b` varchar(10) COLLATE utf8_general_ci NOT NULL," +
		"  `c` varchar(50) COLLATE utf8_general_ci NOT NULL," +
		"  `d` char(10) NOT NULL," +
		"  PRIMARY KEY (`c`)," +
		"  UNIQUE KEY `a_uniq` (`a`)," +
		"  UNIQUE KEY `b_uniq` (`b`)," +
		"  UNIQUE KEY `d_uniq` (`d`)," +
		"  KEY `a_idx` (`a`)," +
		"  KEY `b_idx` (`b`)," +
		"  KEY `d_idx` (`d`)" +
		") ENGINE=InnoDB DEFAULT CHARSET=utf8 COLLATE=utf8_general_ci;")
	tk.MustExec("INSERT INTO test.t (a, b, c, d) VALUES (1, '1', '0', '1');")
	tk.MustExec("INSERT INTO test.t (a, b, c, d) VALUES (2, ' 2', ' 0', ' 2');")
	tk.MustExec("INSERT INTO test.t (a, b, c, d) VALUES (3, '  3 ', '  3 ', '  3 ');")
	tk.MustExec("INSERT INTO test.t (a, b, c, d) VALUES (4, 'a', 'a   ', 'a');")
	tk.MustExec("INSERT INTO test.t (a, b, c, d) VALUES (5, ' A  ', ' A   ', ' A  ');")
	tk.MustExec("INSERT INTO test.t (a, b, c, d) VALUES (6, ' E', 'é        ', ' E');")

	mkr := func() [][]interface{} {
		return testkit.RowsWithSep("|",
			"3|  3 |  3 |  3",
			"2| 2  0| 2",
			"5| A  | A   | A",
			"1|1|0|1",
			"4|a|a   |a",
			"6| E|é        | E")
	}
	tk.MustQuery("SELECT * FROM `test`.`t` FORCE INDEX(`a_uniq`);").Check(mkr())
	tk.MustQuery("SELECT * FROM `test`.`t` FORCE INDEX(`b_uniq`);").Check(mkr())
	tk.MustQuery("SELECT * FROM `test`.`t` FORCE INDEX(`d_uniq`);").Check(mkr())
	tk.MustQuery("SELECT * FROM `test`.`t` FORCE INDEX(`a_idx`);").Check(mkr())
	tk.MustQuery("SELECT * FROM `test`.`t` FORCE INDEX(`b_idx`);").Check(mkr())
	tk.MustQuery("SELECT * FROM `test`.`t` FORCE INDEX(`d_idx`);").Check(mkr())
	tk.MustExec("admin check table t")
}

func TestPartitionUnionWithPPruningColumn(t *testing.T) {
	store, clean := testkit.CreateMockStore(t)
	defer clean()
	tk := testkit.NewTestKit(t, store)
	tk.MustExec("use test")
	tk.MustExec("drop table if exists t;")
	tk.MustExec("CREATE TABLE `t` (\n  `fid` bigint(36) NOT NULL,\n  `oty` varchar(30) DEFAULT NULL,\n  `oid` int(11) DEFAULT NULL,\n  `pid` bigint(20) DEFAULT NULL,\n  `bid` int(11) DEFAULT NULL,\n  `r5` varchar(240) DEFAULT '',\n  PRIMARY KEY (`fid`)\n)PARTITION BY HASH( `fid` ) PARTITIONS 4;")

	tk.MustExec("INSERT INTO t (fid, oty, oid, pid, bid, r5) VALUES (59, 'm',  441, 1,  2143,  'LE1264_r5');")
	tk.MustExec("INSERT INTO t (fid, oty, oid, pid, bid, r5) VALUES (135, 'm',  1121, 1,  2423,  'LE2008_r5');")
	tk.MustExec("INSERT INTO t (fid, oty, oid, pid, bid, r5) VALUES (139, 'm',  1125, 1,  2432, 'LE2005_r5');")
	tk.MustExec("INSERT INTO t (fid, oty, oid, pid, bid, r5) VALUES (143, 'm',  1129, 1,  2438,  'LE2006_r5');")
	tk.MustExec("INSERT INTO t (fid, oty, oid, pid, bid, r5) VALUES (147, 'm',  1133, 1,  2446,  'LE2014_r5');")
	tk.MustExec("INSERT INTO t (fid, oty, oid, pid, bid, r5) VALUES (167, 'm',  1178, 1,  2512,  'LE2055_r5');")
	tk.MustExec("INSERT INTO t (fid, oty, oid, pid, bid, r5) VALUES (171, 'm',  1321, 1,  2542,  'LE1006_r5');")
	tk.MustExec("INSERT INTO t (fid, oty, oid, pid, bid, r5) VALUES (179, 'm',  1466, 1,  2648,  'LE2171_r5');")
	tk.MustExec("INSERT INTO t (fid, oty, oid, pid, bid, r5) VALUES (187, 'm',  1567, 1,  2690,  'LE1293_r5');")
	tk.MustExec("INSERT INTO t (fid, oty, oid, pid, bid, r5) VALUES (57, 'm',  341, 1,  2102,  'LE1001_r5');")
	tk.MustExec("INSERT INTO t (fid, oty, oid, pid, bid, r5) VALUES (137, 'm',  1123, 1,  2427,  'LE2003_r5');")
	tk.MustExec("INSERT INTO t (fid, oty, oid, pid, bid, r5) VALUES (145, 'm',  1131, 1,  2442,  'LE2048_r5');")
	tk.MustExec("INSERT INTO t (fid, oty, oid, pid, bid, r5) VALUES (138, 'm',  1124, 1,  2429,  'LE2004_r5');")
	tk.MustExec("INSERT INTO t (fid, oty, oid, pid, bid, r5) VALUES (142, 'm',  1128, 1,  2436,  'LE2049_r5');")
	tk.MustExec("INSERT INTO t (fid, oty, oid, pid, bid, r5) VALUES (174, 'm',  1381, 1,  2602,  'LE2170_r5');")
	tk.MustExec("INSERT INTO t (fid, oty, oid, pid, bid, r5) VALUES (28, 'm',  81, 1,  2023,  'LE1009_r5');")
	tk.MustExec("INSERT INTO t (fid, oty, oid, pid, bid, r5) VALUES (60, 'm',  442, 1,  2145,  'LE1263_r5');")
	tk.MustExec("INSERT INTO t (fid, oty, oid, pid, bid, r5) VALUES (136, 'm',  1122, 1,  2425,  'LE2002_r5');")
	tk.MustExec("INSERT INTO t (fid, oty, oid, pid, bid, r5) VALUES (140, 'm',  1126, 1,  2434,  'LE2001_r5');")
	tk.MustExec("INSERT INTO t (fid, oty, oid, pid, bid, r5) VALUES (168, 'm',  1179, 1,  2514,  'LE2052_r5');")
	tk.MustExec("INSERT INTO t (fid, oty, oid, pid, bid, r5) VALUES (196, 'm',  3380, 1,  2890,  'LE1300_r5');")
	tk.MustExec("INSERT INTO t (fid, oty, oid, pid, bid, r5) VALUES (208, 'm',  3861, 1,  3150,  'LE1323_r5');")
	tk.MustExec("INSERT INTO t (fid, oty, oid, pid, bid, r5) VALUES (432, 'm',  4060, 1,  3290,  'LE1327_r5');")

	tk.MustQuery("SELECT DISTINCT t.bid, t.r5 FROM t left join t parent on parent.oid = t.pid WHERE t.oty = 'm';").Sort().Check(
		testkit.Rows("2023 LE1009_r5",
			"2102 LE1001_r5",
			"2143 LE1264_r5",
			"2145 LE1263_r5",
			"2423 LE2008_r5",
			"2425 LE2002_r5",
			"2427 LE2003_r5",
			"2429 LE2004_r5",
			"2432 LE2005_r5",
			"2434 LE2001_r5",
			"2436 LE2049_r5",
			"2438 LE2006_r5",
			"2442 LE2048_r5",
			"2446 LE2014_r5",
			"2512 LE2055_r5",
			"2514 LE2052_r5",
			"2542 LE1006_r5",
			"2602 LE2170_r5",
			"2648 LE2171_r5",
			"2690 LE1293_r5",
			"2890 LE1300_r5",
			"3150 LE1323_r5",
			"3290 LE1327_r5"))
}

func TestIssue20139(t *testing.T) {
	store, clean := testkit.CreateMockStore(t)
	defer clean()
	tk := testkit.NewTestKit(t, store)

	tk.MustExec("use test")
	tk.MustExec("drop table if exists t")
	tk.MustExec("create table t (id int, c int) partition by range (id) (partition p0 values less than (4), partition p1 values less than (7))")
	tk.MustExec("insert into t values(3, 3), (5, 5)")
	plan := tk.MustQuery("explain format = 'brief' select * from t where c = 1 and id = c")
	plan.Check(testkit.Rows(
		"TableReader 0.01 root partition:p0 data:Selection",
		"└─Selection 0.01 cop[tikv]  eq(test.t.c, 1), eq(test.t.id, 1)",
		"  └─TableFullScan 10000.00 cop[tikv] table:t keep order:false, stats:pseudo",
	))
	tk.MustExec("drop table t")
}

func TestIssue14481(t *testing.T) {
	store, clean := testkit.CreateMockStore(t)
	defer clean()
	tk := testkit.NewTestKit(t, store)

	tk.MustExec("use test")
	tk.MustExec("drop table if exists t")
	tk.MustExec("create table t(a int default null, b int default null, c int default null)")
	plan := tk.MustQuery("explain format = 'brief' select * from t where a = 1 and a = 2")
	plan.Check(testkit.Rows("TableDual 0.00 root  rows:0"))
	tk.MustExec("drop table t")
}

func TestIssue20710(t *testing.T) {
	store, clean := testkit.CreateMockStore(t)
	defer clean()
	tk := testkit.NewTestKit(t, store)
	tk.MustExec("use test")
	tk.MustExec("drop table if exists t;")
	tk.MustExec("drop table if exists s;")
	tk.MustExec("create table t(a int, b int)")
	tk.MustExec("create table s(a int, b int, index(a))")
	tk.MustExec("insert into t values(1,1),(1,2),(2,2)")
	tk.MustExec("insert into s values(1,1),(2,2),(2,1)")

	var input []string
	var output []struct {
		SQL  string
		Plan []string
	}
	integrationSuiteData := core.GetIntegrationSuiteData()
	integrationSuiteData.GetTestCases(t, &input, &output)
	for i, tt := range input {
		testdata.OnRecord(func() {
			output[i].SQL = tt
			output[i].Plan = testdata.ConvertRowsToStrings(tk.MustQuery(tt).Rows())
		})
		res := tk.MustQuery(tt)
		res.Check(testkit.Rows(output[i].Plan...))
	}
}

func TestQueryBlockTableAliasInHint(t *testing.T) {
	store, clean := testkit.CreateMockStore(t)
	defer clean()
	tk := testkit.NewTestKit(t, store)

	tk.MustExec("use test")
	require.True(t, tk.HasPlan("select /*+ HASH_JOIN(@sel_1 t2) */ * FROM (select 1) t1 NATURAL LEFT JOIN (select 2) t2", "HashJoin"))
	tk.MustQuery("select /*+ HASH_JOIN(@sel_1 t2) */ * FROM (select 1) t1 NATURAL LEFT JOIN (select 2) t2").Check(testkit.Rows(
		"1 2",
	))
	require.Len(t, tk.Session().GetSessionVars().StmtCtx.GetWarnings(), 0)
}

func TestIssue10448(t *testing.T) {
	store, clean := testkit.CreateMockStore(t)
	defer clean()
	tk := testkit.NewTestKit(t, store)
	tk.MustExec("use test")
	tk.MustExec("drop table if exists t;")

	tk.MustExec("create table t(pk int(11) primary key)")
	tk.MustExec("insert into t values(1),(2),(3)")
	tk.MustQuery("select a from (select pk as a from t) t1 where a = 18446744073709551615").Check(testkit.Rows())
}

func TestMultiUpdateOnPrimaryKey(t *testing.T) {
	store, clean := testkit.CreateMockStore(t)
	defer clean()
	tk := testkit.NewTestKit(t, store)
	tk.MustExec("use test")

	tk.MustExec("drop table if exists t")
	tk.MustExec("create table t (a int not null primary key)")
	tk.MustExec("insert into t values (1)")
	tk.MustGetErrMsg(`UPDATE t m, t n SET m.a = m.a + 10, n.a = n.a + 10`,
		`[planner:1706]Primary key/partition key update is not allowed since the table is updated both as 'm' and 'n'.`)

	tk.MustExec("drop table if exists t")
	tk.MustExec("create table t (a varchar(10) not null primary key)")
	tk.MustExec("insert into t values ('abc')")
	tk.MustGetErrMsg(`UPDATE t m, t n SET m.a = 'def', n.a = 'xyz'`,
		`[planner:1706]Primary key/partition key update is not allowed since the table is updated both as 'm' and 'n'.`)

	tk.MustExec("drop table if exists t")
	tk.MustExec("create table t (a int, b int, primary key (a, b))")
	tk.MustExec("insert into t values (1, 2)")
	tk.MustGetErrMsg(`UPDATE t m, t n SET m.a = m.a + 10, n.b = n.b + 10`,
		`[planner:1706]Primary key/partition key update is not allowed since the table is updated both as 'm' and 'n'.`)

	tk.MustExec("drop table if exists t")
	tk.MustExec("create table t (a int primary key, b int)")
	tk.MustExec("insert into t values (1, 2)")
	tk.MustGetErrMsg(`UPDATE t m, t n SET m.a = m.a + 10, n.a = n.a + 10`,
		`[planner:1706]Primary key/partition key update is not allowed since the table is updated both as 'm' and 'n'.`)

	tk.MustExec(`UPDATE t m, t n SET m.b = m.b + 10, n.b = n.b + 10`)
	tk.MustQuery("SELECT * FROM t").Check(testkit.Rows("1 12"))

	tk.MustGetErrMsg(`UPDATE t m, t n SET m.a = m.a + 1, n.b = n.b + 10`,
		`[planner:1706]Primary key/partition key update is not allowed since the table is updated both as 'm' and 'n'.`)
	tk.MustGetErrMsg(`UPDATE t m, t n, t q SET m.a = m.a + 1, n.b = n.b + 10, q.b = q.b - 10`,
		`[planner:1706]Primary key/partition key update is not allowed since the table is updated both as 'm' and 'n'.`)
	tk.MustGetErrMsg(`UPDATE t m, t n, t q SET m.b = m.b + 1, n.a = n.a + 10, q.b = q.b - 10`,
		`[planner:1706]Primary key/partition key update is not allowed since the table is updated both as 'm' and 'n'.`)
	tk.MustGetErrMsg(`UPDATE t m, t n, t q SET m.b = m.b + 1, n.b = n.b + 10, q.a = q.a - 10`,
		`[planner:1706]Primary key/partition key update is not allowed since the table is updated both as 'm' and 'q'.`)
	tk.MustGetErrMsg(`UPDATE t q, t n, t m SET m.b = m.b + 1, n.b = n.b + 10, q.a = q.a - 10`,
		`[planner:1706]Primary key/partition key update is not allowed since the table is updated both as 'q' and 'n'.`)

	tk.MustExec("update t m, t n set m.a = n.a+10 where m.a=n.a")
	tk.MustQuery("select * from t").Check(testkit.Rows("11 12"))
}

func TestOrderByHavingNotInSelect(t *testing.T) {
	store, clean := testkit.CreateMockStore(t)
	defer clean()
	tk := testkit.NewTestKit(t, store)
	tk.MustExec("use test")
	tk.MustExec("drop table if exists ttest")
	tk.MustExec("create table ttest (v1 int, v2 int)")
	tk.MustExec("insert into ttest values(1, 2), (4,6), (1, 7)")
	tk.MustGetErrMsg("select v1 from ttest order by count(v2)",
		"[planner:3029]Expression #1 of ORDER BY contains aggregate function and applies to the result of a non-aggregated query")
	tk.MustGetErrMsg("select v1 from ttest having count(v2)",
		"[planner:8123]In aggregated query without GROUP BY, expression #1 of SELECT list contains nonaggregated column 'v1'; this is incompatible with sql_mode=only_full_group_by")
	tk.MustGetErrMsg("select v2, v1 from (select * from ttest) t1 join (select 1, 2) t2 group by v1",
		"[planner:1055]Expression #1 of SELECT list is not in GROUP BY clause and contains nonaggregated column 'test.t1.v2' which is not functionally dependent on columns in GROUP BY clause; this is incompatible with sql_mode=only_full_group_by")
	tk.MustGetErrMsg("select v2, v1 from (select t1.v1, t2.v2 from ttest t1 join ttest t2) t3 join (select 1, 2) t2 group by v1",
		"[planner:1055]Expression #1 of SELECT list is not in GROUP BY clause and contains nonaggregated column 'test.t3.v2' which is not functionally dependent on columns in GROUP BY clause; this is incompatible with sql_mode=only_full_group_by")

}

func TestUpdateSetDefault(t *testing.T) {
	store, clean := testkit.CreateMockStore(t)
	defer clean()
	// #20598
	tk := testkit.NewTestKit(t, store)
	tk.MustExec("use test")
	tk.MustExec("create table tt (x int, z int as (x+10) stored)")
	tk.MustExec("insert into tt(x) values (1)")
	tk.MustExec("update tt set x=2, z = default")
	tk.MustExec("update tt set x=2, z = default(z)")
	tk.MustQuery("select * from tt").Check(testkit.Rows("2 12"))

	tk.MustGetErrMsg("update tt set x=2, z = default(x)",
		"[planner:3105]The value specified for generated column 'z' in table 'tt' is not allowed.")
	tk.MustGetErrMsg("update tt set z = 123",
		"[planner:3105]The value specified for generated column 'z' in table 'tt' is not allowed.")
	tk.MustGetErrMsg("update tt as ss set z = 123",
		"[planner:3105]The value specified for generated column 'z' in table 'tt' is not allowed.")
	tk.MustGetErrMsg("update tt as ss set x = 3, z = 13",
		"[planner:3105]The value specified for generated column 'z' in table 'tt' is not allowed.")
	tk.MustGetErrMsg("update tt as s1, tt as s2 set s1.z = default, s2.z = 456",
		"[planner:3105]The value specified for generated column 'z' in table 'tt' is not allowed.")
}

func TestExtendedStatsSwitch(t *testing.T) {
	store, clean := testkit.CreateMockStore(t)
	defer clean()
	tk := testkit.NewTestKit(t, store)
	tk.MustExec("use test")
	tk.MustExec("drop table if exists t")
	tk.MustExec("create table t(a int not null, b int not null, key(a), key(b))")
	tk.MustExec("insert into t values(1,1),(2,2),(3,3),(4,4),(5,5),(6,6)")

	tk.MustExec("set session tidb_enable_extended_stats = off")
	tk.MustGetErrMsg("alter table t add stats_extended s1 correlation(a,b)",
		"Extended statistics feature is not generally available now, and tidb_enable_extended_stats is OFF")
	tk.MustGetErrMsg("alter table t drop stats_extended s1",
		"Extended statistics feature is not generally available now, and tidb_enable_extended_stats is OFF")
	tk.MustGetErrMsg("admin reload stats_extended",
		"Extended statistics feature is not generally available now, and tidb_enable_extended_stats is OFF")

	tk.MustExec("set session tidb_enable_extended_stats = on")
	tk.MustExec("alter table t add stats_extended s1 correlation(a,b)")
	tk.MustQuery("select stats, status from mysql.stats_extended where name = 's1'").Check(testkit.Rows(
		"<nil> 0",
	))
	tk.MustExec("set session tidb_enable_extended_stats = off")
	// Analyze should not collect extended stats.
	tk.MustExec("analyze table t")
	tk.MustQuery("select stats, status from mysql.stats_extended where name = 's1'").Check(testkit.Rows(
		"<nil> 0",
	))
	tk.MustExec("set session tidb_enable_extended_stats = on")
	// Analyze would collect extended stats.
	tk.MustExec("analyze table t")
	tk.MustQuery("select stats, status from mysql.stats_extended where name = 's1'").Check(testkit.Rows(
		"1.000000 1",
	))

	// When paging is enabled, there would be a 'paging: true' in the explain result.
	tk.MustExec("set @@tidb_enable_paging = off")

	// Estimated index scan count is 4 using extended stats.
	tk.MustQuery("explain format = 'brief' select * from t use index(b) where a > 3 order by b limit 1").Check(testkit.Rows(
		"Limit 1.00 root  offset:0, count:1",
		"└─Projection 1.00 root  test.t.a, test.t.b",
		"  └─IndexLookUp 1.00 root  ",
		"    ├─IndexFullScan(Build) 4.00 cop[tikv] table:t, index:b(b) keep order:true",
		"    └─Selection(Probe) 1.00 cop[tikv]  gt(test.t.a, 3)",
		"      └─TableRowIDScan 4.00 cop[tikv] table:t keep order:false",
	))
	tk.MustExec("set session tidb_enable_extended_stats = off")
	// Estimated index scan count is 2 using independent assumption.
	tk.MustQuery("explain format = 'brief' select * from t use index(b) where a > 3 order by b limit 1").Check(testkit.Rows(
		"Limit 1.00 root  offset:0, count:1",
		"└─Projection 1.00 root  test.t.a, test.t.b",
		"  └─IndexLookUp 1.00 root  ",
		"    ├─IndexFullScan(Build) 2.00 cop[tikv] table:t, index:b(b) keep order:true",
		"    └─Selection(Probe) 1.00 cop[tikv]  gt(test.t.a, 3)",
		"      └─TableRowIDScan 2.00 cop[tikv] table:t keep order:false",
	))
}

func TestOrderByNotInSelectDistinct(t *testing.T) {
	store, clean := testkit.CreateMockStore(t)
	defer clean()
	tk := testkit.NewTestKit(t, store)
	tk.MustExec("use test")

	// #12442
	tk.MustExec("drop table if exists ttest")
	tk.MustExec("create table ttest (v1 int, v2 int)")
	tk.MustExec("insert into ttest values(1, 2), (4,6), (1, 7)")

	tk.MustGetErrMsg("select distinct v1 from ttest order by v2",
		"[planner:3065]Expression #1 of ORDER BY clause is not in SELECT list, references column 'test.ttest.v2' which is not in SELECT list; this is incompatible with DISTINCT")
	tk.MustGetErrMsg("select distinct v1+1 from ttest order by v1",
		"[planner:3065]Expression #1 of ORDER BY clause is not in SELECT list, references column 'test.ttest.v1' which is not in SELECT list; this is incompatible with DISTINCT")
	tk.MustGetErrMsg("select distinct v1+1 from ttest order by 1+v1",
		"[planner:3065]Expression #1 of ORDER BY clause is not in SELECT list, references column 'test.ttest.v1' which is not in SELECT list; this is incompatible with DISTINCT")
	tk.MustGetErrMsg("select distinct v1+1 from ttest order by v1+2",
		"[planner:3065]Expression #1 of ORDER BY clause is not in SELECT list, references column 'test.ttest.v1' which is not in SELECT list; this is incompatible with DISTINCT")
	tk.MustGetErrMsg("select distinct count(v1) from ttest group by v2 order by sum(v1)",
		"[planner:3066]Expression #1 of ORDER BY clause is not in SELECT list, contains aggregate function; this is incompatible with DISTINCT")
	tk.MustGetErrMsg("select distinct sum(v1)+1 from ttest group by v2 order by sum(v1)",
		"[planner:3066]Expression #1 of ORDER BY clause is not in SELECT list, contains aggregate function; this is incompatible with DISTINCT")

	// Expressions in ORDER BY whole match some fields in DISTINCT.
	tk.MustQuery("select distinct v1+1 from ttest order by v1+1").Check(testkit.Rows("2", "5"))
	tk.MustQuery("select distinct count(v1) from ttest order by count(v1)").Check(testkit.Rows("3"))
	tk.MustQuery("select distinct count(v1) from ttest group by v2 order by count(v1)").Check(testkit.Rows("1"))
	tk.MustQuery("select distinct sum(v1) from ttest group by v2 order by sum(v1)").Check(testkit.Rows("1", "4"))
	tk.MustQuery("select distinct v1, v2 from ttest order by 1, 2").Check(testkit.Rows("1 2", "1 7", "4 6"))
	tk.MustQuery("select distinct v1, v2 from ttest order by 2, 1").Check(testkit.Rows("1 2", "4 6", "1 7"))

	// Referenced columns of expressions in ORDER BY whole match some fields in DISTINCT,
	// both original expression and alias can be referenced.
	tk.MustQuery("select distinct v1 from ttest order by v1+1").Check(testkit.Rows("1", "4"))
	tk.MustQuery("select distinct v1, v2 from ttest order by v1+1, v2").Check(testkit.Rows("1 2", "1 7", "4 6"))
	tk.MustQuery("select distinct v1+1 as z, v2 from ttest order by v1+1, z+v2").Check(testkit.Rows("2 2", "2 7", "5 6"))
	tk.MustQuery("select distinct sum(v1) as z from ttest group by v2 order by z+1").Check(testkit.Rows("1", "4"))
	tk.MustQuery("select distinct sum(v1)+1 from ttest group by v2 order by sum(v1)+1").Check(testkit.Rows("2", "5"))
	tk.MustQuery("select distinct v1 as z from ttest order by v1+z").Check(testkit.Rows("1", "4"))
}

func TestInvalidNamedWindowSpec(t *testing.T) {
	store, clean := testkit.CreateMockStore(t)
	defer clean()
	// #12356
	tk := testkit.NewTestKit(t, store)
	tk.MustExec("use test")
	tk.MustExec("DROP TABLE IF EXISTS temptest")
	tk.MustExec("create table temptest (val int, val1 int)")
	tk.MustQuery("SELECT val FROM temptest WINDOW w AS (ORDER BY val RANGE 1 PRECEDING)").Check(testkit.Rows())
	tk.MustGetErrMsg("SELECT val FROM temptest WINDOW w AS (ORDER BY val, val1 RANGE 1 PRECEDING)",
		"[planner:3587]Window 'w' with RANGE N PRECEDING/FOLLOWING frame requires exactly one ORDER BY expression, of numeric or temporal type")
	tk.MustGetErrMsg("select val1, avg(val1) as a from temptest group by val1 window w as (order by a)",
		"[planner:1054]Unknown column 'a' in 'window order by'")
	tk.MustGetErrMsg("select val1, avg(val1) as a from temptest group by val1 window w as (partition by a)",
		"[planner:1054]Unknown column 'a' in 'window partition by'")
}

func TestCorrelatedAggregate(t *testing.T) {
	store, clean := testkit.CreateMockStore(t)
	defer clean()
	tk := testkit.NewTestKit(t, store)
	tk.MustExec("use test")

	// #18350
	tk.MustExec("DROP TABLE IF EXISTS tab, tab2")
	tk.MustExec("CREATE TABLE tab(i INT)")
	tk.MustExec("CREATE TABLE tab2(j INT)")
	tk.MustExec("insert into tab values(1),(2),(3)")
	tk.MustExec("insert into tab2 values(1),(2),(3),(15)")
	tk.MustQuery(`SELECT m.i,
       (SELECT COUNT(n.j)
           FROM tab2 WHERE j=15) AS o
    FROM tab m, tab2 n GROUP BY 1 order by m.i`).Check(testkit.Rows("1 4", "2 4", "3 4"))
	tk.MustQuery(`SELECT
         (SELECT COUNT(n.j)
             FROM tab2 WHERE j=15) AS o
    FROM tab m, tab2 n order by m.i`).Check(testkit.Rows("12"))

	// #17748
	tk.MustExec("drop table if exists t1, t2")
	tk.MustExec("create table t1 (a int, b int)")
	tk.MustExec("create table t2 (m int, n int)")
	tk.MustExec("insert into t1 values (2,2), (2,2), (3,3), (3,3), (3,3), (4,4)")
	tk.MustExec("insert into t2 values (1,11), (2,22), (3,32), (4,44), (4,44)")
	tk.MustExec("set @@sql_mode='TRADITIONAL'")

	tk.MustQuery(`select count(*) c, a,
		( select group_concat(count(a)) from t2 where m = a )
		from t1 group by a order by a`).
		Check(testkit.Rows("2 2 2", "3 3 3", "1 4 1,1"))

	tk.MustExec("drop table if exists t")
	tk.MustExec("create table t (a int, b int)")
	tk.MustExec("insert into t values (1,1),(2,1),(2,2),(3,1),(3,2),(3,3)")

	// Sub-queries in SELECT fields
	// from SELECT fields
	tk.MustQuery("select (select count(a)) from t").Check(testkit.Rows("6"))
	tk.MustQuery("select (select (select (select count(a)))) from t").Check(testkit.Rows("6"))
	tk.MustQuery("select (select (select count(n.a)) from t m order by count(m.b)) from t n").Check(testkit.Rows("6"))
	// from WHERE
	tk.MustQuery("select (select count(n.a) from t where count(n.a)=3) from t n").Check(testkit.Rows("<nil>"))
	tk.MustQuery("select (select count(a) from t where count(distinct n.a)=3) from t n").Check(testkit.Rows("6"))
	// from HAVING
	tk.MustQuery("select (select count(n.a) from t having count(n.a)=6 limit 1) from t n").Check(testkit.Rows("6"))
	tk.MustQuery("select (select count(n.a) from t having count(distinct n.b)=3 limit 1) from t n").Check(testkit.Rows("6"))
	tk.MustQuery("select (select sum(distinct n.a) from t having count(distinct n.b)=3 limit 1) from t n").Check(testkit.Rows("6"))
	tk.MustQuery("select (select sum(distinct n.a) from t having count(distinct n.b)=6 limit 1) from t n").Check(testkit.Rows("<nil>"))
	// from ORDER BY
	tk.MustQuery("select (select count(n.a) from t order by count(n.b) limit 1) from t n").Check(testkit.Rows("6"))
	tk.MustQuery("select (select count(distinct n.b) from t order by count(n.b) limit 1) from t n").Check(testkit.Rows("3"))
	// from TableRefsClause
	tk.MustQuery("select (select cnt from (select count(a) cnt) s) from t").Check(testkit.Rows("6"))
	tk.MustQuery("select (select count(cnt) from (select count(a) cnt) s) from t").Check(testkit.Rows("1"))
	// from sub-query inside aggregate
	tk.MustQuery("select (select sum((select count(a)))) from t").Check(testkit.Rows("6"))
	tk.MustQuery("select (select sum((select count(a))+sum(a))) from t").Check(testkit.Rows("20"))
	// from GROUP BY
	tk.MustQuery("select (select count(a) from t group by count(n.a)) from t n").Check(testkit.Rows("6"))
	tk.MustQuery("select (select count(distinct a) from t group by count(n.a)) from t n").Check(testkit.Rows("3"))

	// Sub-queries in HAVING
	tk.MustQuery("select sum(a) from t having (select count(a)) = 0").Check(testkit.Rows())
	tk.MustQuery("select sum(a) from t having (select count(a)) > 0").Check(testkit.Rows("14"))

	// Sub-queries in ORDER BY
	tk.MustQuery("select count(a) from t group by b order by (select count(a))").Check(testkit.Rows("1", "2", "3"))
	tk.MustQuery("select count(a) from t group by b order by (select -count(a))").Check(testkit.Rows("3", "2", "1"))

	// Nested aggregate (correlated aggregate inside aggregate)
	tk.MustQuery("select (select sum(count(a))) from t").Check(testkit.Rows("6"))
	tk.MustQuery("select (select sum(sum(a))) from t").Check(testkit.Rows("14"))

	// Combining aggregates
	tk.MustQuery("select count(a), (select count(a)) from t").Check(testkit.Rows("6 6"))
	tk.MustQuery("select sum(distinct b), count(a), (select count(a)), (select cnt from (select sum(distinct b) as cnt) n) from t").
		Check(testkit.Rows("6 6 6 6"))
}

func TestCorrelatedColumnAggFuncPushDown(t *testing.T) {
	store, clean := testkit.CreateMockStore(t)
	defer clean()
	tk := testkit.NewTestKit(t, store)
	tk.MustExec("use test;")
	tk.MustExec("drop table if exists t;")
	tk.MustExec("create table t (a int, b int);")
	tk.MustExec("insert into t values (1,1);")
	tk.MustQuery("select (select count(n.a + a) from t) from t n;").Check(testkit.Rows(
		"1",
	))
}

// Test for issue https://github.com/pingcap/tidb/issues/21607.
func TestConditionColPruneInPhysicalUnionScan(t *testing.T) {
	store, clean := testkit.CreateMockStore(t)
	defer clean()
	tk := testkit.NewTestKit(t, store)
	tk.MustExec("use test;")
	tk.MustExec("drop table if exists t;")
	tk.MustExec("create table t (a int, b int);")
	tk.MustExec("begin;")
	tk.MustExec("insert into t values (1, 2);")
	tk.MustQuery("select count(*) from t where b = 1 and b in (3);").
		Check(testkit.Rows("0"))

	tk.MustExec("drop table t;")
	tk.MustExec("create table t (a int, b int as (a + 1), c int as (b + 1));")
	tk.MustExec("begin;")
	tk.MustExec("insert into t (a) values (1);")
	tk.MustQuery("select count(*) from t where b = 1 and b in (3);").
		Check(testkit.Rows("0"))
	tk.MustQuery("select count(*) from t where c = 1 and c in (3);").
		Check(testkit.Rows("0"))
}

func TestInvalidHint(t *testing.T) {
	store, clean := testkit.CreateMockStore(t)
	defer clean()
	tk := testkit.NewTestKit(t, store)

	tk.MustExec("use test")
	tk.MustExec("drop table if exists tt")
	tk.MustExec("create table tt(a int, key(a));")

	var input []string
	var output []struct {
		SQL      string
		Plan     []string
		Warnings []string
	}
	integrationSuiteData := core.GetIntegrationSuiteData()
	integrationSuiteData.GetTestCases(t, &input, &output)
	warning := "show warnings;"
	for i, tt := range input {
		testdata.OnRecord(func() {
			output[i].SQL = tt
			output[i].Plan = testdata.ConvertRowsToStrings(tk.MustQuery(tt).Rows())
			output[i].Warnings = testdata.ConvertRowsToStrings(tk.MustQuery(warning).Rows())
		})
		tk.MustQuery(tt).Check(testkit.Rows(output[i].Plan...))
	}
}

// Test for issue https://github.com/pingcap/tidb/issues/18320
func TestNonaggregateColumnWithSingleValueInOnlyFullGroupByMode(t *testing.T) {
	store, clean := testkit.CreateMockStore(t)
	defer clean()
	tk := testkit.NewTestKit(t, store)
	tk.MustExec("use test")
	tk.MustExec("drop table if exists t")
	tk.MustExec("create table t (a int, b int, c int)")
	tk.MustExec("insert into t values (1, 2, 3), (4, 5, 6), (7, 8, 9)")
	tk.MustQuery("select a, count(b) from t where a = 1").Check(testkit.Rows("1 1"))
	tk.MustQuery("select a, count(b) from t where a = 10").Check(testkit.Rows("<nil> 0"))
	tk.MustQuery("select a, c, sum(b) from t where a = 1 group by c").Check(testkit.Rows("1 3 2"))
	tk.MustGetErrMsg("select a from t where a = 1 order by count(b)", "[planner:3029]Expression #1 of ORDER BY contains aggregate function and applies to the result of a non-aggregated query")
	tk.MustQuery("select a from t where a = 1 having count(b) > 0").Check(testkit.Rows("1"))
}

func TestConvertRangeToPoint(t *testing.T) {
	store, clean := testkit.CreateMockStore(t)
	defer clean()
	tk := testkit.NewTestKit(t, store)

	tk.MustExec("use test")
	tk.MustExec("drop table if exists t0")
	tk.MustExec("create table t0 (a int, b int, index(a, b))")
	tk.MustExec("insert into t0 values (1, 1)")
	tk.MustExec("insert into t0 values (2, 2)")
	tk.MustExec("insert into t0 values (2, 2)")
	tk.MustExec("insert into t0 values (2, 2)")
	tk.MustExec("insert into t0 values (2, 2)")
	tk.MustExec("insert into t0 values (2, 2)")
	tk.MustExec("insert into t0 values (3, 3)")

	tk.MustExec("drop table if exists t1")
	tk.MustExec("create table t1 (a int, b int, c int, index(a, b, c))")

	tk.MustExec("drop table if exists t2")
	tk.MustExec("create table t2 (a float, b float, index(a, b))")

	tk.MustExec("drop table if exists t3")
	tk.MustExec("create table t3 (a char(10), b char(10), c char(10), index(a, b, c))")

	var input []string
	var output []struct {
		SQL  string
		Plan []string
	}
	integrationSuiteData := core.GetIntegrationSuiteData()
	integrationSuiteData.GetTestCases(t, &input, &output)
	for i, tt := range input {
		testdata.OnRecord(func() {
			output[i].SQL = tt
			output[i].Plan = testdata.ConvertRowsToStrings(tk.MustQuery(tt).Rows())
		})
		tk.MustQuery(tt).Check(testkit.Rows(output[i].Plan...))
	}
}

func TestIssue22040(t *testing.T) {
	store, clean := testkit.CreateMockStore(t)
	defer clean()
	// #22040
	tk := testkit.NewTestKit(t, store)
	tk.MustExec("use test")
	tk.MustExec("drop table if exists t")
	tk.MustExec("create table t (a int, b int, primary key(a,b))")
	// valid case
	tk.MustExec("select * from t where (a,b) in ((1,2),(1,2))")
	// invalid case, column count doesn't match
	{
		err := tk.ExecToErr("select * from t where (a,b) in (1,2)")
		require.IsType(t, expression.ErrOperandColumns, errors.Cause(err))
	}
	{
		err := tk.ExecToErr("select * from t where (a,b) in ((1,2),1)")
		require.IsType(t, expression.ErrOperandColumns, errors.Cause(err))
	}
}

func TestIssue22105(t *testing.T) {
	store, clean := testkit.CreateMockStore(t)
	defer clean()
	tk := testkit.NewTestKit(t, store)

	tk.MustExec("use test")
	tk.MustExec("drop table if exists t")
	tk.MustExec(`CREATE TABLE t1 (
  key1 int(11) NOT NULL,
  key2 int(11) NOT NULL,
  key3 int(11) NOT NULL,
  key4 int(11) NOT NULL,
  key5 int(11) DEFAULT NULL,
  key6 int(11) DEFAULT NULL,
  key7 int(11) NOT NULL,
  key8 int(11) NOT NULL,
  KEY i1 (key1),
  KEY i2 (key2),
  KEY i3 (key3),
  KEY i4 (key4),
  KEY i5 (key5),
  KEY i6 (key6)
) ENGINE=InnoDB DEFAULT CHARSET=utf8mb4 COLLATE=utf8mb4_bin`)

	var input []string
	var output []struct {
		SQL  string
		Plan []string
	}
	integrationSuiteData := core.GetIntegrationSuiteData()
	integrationSuiteData.GetTestCases(t, &input, &output)
	for i, tt := range input {
		testdata.OnRecord(func() {
			output[i].SQL = tt
			output[i].Plan = testdata.ConvertRowsToStrings(tk.MustQuery(tt).Rows())
		})
		tk.MustQuery(tt).Check(testkit.Rows(output[i].Plan...))
	}
}

func TestIssue22071(t *testing.T) {
	store, clean := testkit.CreateMockStore(t)
	defer clean()
	tk := testkit.NewTestKit(t, store)
	tk.MustExec("use test")
	tk.MustExec("create table t (a int);")
	tk.MustExec("insert into t values(1),(2),(5)")
	tk.MustQuery("select n in (1,2) from (select a in (1,2) as n from t) g;").Sort().Check(testkit.Rows("0", "1", "1"))
	tk.MustQuery("select n in (1,n) from (select a in (1,2) as n from t) g;").Check(testkit.Rows("1", "1", "1"))
}

func TestCreateViewIsolationRead(t *testing.T) {
	store, clean := testkit.CreateMockStore(t)
	defer clean()
	se, err := session.CreateSession4Test(store)
	require.NoError(t, err)
	require.True(t, se.Auth(&auth.UserIdentity{Username: "root", Hostname: "%"}, nil, nil))
	tk := testkit.NewTestKit(t, store)
	tk.SetSession(se)

	tk.MustExec("use test;")
	tk.MustExec("drop table if exists t;")
	tk.MustExec("create table t(a int, b int);")
	tk.MustExec("set session tidb_isolation_read_engines='tiflash,tidb';")
	// No error for CreateView.
	tk.MustExec("create view v0 (a, avg_b) as select a, avg(b) from t group by a;")
	tk.MustGetErrMsg("select * from v0;", "[planner:1815]Internal : No access path for table 't' is found with 'tidb_isolation_read_engines' = 'tiflash,tidb', valid values can be 'tikv'.")
	tk.MustExec("set session tidb_isolation_read_engines='tikv,tiflash,tidb';")
	tk.MustQuery("select * from v0;").Check(testkit.Rows())
}

func TestIssue22199(t *testing.T) {
	store, clean := testkit.CreateMockStore(t)
	defer clean()
	tk := testkit.NewTestKit(t, store)
	tk.MustExec("use test")
	tk.MustExec("drop table if exists t1, t2")
	tk.MustExec("create table t1(i int primary key, j int, index idx_j(j))")
	tk.MustExec("create table t2(i int primary key, j int, index idx_j(j))")
	tk.MustGetErrMsg("select t1.*, (select t2.* from t1) from t1", "[planner:1051]Unknown table 't2'")
}

func TestIssue22892(t *testing.T) {
	store, clean := testkit.CreateMockStore(t)
	defer clean()
	tk := testkit.NewTestKit(t, store)
	tk.MustExec("use test")
	tk.MustExec("set @@tidb_partition_prune_mode='static'")
	tk.MustExec("drop table if exists t1")
	tk.MustExec("create table t1(a int) partition by hash (a) partitions 5;")
	tk.MustExec("insert into t1 values (0);")
	tk.MustQuery("select * from t1 where a not between 1 and 2;").Check(testkit.Rows("0"))

	tk.MustExec("set @@tidb_partition_prune_mode='dynamic'")
	tk.MustExec("drop table if exists t2")
	tk.MustExec("create table t2(a int) partition by hash (a) partitions 5;")
	tk.MustExec("insert into t2 values (0);")
	tk.MustQuery("select * from t2 where a not between 1 and 2;").Check(testkit.Rows("0"))
}

func TestIssue26719(t *testing.T) {
	store, clean := testkit.CreateMockStore(t)
	defer clean()
	tk := testkit.NewTestKit(t, store)
	tk.MustExec("use test")
	tk.MustExec(`create table tx (a int) partition by range (a) (partition p0 values less than (10), partition p1 values less than (20))`)
	tk.MustExec(`insert into tx values (1)`)
	tk.MustExec("set @@tidb_partition_prune_mode='dynamic'")

	tk.MustExec(`begin`)
	tk.MustExec(`delete from tx where a in (1)`)
	tk.MustQuery(`select * from tx PARTITION(p0)`).Check(testkit.Rows())
	tk.MustQuery(`select * from tx`).Check(testkit.Rows())
	tk.MustExec(`rollback`)
}

func TestIssue32428(t *testing.T) {
	store, clean := testkit.CreateMockStore(t)
	defer clean()
	tk := testkit.NewTestKit(t, store)
	tk.MustExec("use test")
	tk.MustExec("create table `t1` (`a` enum('aa') DEFAULT NULL, KEY `k` (`a`))")
	tk.MustExec("insert into t1 values('aa')")
	tk.MustExec("insert into t1 values(null)")
	tk.MustQuery("select a from t1 where a<=>'aa'").Check(testkit.Rows("aa"))
	tk.MustQuery("select a from t1 where a<=>null").Check(testkit.Rows("<nil>"))

	tk.MustExec(`CREATE TABLE IDT_MULTI15860STROBJSTROBJ (
	  COL1 enum('aa') DEFAULT NULL,
	  COL2 int(41) DEFAULT NULL,
	  COL3 year(4) DEFAULT NULL,
	  KEY U_M_COL4 (COL1,COL2),
	  KEY U_M_COL5 (COL3,COL2))`)
	tk.MustExec(`insert into IDT_MULTI15860STROBJSTROBJ  values("aa", 1013610488, 1982)`)
	tk.MustQuery(`SELECT * FROM IDT_MULTI15860STROBJSTROBJ t1 RIGHT JOIN IDT_MULTI15860STROBJSTROBJ t2 ON t1.col1 <=> t2.col1 where t1.col1 is null and t2.col1 = "aa"`).Check(testkit.Rows()) // empty result
	tk.MustExec(`prepare stmt from "SELECT * FROM IDT_MULTI15860STROBJSTROBJ t1 RIGHT JOIN IDT_MULTI15860STROBJSTROBJ t2 ON t1.col1 <=> t2.col1 where t1.col1 is null and t2.col1 = ?"`)
	tk.MustExec(`set @a="aa"`)
	tk.MustQuery(`execute stmt using @a`).Check(testkit.Rows()) // empty result
}

func TestPushDownProjectionForTiKV(t *testing.T) {
	store, clean := testkit.CreateMockStore(t)
	defer clean()
	tk := testkit.NewTestKit(t, store)
	tk.MustExec("use test")
	tk.MustExec("drop table if exists t")
	tk.MustExec("create table t (a int, b real, i int, id int, value decimal(6,3), name char(128), d decimal(6,3), s char(128), t datetime, c bigint as ((a+1)) virtual, e real as ((b+a)))")
	tk.MustExec("analyze table t")
	tk.MustExec("set session tidb_opt_projection_push_down=1")

	var input []string
	var output []struct {
		SQL  string
		Plan []string
	}
	integrationSuiteData := core.GetIntegrationSuiteData()
	integrationSuiteData.GetTestCases(t, &input, &output)
	for i, tt := range input {
		testdata.OnRecord(func() {
			output[i].SQL = tt
			output[i].Plan = testdata.ConvertRowsToStrings(tk.MustQuery(tt).Rows())
		})
		res := tk.MustQuery(tt)
		res.Check(testkit.Rows(output[i].Plan...))
	}
}

func TestPushDownProjectionForTiFlashCoprocessor(t *testing.T) {
	store, clean := testkit.CreateMockStore(t)
	defer clean()
	tk := testkit.NewTestKit(t, store)
	tk.MustExec("use test")
	tk.MustExec("drop table if exists t")
	tk.MustExec("create table t (a int, b real, i int, id int, value decimal(6,3), name char(128), d decimal(6,3), s char(128), t datetime, c bigint as ((a+1)) virtual, e real as ((b+a)))")
	tk.MustExec("analyze table t")
	tk.MustExec("set session tidb_opt_projection_push_down=1")

	// Create virtual tiflash replica info.
	dom := domain.GetDomain(tk.Session())
	is := dom.InfoSchema()
	db, exists := is.SchemaByName(model.NewCIStr("test"))
	require.True(t, exists)
	for _, tblInfo := range db.Tables {
		if tblInfo.Name.L == "t" {
			tblInfo.TiFlashReplica = &model.TiFlashReplicaInfo{
				Count:     1,
				Available: true,
			}
		}
	}

	var input []string
	var output []struct {
		SQL  string
		Plan []string
	}
	integrationSuiteData := core.GetIntegrationSuiteData()
	integrationSuiteData.GetTestCases(t, &input, &output)
	for i, tt := range input {
		testdata.OnRecord(func() {
			output[i].SQL = tt
			output[i].Plan = testdata.ConvertRowsToStrings(tk.MustQuery(tt).Rows())
		})
		res := tk.MustQuery(tt)
		res.Check(testkit.Rows(output[i].Plan...))
	}
}

func TestPushDownProjectionForTiFlash(t *testing.T) {
	store, clean := testkit.CreateMockStore(t)
	defer clean()
	tk := testkit.NewTestKit(t, store)
	tk.MustExec("use test")
	tk.MustExec("drop table if exists t")
	tk.MustExec("create table t (id int, value decimal(6,3), name char(128))")
	tk.MustExec("analyze table t")
	tk.MustExec("set session tidb_allow_mpp=OFF")

	// Create virtual tiflash replica info.
	dom := domain.GetDomain(tk.Session())
	is := dom.InfoSchema()
	db, exists := is.SchemaByName(model.NewCIStr("test"))
	require.True(t, exists)
	for _, tblInfo := range db.Tables {
		if tblInfo.Name.L == "t" {
			tblInfo.TiFlashReplica = &model.TiFlashReplicaInfo{
				Count:     1,
				Available: true,
			}
		}
	}

	var input []string
	var output []struct {
		SQL  string
		Plan []string
	}
	integrationSuiteData := core.GetIntegrationSuiteData()
	integrationSuiteData.GetTestCases(t, &input, &output)
	for i, tt := range input {
		testdata.OnRecord(func() {
			output[i].SQL = tt
			output[i].Plan = testdata.ConvertRowsToStrings(tk.MustQuery(tt).Rows())
		})
		res := tk.MustQuery(tt)
		res.Check(testkit.Rows(output[i].Plan...))
	}
}

func TestPushDownProjectionForMPP(t *testing.T) {
	store, clean := testkit.CreateMockStore(t)
	defer clean()
	tk := testkit.NewTestKit(t, store)
	tk.MustExec("use test")
	tk.MustExec("drop table if exists t")
	tk.MustExec("create table t (id int, value decimal(6,3), name char(128))")
	tk.MustExec("analyze table t")

	// Create virtual tiflash replica info.
	dom := domain.GetDomain(tk.Session())
	is := dom.InfoSchema()
	db, exists := is.SchemaByName(model.NewCIStr("test"))
	require.True(t, exists)
	for _, tblInfo := range db.Tables {
		if tblInfo.Name.L == "t" {
			tblInfo.TiFlashReplica = &model.TiFlashReplicaInfo{
				Count:     1,
				Available: true,
			}
		}
	}

	tk.MustExec("set @@tidb_allow_mpp=1; set @@tidb_enforce_mpp=1;")

	var input []string
	var output []struct {
		SQL  string
		Plan []string
	}
	integrationSuiteData := core.GetIntegrationSuiteData()
	integrationSuiteData.GetTestCases(t, &input, &output)
	for i, tt := range input {
		testdata.OnRecord(func() {
			output[i].SQL = tt
			output[i].Plan = testdata.ConvertRowsToStrings(tk.MustQuery(tt).Rows())
		})
		res := tk.MustQuery(tt)
		res.Check(testkit.Rows(output[i].Plan...))
	}
}

func TestReorderSimplifiedOuterJoins(t *testing.T) {
	store, clean := testkit.CreateMockStore(t)
	defer clean()
	tk := testkit.NewTestKit(t, store)

	tk.MustExec("use test")
	tk.MustExec("drop table if exists t1,t2,t3")
	tk.MustExec("create table t1 (pk char(32) primary key, col1 char(32), col2 varchar(40), col3 char(32), key (col1), key (col3), key (col2,col3), key (col1,col3))")
	tk.MustExec("create table t2 (pk char(32) primary key, col1 varchar(100))")
	tk.MustExec("create table t3 (pk char(32) primary key, keycol varchar(100), pad1 tinyint(1) default null, pad2 varchar(40), key (keycol,pad1,pad2))")

	var input []string
	var output []struct {
		SQL  string
		Plan []string
	}
	integrationSuiteData := core.GetIntegrationSuiteData()
	integrationSuiteData.GetTestCases(t, &input, &output)
	for i, tt := range input {
		testdata.OnRecord(func() {
			output[i].SQL = tt
			output[i].Plan = testdata.ConvertRowsToStrings(tk.MustQuery(tt).Rows())
		})
		tk.MustQuery(tt).Check(testkit.Rows(output[i].Plan...))
	}
}

// Apply operator may got panic because empty Projection is eliminated.
func TestIssue23887(t *testing.T) {
	store, clean := testkit.CreateMockStore(t)
	defer clean()
	tk := testkit.NewTestKit(t, store)
	tk.MustExec("use test")
	tk.MustExec("drop table if exists t;")
	tk.MustExec("create table t(a int, b int);")
	tk.MustExec("insert into t values(1, 2), (3, 4);")
	var input []string
	var output []struct {
		SQL  string
		Plan []string
		Res  []string
	}
	integrationSuiteData := core.GetIntegrationSuiteData()
	integrationSuiteData.GetTestCases(t, &input, &output)
	for i, tt := range input {
		testdata.OnRecord(func() {
			output[i].SQL = tt
			output[i].Plan = testdata.ConvertRowsToStrings(tk.MustQuery("explain format = 'brief' " + tt).Rows())
			output[i].Res = testdata.ConvertRowsToStrings(tk.MustQuery(tt).Sort().Rows())
		})
		tk.MustQuery("explain format = 'brief' " + tt).Check(testkit.Rows(output[i].Plan...))
		tk.MustQuery(tt).Sort().Check(testkit.Rows(output[i].Res...))
	}

	tk.MustExec("drop table if exists t1;")
	tk.MustExec("create table t1 (c1 int primary key, c2 int, c3 int, index c2 (c2));")
	tk.MustQuery("select count(1) from (select count(1) from (select * from t1 where c3 = 100) k) k2;").Check(testkit.Rows("1"))
}

func TestDeleteStmt(t *testing.T) {
	store, clean := testkit.CreateMockStore(t)
	defer clean()
	tk := testkit.NewTestKit(t, store)
	tk.MustExec("use test")
	tk.MustExec("create table t(a int)")
	tk.MustExec("delete t from t;")
	tk.MustExec("delete t from test.t as t;")
	tk.MustGetErrCode("delete test.t from test.t as t;", mysql.ErrUnknownTable)
	tk.MustExec("delete test.t from t;")
	tk.MustExec("create database db1")
	tk.MustExec("use db1")
	tk.MustExec("create table t(a int)")
	tk.MustGetErrCode("delete test.t from t;", mysql.ErrUnknownTable)
}

func TestIndexMergeConstantTrue(t *testing.T) {
	store, clean := testkit.CreateMockStore(t)
	defer clean()
	tk := testkit.NewTestKit(t, store)
	tk.MustExec("use test")
	tk.MustExec("drop table if exists t;")
	tk.MustExec("create table t(a int primary key, b int not null, key(b))")
	tk.MustExec("delete /*+ use_index_merge(t) */ FROM t WHERE a=1 OR (b < SOME (SELECT /*+ use_index_merge(t)*/ b FROM t WHERE a<2 OR b<2))")

	tk.MustExec("drop table if exists t")
	tk.MustExec("create table t(a int not null, b int not null, key(a), key(b))")
	tk.MustExec("delete /*+ use_index_merge(t) */ FROM t WHERE a=1 OR (b < SOME (SELECT /*+ use_index_merge(t)*/ b FROM t WHERE a<2 OR b<2))")

	tk.MustExec("drop table if exists t")
	tk.MustExec("create table t(a int primary key, b int not null, c int, key(a), key(b,c))")
	tk.MustExec("delete /*+ use_index_merge(t) */ FROM t WHERE a=1 OR (a<2 and b<2)")
}

func TestPushDownAggForMPP(t *testing.T) {
	store, clean := testkit.CreateMockStore(t)
	defer clean()
	tk := testkit.NewTestKit(t, store)
	tk.MustExec("use test")
	tk.MustExec("drop table if exists t")
	tk.MustExec("create table t (id int, value decimal(6,3))")
	tk.MustExec("analyze table t")

	// Create virtual tiflash replica info.
	dom := domain.GetDomain(tk.Session())
	is := dom.InfoSchema()
	db, exists := is.SchemaByName(model.NewCIStr("test"))
	require.True(t, exists)
	for _, tblInfo := range db.Tables {
		if tblInfo.Name.L == "t" {
			tblInfo.TiFlashReplica = &model.TiFlashReplicaInfo{
				Count:     1,
				Available: true,
			}
		}
	}

	tk.MustExec(" set @@tidb_allow_mpp=1; set @@tidb_broadcast_join_threshold_count = 1; set @@tidb_broadcast_join_threshold_size=1;")

	var input []string
	var output []struct {
		SQL  string
		Plan []string
	}
	integrationSuiteData := core.GetIntegrationSuiteData()
	integrationSuiteData.GetTestCases(t, &input, &output)
	for i, tt := range input {
		testdata.OnRecord(func() {
			output[i].SQL = tt
			output[i].Plan = testdata.ConvertRowsToStrings(tk.MustQuery(tt).Rows())
		})
		res := tk.MustQuery(tt)
		res.Check(testkit.Rows(output[i].Plan...))
	}
}

func TestMppUnionAll(t *testing.T) {
	store, clean := testkit.CreateMockStore(t)
	defer clean()
	tk := testkit.NewTestKit(t, store)
	tk.MustExec("use test")
	tk.MustExec("drop table if exists t")
	tk.MustExec("drop table if exists t1")
	tk.MustExec("create table t (a int not null, b int, c varchar(20))")
	tk.MustExec("create table t1 (a int, b int not null, c double)")

	// Create virtual tiflash replica info.
	dom := domain.GetDomain(tk.Session())
	is := dom.InfoSchema()
	db, exists := is.SchemaByName(model.NewCIStr("test"))
	require.True(t, exists)
	for _, tblInfo := range db.Tables {
		if tblInfo.Name.L == "t" || tblInfo.Name.L == "t1" {
			tblInfo.TiFlashReplica = &model.TiFlashReplicaInfo{
				Count:     1,
				Available: true,
			}
		}
	}

	var input []string
	var output []struct {
		SQL  string
		Plan []string
	}
	integrationSuiteData := core.GetIntegrationSuiteData()
	integrationSuiteData.GetTestCases(t, &input, &output)
	for i, tt := range input {
		testdata.OnRecord(func() {
			output[i].SQL = tt
			output[i].Plan = testdata.ConvertRowsToStrings(tk.MustQuery(tt).Rows())
		})
		res := tk.MustQuery(tt)
		res.Check(testkit.Rows(output[i].Plan...))
	}

}

func TestMppJoinDecimal(t *testing.T) {
	store, clean := testkit.CreateMockStore(t)
	defer clean()
	tk := testkit.NewTestKit(t, store)
	tk.MustExec("use test")
	tk.MustExec("drop table if exists t")
	tk.MustExec("drop table if exists tt")
	tk.MustExec("create table t (c1 decimal(8, 5), c2 decimal(9, 5), c3 decimal(9, 4) NOT NULL, c4 decimal(8, 4) NOT NULL, c5 decimal(40, 20))")
	tk.MustExec("create table tt (pk int(11) NOT NULL AUTO_INCREMENT primary key,col_varchar_64 varchar(64),col_char_64_not_null char(64) NOT null, col_decimal_30_10_key decimal(30,10), col_tinyint tinyint, col_varchar_key varchar(1), key col_decimal_30_10_key (col_decimal_30_10_key), key col_varchar_key(col_varchar_key));")
	tk.MustExec("analyze table t")
	tk.MustExec("analyze table tt")

	// Create virtual tiflash replica info.
	dom := domain.GetDomain(tk.Session())
	is := dom.InfoSchema()
	db, exists := is.SchemaByName(model.NewCIStr("test"))
	require.True(t, exists)
	for _, tblInfo := range db.Tables {
		if tblInfo.Name.L == "t" || tblInfo.Name.L == "tt" {
			tblInfo.TiFlashReplica = &model.TiFlashReplicaInfo{
				Count:     1,
				Available: true,
			}
		}
	}

	tk.MustExec("set @@tidb_allow_mpp=1;")
	tk.MustExec("set @@session.tidb_broadcast_join_threshold_size = 1")
	tk.MustExec("set @@session.tidb_broadcast_join_threshold_count = 1")

	var input []string
	var output []struct {
		SQL  string
		Plan []string
	}
	integrationSuiteData := core.GetIntegrationSuiteData()
	integrationSuiteData.GetTestCases(t, &input, &output)
	for i, tt := range input {
		testdata.OnRecord(func() {
			output[i].SQL = tt
			output[i].Plan = testdata.ConvertRowsToStrings(tk.MustQuery(tt).Rows())
		})
		res := tk.MustQuery(tt)
		res.Check(testkit.Rows(output[i].Plan...))
	}
}

func TestMppAggTopNWithJoin(t *testing.T) {
	store, clean := testkit.CreateMockStore(t)
	defer clean()
	tk := testkit.NewTestKit(t, store)
	tk.MustExec("use test")
	tk.MustExec("drop table if exists t")
	tk.MustExec("create table t (id int, value decimal(6,3))")
	tk.MustExec("analyze table t")

	// Create virtual tiflash replica info.
	dom := domain.GetDomain(tk.Session())
	is := dom.InfoSchema()
	db, exists := is.SchemaByName(model.NewCIStr("test"))
	require.True(t, exists)
	for _, tblInfo := range db.Tables {
		if tblInfo.Name.L == "t" {
			tblInfo.TiFlashReplica = &model.TiFlashReplicaInfo{
				Count:     1,
				Available: true,
			}
		}
	}

	tk.MustExec(" set @@tidb_allow_mpp=1;")

	var input []string
	var output []struct {
		SQL  string
		Plan []string
	}
	integrationSuiteData := core.GetIntegrationSuiteData()
	integrationSuiteData.GetTestCases(t, &input, &output)
	for i, tt := range input {
		testdata.OnRecord(func() {
			output[i].SQL = tt
			output[i].Plan = testdata.ConvertRowsToStrings(tk.MustQuery(tt).Rows())
		})
		res := tk.MustQuery(tt)
		res.Check(testkit.Rows(output[i].Plan...))
	}
}

func TestLimitIndexLookUpKeepOrder(t *testing.T) {
	store, clean := testkit.CreateMockStore(t)
	defer clean()
	tk := testkit.NewTestKit(t, store)
	tk.MustExec("use test")
	tk.MustExec("drop table if exists t;")
	tk.MustExec("create table t(a int, b int, c int, d int, index idx(a,b,c));")

	// When paging is enabled, there would be a 'paging: true' in the explain result.
	tk.MustExec("set @@tidb_enable_paging = off")

	var input []string
	var output []struct {
		SQL  string
		Plan []string
	}
	integrationSuiteData := core.GetIntegrationSuiteData()
	integrationSuiteData.GetTestCases(t, &input, &output)
	for i, tt := range input {
		testdata.OnRecord(func() {
			output[i].SQL = tt
			output[i].Plan = testdata.ConvertRowsToStrings(tk.MustQuery(tt).Rows())
		})
		tk.MustQuery(tt).Check(testkit.Rows(output[i].Plan...))
	}
}

func TestDecorrelateInnerJoinInSubquery(t *testing.T) {
	store, clean := testkit.CreateMockStore(t)
	defer clean()
	tk := testkit.NewTestKit(t, store)

	tk.MustExec("use test")
	tk.MustExec("drop table if exists t")
	tk.MustExec("create table t(a int not null, b int not null)")

	var input []string
	var output []struct {
		SQL  string
		Plan []string
	}
	integrationSuiteData := core.GetIntegrationSuiteData()
	integrationSuiteData.GetTestCases(t, &input, &output)
	for i, tt := range input {
		testdata.OnRecord(func() {
			output[i].SQL = tt
			output[i].Plan = testdata.ConvertRowsToStrings(tk.MustQuery(tt).Rows())
		})
		tk.MustQuery(tt).Check(testkit.Rows(output[i].Plan...))
	}
}

func TestIndexMergeTableFilter(t *testing.T) {
	store, clean := testkit.CreateMockStore(t)
	defer clean()
	tk := testkit.NewTestKit(t, store)
	tk.MustExec("use test")
	tk.MustExec("drop table if exists t;")
	tk.MustExec("create table t(a int, b int, c int, d int, key(a), key(b));")
	tk.MustExec("insert into t values(10,1,1,10)")

	tk.MustQuery("explain format = 'brief' select /*+ use_index_merge(t) */ * from t where a=10 or (b=10 and c=10)").Check(testkit.Rows(
		"IndexMerge 0.02 root  ",
		"├─IndexRangeScan(Build) 10.00 cop[tikv] table:t, index:a(a) range:[10,10], keep order:false, stats:pseudo",
		"├─IndexRangeScan(Build) 10.00 cop[tikv] table:t, index:b(b) range:[10,10], keep order:false, stats:pseudo",
		"└─Selection(Probe) 0.02 cop[tikv]  or(eq(test.t.a, 10), and(eq(test.t.b, 10), eq(test.t.c, 10)))",
		"  └─TableRowIDScan 19.99 cop[tikv] table:t keep order:false, stats:pseudo",
	))
	tk.MustQuery("select /*+ use_index_merge(t) */ * from t where a=10 or (b=10 and c=10)").Check(testkit.Rows(
		"10 1 1 10",
	))
	tk.MustQuery("explain format = 'brief' select /*+ use_index_merge(t) */ * from t where (a=10 and d=10) or (b=10 and c=10)").Check(testkit.Rows(
		"IndexMerge 0.00 root  ",
		"├─IndexRangeScan(Build) 10.00 cop[tikv] table:t, index:a(a) range:[10,10], keep order:false, stats:pseudo",
		"├─IndexRangeScan(Build) 10.00 cop[tikv] table:t, index:b(b) range:[10,10], keep order:false, stats:pseudo",
		"└─Selection(Probe) 0.00 cop[tikv]  or(and(eq(test.t.a, 10), eq(test.t.d, 10)), and(eq(test.t.b, 10), eq(test.t.c, 10)))",
		"  └─TableRowIDScan 19.99 cop[tikv] table:t keep order:false, stats:pseudo",
	))
	tk.MustQuery("select /*+ use_index_merge(t) */ * from t where (a=10 and d=10) or (b=10 and c=10)").Check(testkit.Rows(
		"10 1 1 10",
	))
}

func TestIssue22850(t *testing.T) {
	store, clean := testkit.CreateMockStore(t)
	defer clean()
	tk := testkit.NewTestKit(t, store)
	tk.MustExec("use test")
	tk.MustExec("drop table if exists t1")
	tk.MustExec("CREATE TABLE t1 (a int(11))")
	tk.MustQuery("SELECT @v:=(SELECT 1 FROM t1 t2 LEFT JOIN t1 ON t1.a GROUP BY t1.a) FROM t1").Check(testkit.Rows()) // work fine
}

func TestJoinSchemaChange(t *testing.T) {
	store, clean := testkit.CreateMockStore(t)
	defer clean()
	tk := testkit.NewTestKit(t, store)
	tk.MustExec("use test")
	tk.MustExec("drop table if exists t1, t2")
	tk.MustExec("create table t1(a int(11))")
	tk.MustExec("create table t2(a decimal(40,20) unsigned, b decimal(40,20))")
	tk.MustQuery("select count(*) as x from t1 group by a having x not in (select a from t2 where x = t2.b)").Check(testkit.Rows())
}

// #22949: test HexLiteral Used in GetVar expr
func TestGetVarExprWithHexLiteral(t *testing.T) {
	store, clean := testkit.CreateMockStore(t)
	defer clean()
	tk := testkit.NewTestKit(t, store)
	tk.MustExec("use test;")
	tk.MustExec("drop table if exists t1_no_idx;")
	tk.MustExec("create table t1_no_idx(id int, col_bit bit(16));")
	tk.MustExec("insert into t1_no_idx values(1, 0x3135);")
	tk.MustExec("insert into t1_no_idx values(2, 0x0f);")

	tk.MustExec("prepare stmt from 'select id from t1_no_idx where col_bit = ?';")
	tk.MustExec("set @a = 0x3135;")
	tk.MustQuery("execute stmt using @a;").Check(testkit.Rows("1"))
	tk.MustExec("set @a = 0x0F;")
	tk.MustQuery("execute stmt using @a;").Check(testkit.Rows("2"))

	// same test, but use IN expr
	tk.MustExec("prepare stmt from 'select id from t1_no_idx where col_bit in (?)';")
	tk.MustExec("set @a = 0x3135;")
	tk.MustQuery("execute stmt using @a;").Check(testkit.Rows("1"))
	tk.MustExec("set @a = 0x0F;")
	tk.MustQuery("execute stmt using @a;").Check(testkit.Rows("2"))

	// same test, but use table with index on col_bit
	tk.MustExec("drop table if exists t2_idx;")
	tk.MustExec("create table t2_idx(id int, col_bit bit(16), key(col_bit));")
	tk.MustExec("insert into t2_idx values(1, 0x3135);")
	tk.MustExec("insert into t2_idx values(2, 0x0f);")

	tk.MustExec("prepare stmt from 'select id from t2_idx where col_bit = ?';")
	tk.MustExec("set @a = 0x3135;")
	tk.MustQuery("execute stmt using @a;").Check(testkit.Rows("1"))
	tk.MustExec("set @a = 0x0F;")
	tk.MustQuery("execute stmt using @a;").Check(testkit.Rows("2"))

	// same test, but use IN expr
	tk.MustExec("prepare stmt from 'select id from t2_idx where col_bit in (?)';")
	tk.MustExec("set @a = 0x3135;")
	tk.MustQuery("execute stmt using @a;").Check(testkit.Rows("1"))
	tk.MustExec("set @a = 0x0F;")
	tk.MustQuery("execute stmt using @a;").Check(testkit.Rows("2"))

	// test col varchar with GetVar
	tk.MustExec("drop table if exists t_varchar;")
	tk.MustExec("create table t_varchar(id int, col_varchar varchar(100), key(col_varchar));")
	tk.MustExec("insert into t_varchar values(1, '15');")
	tk.MustExec("prepare stmt from 'select id from t_varchar where col_varchar = ?';")
	tk.MustExec("set @a = 0x3135;")
	tk.MustQuery("execute stmt using @a;").Check(testkit.Rows("1"))
}

// test BitLiteral used with GetVar
func TestGetVarExprWithBitLiteral(t *testing.T) {
	store, clean := testkit.CreateMockStore(t)
	defer clean()
	tk := testkit.NewTestKit(t, store)
	tk.MustExec("use test;")
	tk.MustExec("drop table if exists t1_no_idx;")
	tk.MustExec("create table t1_no_idx(id int, col_bit bit(16));")
	tk.MustExec("insert into t1_no_idx values(1, 0x3135);")
	tk.MustExec("insert into t1_no_idx values(2, 0x0f);")

	tk.MustExec("prepare stmt from 'select id from t1_no_idx where col_bit = ?';")
	// 0b11000100110101 is 0x3135
	tk.MustExec("set @a = 0b11000100110101;")
	tk.MustQuery("execute stmt using @a;").Check(testkit.Rows("1"))

	// same test, but use IN expr
	tk.MustExec("prepare stmt from 'select id from t1_no_idx where col_bit in (?)';")
	tk.MustExec("set @a = 0b11000100110101;")
	tk.MustQuery("execute stmt using @a;").Check(testkit.Rows("1"))
}

func TestIndexMergeClusterIndex(t *testing.T) {
	store, clean := testkit.CreateMockStore(t)
	defer clean()
	tk := testkit.NewTestKit(t, store)
	tk.MustExec("use test;")
	tk.MustExec("drop table if exists t")
	tk.MustExec("create table t (c1 float, c2 int, c3 int, primary key (c1) /*T![clustered_index] CLUSTERED */, key idx_1 (c2), key idx_2 (c3))")
	tk.MustExec("insert into t values(1.0,1,2),(2.0,2,1),(3.0,1,1),(4.0,2,2)")
	tk.MustQuery("select /*+ use_index_merge(t) */ c3 from t where c3 = 1 or c2 = 1").Sort().Check(testkit.Rows(
		"1",
		"1",
		"2",
	))
	tk.MustExec("drop table t")
	tk.MustExec("create table t (a int, b int, c int, primary key (a,b) /*T![clustered_index] CLUSTERED */, key idx_c(c))")
	tk.MustExec("insert into t values (0,1,2)")
	tk.MustQuery("select /*+ use_index_merge(t) */ c from t where c > 10 or a < 1").Check(testkit.Rows(
		"2",
	))
}

func TestMultiColMaxOneRow(t *testing.T) {
	store, clean := testkit.CreateMockStore(t)
	defer clean()
	tk := testkit.NewTestKit(t, store)

	tk.MustExec("use test")
	tk.MustExec("drop table if exists t1,t2")
	tk.MustExec("create table t1(a int)")
	tk.MustExec("create table t2(a int, b int, c int, primary key(a,b))")

	// When paging is enabled, there would be a 'paging: true' in the explain result.
	tk.MustExec("set @@tidb_enable_paging = off")

	var input []string
	var output []struct {
		SQL  string
		Plan []string
	}
	integrationSuiteData := core.GetIntegrationSuiteData()
	integrationSuiteData.GetTestCases(t, &input, &output)
	for i, tt := range input {
		testdata.OnRecord(func() {
			output[i].SQL = tt
			output[i].Plan = testdata.ConvertRowsToStrings(tk.MustQuery("explain format = 'brief' " + tt).Rows())
		})
		tk.MustQuery("explain format = 'brief' " + tt).Check(testkit.Rows(output[i].Plan...))
	}
}

func TestIssue23736(t *testing.T) {
	store, clean := testkit.CreateMockStore(t)
	defer clean()
	tk := testkit.NewTestKit(t, store)
	tk.MustExec("use test")
	tk.MustExec("drop table if exists t0, t1")
	tk.MustExec("create table t0(a int, b int, c int as (a + b) virtual, unique index (c) invisible);")
	tk.MustExec("create table t1(a int, b int, c int as (a + b) virtual);")
	tk.MustExec("insert into t0(a, b) values (12, -1), (8, 7);")
	tk.MustExec("insert into t1(a, b) values (12, -1), (8, 7);")
	tk.MustQuery("select /*+ stream_agg() */ count(1) from t0 where c > 10 and b < 2;").Check(testkit.Rows("1"))
	tk.MustQuery("select /*+ stream_agg() */ count(1) from t1 where c > 10 and b < 2;").Check(testkit.Rows("1"))
	tk.MustExec("delete from t0")
	tk.MustExec("insert into t0(a, b) values (5, 1);")
	tk.MustQuery("select /*+ nth_plan(3) */ count(1) from t0 where c > 10 and b < 2;").Check(testkit.Rows("0"))

	// Should not use invisible index
	require.False(t, tk.MustUseIndex("select /*+ stream_agg() */ count(1) from t0 where c > 10 and b < 2", "c"))
}

// https://github.com/pingcap/tidb/issues/23802
func TestPanicWhileQueryTableWithIsNull(t *testing.T) {
	store, clean := testkit.CreateMockStore(t)
	defer clean()
	tk := testkit.NewTestKit(t, store)
	tk.MustExec("use test")

	tk.MustExec("drop table if exists NT_HP27193")
	tk.MustExec("CREATE TABLE `NT_HP27193` (  `COL1` int(20) DEFAULT NULL,  `COL2` varchar(20) DEFAULT NULL,  `COL4` datetime DEFAULT NULL,  `COL3` bigint(20) DEFAULT NULL,  `COL5` float DEFAULT NULL) ENGINE=InnoDB DEFAULT CHARSET=utf8mb4 COLLATE=utf8mb4_bin PARTITION BY HASH ( `COL1`%`COL3` ) PARTITIONS 10;")
	rs, err := tk.Exec("select col1 from NT_HP27193 where col1 is null;")
	require.NoError(t, err)
	rs.Close()
	tk.MustExec("INSERT INTO NT_HP27193 (COL2, COL4, COL3, COL5) VALUES ('m',  '2020-05-04 13:15:27', 8,  2602)")
	rs, err = tk.Exec("select col1 from NT_HP27193 where col1 is null;")
	require.NoError(t, err)
	rs.Close()
	tk.MustExec("drop table if exists NT_HP27193")
}

func TestIssue23846(t *testing.T) {
	store, clean := testkit.CreateMockStore(t)
	defer clean()
	tk := testkit.NewTestKit(t, store)
	tk.MustExec("use test")
	tk.MustExec("drop table if exists t")
	tk.MustExec("create table t(a varbinary(10),UNIQUE KEY(a))")
	tk.MustExec("insert into t values(0x00A4EEF4FA55D6706ED5)")
	tk.MustQuery("select count(*) from t where a=0x00A4EEF4FA55D6706ED5").Check(testkit.Rows("1"))
	tk.MustQuery("select * from t where a=0x00A4EEF4FA55D6706ED5").Check(testkit.Rows("\x00\xa4\xee\xf4\xfaU\xd6pn\xd5")) // not empty
}

func TestIssue23839(t *testing.T) {
	store, clean := testkit.CreateMockStore(t)
	defer clean()
	tk := testkit.NewTestKit(t, store)
	tk.MustExec("use test")
	tk.MustExec("drop table if exists BB")
	tk.MustExec("CREATE TABLE `BB` (\n" +
		"	`col_int` int(11) DEFAULT NULL,\n" +
		"	`col_varchar_10` varchar(10) DEFAULT NULL,\n" +
		"	`pk` int(11) NOT NULL AUTO_INCREMENT,\n" +
		"	`col_int_not_null` int(11) NOT NULL,\n" +
		"	`col_decimal` decimal(10,0) DEFAULT NULL,\n" +
		"	`col_datetime` datetime DEFAULT NULL,\n" +
		"	`col_decimal_not_null` decimal(10,0) NOT NULL,\n" +
		"	`col_datetime_not_null` datetime NOT NULL,\n" +
		"	`col_varchar_10_not_null` varchar(10) NOT NULL,\n" +
		"	PRIMARY KEY (`pk`) /*T![clustered_index] CLUSTERED */\n" +
		") ENGINE=InnoDB DEFAULT CHARSET=utf8mb4 COLLATE=utf8mb4_bin AUTO_INCREMENT=2000001")
	tk.Exec("explain SELECT OUTR . col2 AS X FROM (SELECT INNR . col1 as col1, SUM( INNR . col2 ) as col2 FROM (SELECT INNR . `col_int_not_null` + 1 as col1, INNR . `pk` as col2 FROM BB AS INNR) AS INNR GROUP BY col1) AS OUTR2 INNER JOIN (SELECT INNR . col1 as col1, MAX( INNR . col2 ) as col2 FROM (SELECT INNR . `col_int_not_null` + 1 as col1, INNR . `pk` as col2 FROM BB AS INNR) AS INNR GROUP BY col1) AS OUTR ON OUTR2.col1 = OUTR.col1 GROUP BY OUTR . col1, OUTR2 . col1 HAVING X <> 'b'")
}

// https://github.com/pingcap/tidb/issues/24095
func TestIssue24095(t *testing.T) {
	store, clean := testkit.CreateMockStore(t)
	defer clean()
	tk := testkit.NewTestKit(t, store)
	tk.MustExec("use test;")
	tk.MustExec("drop table if exists t;")
	tk.MustExec("create table t (id int, value decimal(10,5));")
	tk.MustExec("desc format = 'brief' select count(*) from t join (select t.id, t.value v1 from t join t t1 on t.id = t1.id order by t.value limit 1) v on v.id = t.id and v.v1 = t.value;")

	var input []string
	var output []struct {
		SQL  string
		Plan []string
	}
	integrationSuiteData := core.GetIntegrationSuiteData()
	integrationSuiteData.GetTestCases(t, &input, &output)
	for i, tt := range input {
		testdata.OnRecord(func() {
			output[i].SQL = tt
			output[i].Plan = testdata.ConvertRowsToStrings(tk.MustQuery("explain format = 'brief' " + tt).Rows())
		})
		tk.MustQuery("explain format = 'brief' " + tt).Check(testkit.Rows(output[i].Plan...))
	}
}

func TestIssue24281(t *testing.T) {
	store, clean := testkit.CreateMockStore(t)
	defer clean()
	tk := testkit.NewTestKit(t, store)
	tk.MustExec("use test")
	tk.MustExec("drop table if exists member, agent, deposit, view_member_agents")
	tk.MustExec("create table member(login varchar(50) NOT NULL, agent_login varchar(100) DEFAULT NULL, PRIMARY KEY(login))")
	tk.MustExec("create table agent(login varchar(50) NOT NULL, data varchar(100) DEFAULT NULL, share_login varchar(50) NOT NULL, PRIMARY KEY(login))")
	tk.MustExec("create table deposit(id varchar(50) NOT NULL, member_login varchar(50) NOT NULL, transfer_amount int NOT NULL, PRIMARY KEY(id), KEY midx(member_login, transfer_amount))")
	tk.MustExec("create definer='root'@'localhost' view view_member_agents (member, share_login) as select m.login as member, a.share_login AS share_login from member as m join agent as a on m.agent_login = a.login")

	tk.MustExec(" select s.member_login as v1, SUM(s.transfer_amount) AS v2 " +
		"FROM deposit AS s " +
		"JOIN view_member_agents AS v ON s.member_login = v.member " +
		"WHERE 1 = 1 AND v.share_login = 'somevalue' " +
		"GROUP BY s.member_login " +
		"UNION select 1 as v1, 2 as v2")
}

func TestIssue25799(t *testing.T) {
	store, clean := testkit.CreateMockStore(t)
	defer clean()
	tk := testkit.NewTestKit(t, store)
	tk.MustExec("use test")
	tk.MustExec("drop table if exists t1, t2")
	tk.MustExec(`create table t1 (a float default null, b smallint(6) DEFAULT NULL)`)
	tk.MustExec(`insert into t1 values (1, 1)`)
	tk.MustExec(`create table t2 (a float default null, b tinyint(4) DEFAULT NULL, key b (b))`)
	tk.MustExec(`insert into t2 values (null, 1)`)
	tk.HasPlan(`select /*+ TIDB_INLJ(t2@sel_2) */ t1.a, t1.b from t1 where t1.a not in (select t2.a from t2 where t1.b=t2.b)`, `IndexJoin`)
	tk.MustQuery(`select /*+ TIDB_INLJ(t2@sel_2) */ t1.a, t1.b from t1 where t1.a not in (select t2.a from t2 where t1.b=t2.b)`).Check(testkit.Rows())
}

func TestLimitWindowColPrune(t *testing.T) {
	store, clean := testkit.CreateMockStore(t)
	defer clean()
	tk := testkit.NewTestKit(t, store)
	tk.MustExec("use test")
	tk.MustExec("drop table if exists t")
	tk.MustExec("create table t(a int)")
	tk.MustExec("insert into t values(1)")
	tk.MustQuery("select count(a) f1, row_number() over (order by count(a)) as f2 from t limit 1").Check(testkit.Rows("1 1"))
}

func TestIncrementalAnalyzeStatsVer2(t *testing.T) {
	store, clean := testkit.CreateMockStore(t)
	defer clean()
	tk := testkit.NewTestKit(t, store)
	tk.MustExec("use test")
	tk.MustExec("drop table if exists t")
	tk.MustExec("create table t(a int primary key, b int, index idx_b(b))")
	tk.MustExec("insert into t values(1,1),(2,2),(3,3)")
	tk.MustExec("set @@session.tidb_analyze_version = 2")
	tk.MustExec("analyze table t")
	is := tk.Session().GetInfoSchema().(infoschema.InfoSchema)
	tbl, err := is.TableByName(model.NewCIStr("test"), model.NewCIStr("t"))
	require.NoError(t, err)
	tblID := tbl.Meta().ID
	rows := tk.MustQuery(fmt.Sprintf("select distinct_count from mysql.stats_histograms where table_id = %d and is_index = 1", tblID)).Rows()
	require.Len(t, rows, 1)
	require.Equal(t, "3", rows[0][0])
	tk.MustExec("insert into t values(4,4),(5,5),(6,6)")
	tk.MustExec("analyze incremental table t index idx_b")
	warns := tk.Session().GetSessionVars().StmtCtx.GetWarnings()
	require.Len(t, warns, 3)
	require.EqualError(t, warns[0].Err, "The version 2 would collect all statistics not only the selected indexes")
	require.EqualError(t, warns[1].Err, "The version 2 stats would ignore the INCREMENTAL keyword and do full sampling")
	require.EqualError(t, warns[2].Err, "Analyze use auto adjusted sample rate 1.000000 for table test.t")
	rows = tk.MustQuery(fmt.Sprintf("select distinct_count from mysql.stats_histograms where table_id = %d and is_index = 1", tblID)).Rows()
	require.Len(t, rows, 1)
	require.Equal(t, "6", rows[0][0])
}

func TestConflictReadFromStorage(t *testing.T) {
	store, clean := testkit.CreateMockStore(t)
	defer clean()
	tk := testkit.NewTestKit(t, store)
	tk.MustExec("use test")
	tk.MustExec("drop table if exists t")
	tk.MustExec(`create table t (
					a int, b int, c varchar(20),
					primary key(a), key(b), key(c)
				) partition by range columns(a) (
					partition p0 values less than(6),
					partition p1 values less than(11),
					partition p2 values less than(16));`)
	tk.MustExec(`insert into t values (1,1,"1"), (2,2,"2"), (8,8,"8"), (11,11,"11"), (15,15,"15")`)
	// Create virtual tiflash replica info.
	dom := domain.GetDomain(tk.Session())
	is := dom.InfoSchema()
	db, exists := is.SchemaByName(model.NewCIStr("test"))
	require.True(t, exists)
	for _, tblInfo := range db.Tables {
		if tblInfo.Name.L == "t" {
			tblInfo.TiFlashReplica = &model.TiFlashReplicaInfo{
				Count:     1,
				Available: true,
			}
		}
	}
	tk.MustQuery(`explain select /*+ read_from_storage(tikv[t partition(p0)], tiflash[t partition(p1, p2)]) */ * from t`)
	tk.MustQuery("show warnings").Check(testkit.Rows("Warning 1815 Storage hints are conflict, you can only specify one storage type of table test.t"))
	tk.MustQuery(`explain select /*+ read_from_storage(tikv[t], tiflash[t]) */ * from t`)
	tk.MustQuery("show warnings").Check(testkit.Rows("Warning 1815 Storage hints are conflict, you can only specify one storage type of table test.t"))
}

// TestSequenceAsDataSource is used to test https://github.com/pingcap/tidb/issues/24383.
func TestSequenceAsDataSource(t *testing.T) {
	store, clean := testkit.CreateMockStore(t)
	defer clean()
	tk := testkit.NewTestKit(t, store)

	tk.MustExec("use test")
	tk.MustExec("drop sequence if exists s1, s2")
	tk.MustExec("create sequence s1")
	tk.MustExec("create sequence s2")

	var input []string
	var output []struct {
		SQL  string
		Plan []string
	}
	integrationSuiteData := core.GetIntegrationSuiteData()
	integrationSuiteData.GetTestCases(t, &input, &output)
	for i, tt := range input {
		testdata.OnRecord(func() {
			output[i].SQL = tt
			output[i].Plan = testdata.ConvertRowsToStrings(tk.MustQuery("explain format = 'brief' " + tt).Rows())
		})
		tk.MustQuery("explain format = 'brief' " + tt).Check(testkit.Rows(output[i].Plan...))
	}
}

func TestIssue27167(t *testing.T) {
	store, clean := testkit.CreateMockStore(t)
	defer clean()
	tk := testkit.NewTestKit(t, store)
	tk.MustExec("set names utf8mb4")
	tk.MustExec("use test")
	tk.MustExec("drop table if exists all_types")

	tk.MustExec("CREATE TABLE `all_types` (" +
		"`id` int(11) NOT NULL," +
		"`d_tinyint` tinyint(4) DEFAULT NULL," +
		"`d_smallint` smallint(6) DEFAULT NULL," +
		"`d_int` int(11) DEFAULT NULL," +
		"`d_bigint` bigint(20) DEFAULT NULL," +
		"`d_float` float DEFAULT NULL," +
		"`d_double` double DEFAULT NULL," +
		"`d_decimal` decimal(10,2) DEFAULT NULL," +
		"`d_bit` bit(10) DEFAULT NULL," +
		"`d_binary` binary(10) DEFAULT NULL," +
		"`d_date` date DEFAULT NULL," +
		"`d_datetime` datetime DEFAULT NULL," +
		"`d_timestamp` timestamp NULL DEFAULT NULL," +
		"`d_varchar` varchar(20) NULL default NULL," +
		"PRIMARY KEY (`id`));",
	)

	tk.MustQuery("select @@collation_connection;").Check(testkit.Rows("utf8mb4_bin"))

	tk.MustExec(`insert into all_types values(0, 0, 1, 2, 3, 1.5, 2.2, 10.23, 12, 'xy', '2021-12-12', '2021-12-12 12:00:00', '2021-12-12 12:00:00', '123');`)

	tk.MustQuery("select collation(c) from (select d_date c from all_types union select d_int c from all_types) t").Check(testkit.Rows("utf8mb4_bin", "utf8mb4_bin"))
	tk.MustQuery("select collation(c) from (select d_date c from all_types union select d_int collate binary c from all_types) t").Check(testkit.Rows("binary", "binary"))
	tk.MustQuery("select collation(c) from (select d_date c from all_types union select d_float c from all_types) t").Check(testkit.Rows("utf8mb4_bin", "utf8mb4_bin"))
	// timestamp also OK
	tk.MustQuery("select collation(c) from (select d_timestamp c from all_types union select d_float c from all_types) t").Check(testkit.Rows("utf8mb4_bin", "utf8mb4_bin"))
}

func TestIssue25300(t *testing.T) {
	store, clean := testkit.CreateMockStore(t)
	defer clean()
	tk := testkit.NewTestKit(t, store)
	tk.MustExec("use test")
	tk.MustExec(`create table t (a char(65) collate utf8_unicode_ci, b text collate utf8_general_ci not null);`)
	tk.MustExec(`insert into t values ('a', 'A');`)
	tk.MustExec(`insert into t values ('b', 'B');`)
	tk.MustGetErrCode(`(select a from t) union ( select b from t);`, mysql.ErrCantAggregateNcollations)
	tk.MustGetErrCode(`(select 'a' collate utf8mb4_unicode_ci) union (select 'b' collate utf8mb4_general_ci);`, mysql.ErrCantAggregateNcollations)
	tk.MustGetErrCode(`(select a from t) union ( select b from t) union all select 'a';`, mysql.ErrCantAggregateNcollations)
	tk.MustGetErrCode(`(select a from t) union ( select b from t) union select 'a';`, mysql.ErrCantAggregateNcollations)
	tk.MustGetErrCode(`(select a from t) union ( select b from t) union select 'a' except select 'd';`, mysql.ErrCantAggregateNcollations)
}

func TestMergeContinuousSelections(t *testing.T) {
	store, clean := testkit.CreateMockStore(t)
	defer clean()
	tk := testkit.NewTestKit(t, store)
	tk.MustExec("use test")
	tk.MustExec("drop table if exists ts")
	tk.MustExec("create table ts (col_char_64 char(64), col_varchar_64_not_null varchar(64) not null, col_varchar_key varchar(1), id int primary key, col_varchar_64 varchar(64),col_char_64_not_null char(64) not null);")

	// Create virtual tiflash replica info.
	dom := domain.GetDomain(tk.Session())
	is := dom.InfoSchema()
	db, exists := is.SchemaByName(model.NewCIStr("test"))
	require.True(t, exists)
	for _, tblInfo := range db.Tables {
		if tblInfo.Name.L == "ts" {
			tblInfo.TiFlashReplica = &model.TiFlashReplicaInfo{
				Count:     1,
				Available: true,
			}
		}
	}

	tk.MustExec(" set @@tidb_allow_mpp=1;")

	var input []string
	var output []struct {
		SQL  string
		Plan []string
	}
	integrationSuiteData := core.GetIntegrationSuiteData()
	integrationSuiteData.GetTestCases(t, &input, &output)
	for i, tt := range input {
		testdata.OnRecord(func() {
			output[i].SQL = tt
			output[i].Plan = testdata.ConvertRowsToStrings(tk.MustQuery(tt).Rows())
		})
		res := tk.MustQuery(tt)
		res.Check(testkit.Rows(output[i].Plan...))
	}
}

func TestSelectIgnoreTemporaryTableInView(t *testing.T) {
	store, clean := testkit.CreateMockStore(t)
	defer clean()
	tk := testkit.NewTestKit(t, store)
	tk.MustExec("use test")

	tk.Session().Auth(&auth.UserIdentity{Username: "root", Hostname: "localhost", CurrentUser: true, AuthUsername: "root", AuthHostname: "%"}, nil, []byte("012345678901234567890"))
	tk.MustExec("create table t1 (a int, b int)")
	tk.MustExec("create table t2 (c int, d int)")
	tk.MustExec("create view v1 as select * from t1 order by a")
	tk.MustExec("create view v2 as select * from ((select * from t1) union (select * from t2)) as tt order by a, b")
	tk.MustExec("create view v3 as select * from v1 order by a")
	tk.MustExec("create view v4 as select * from t1, t2 where t1.a = t2.c order by a, b")
	tk.MustExec("create view v5 as select * from (select * from t1) as t1 order by a")

	tk.MustExec("insert into t1 values (1, 2), (3, 4)")
	tk.MustExec("insert into t2 values (3, 5), (6, 7)")

	tk.MustExec("create temporary table t1 (a int, b int)")
	tk.MustExec("create temporary table t2 (c int, d int)")
	tk.MustQuery("select * from t1").Check(testkit.Rows())
	tk.MustQuery("select * from t2").Check(testkit.Rows())

	tk.MustQuery("select * from v1").Check(testkit.Rows("1 2", "3 4"))
	tk.MustQuery("select * from v2").Check(testkit.Rows("1 2", "3 4", "3 5", "6 7"))
	tk.MustQuery("select * from v3").Check(testkit.Rows("1 2", "3 4"))
	tk.MustQuery("select * from v4").Check(testkit.Rows("3 4 3 5"))
	tk.MustQuery("select * from v5").Check(testkit.Rows("1 2", "3 4"))

}

// TestIsMatchProp is used to test https://github.com/pingcap/tidb/issues/26017.
func TestIsMatchProp(t *testing.T) {
	store, clean := testkit.CreateMockStore(t)
	defer clean()
	tk := testkit.NewTestKit(t, store)

	tk.MustExec("use test")
	tk.MustExec("drop table if exists t1, t2")
	tk.MustExec("create table t1(a int, b int, c int, d int, index idx_a_b_c(a, b, c))")
	tk.MustExec("create table t2(a int, b int, c int, d int, index idx_a_b_c_d(a, b, c, d))")

	var input []string
	var output []struct {
		SQL  string
		Plan []string
	}
	integrationSuiteData := core.GetIntegrationSuiteData()
	integrationSuiteData.GetTestCases(t, &input, &output)
	for i, tt := range input {
		testdata.OnRecord(func() {
			output[i].SQL = tt
			output[i].Plan = testdata.ConvertRowsToStrings(tk.MustQuery("explain format = 'brief' " + tt).Rows())
		})
		tk.MustQuery("explain format = 'brief' " + tt).Check(testkit.Rows(output[i].Plan...))
	}
}

func TestIssue26250(t *testing.T) {
	store, clean := testkit.CreateMockStore(t)
	defer clean()
	tk := testkit.NewTestKit(t, store)
	tk.MustExec("use test")
	tk.MustExec("create table tp (id int primary key) partition by range (id) (partition p0 values less than (100));")
	tk.MustExec("create table tn (id int primary key);")
	tk.MustExec("insert into tp values(1),(2);")
	tk.MustExec("insert into tn values(1),(2);")
	tk.MustQuery("select * from tp,tn where tp.id=tn.id and tn.id=1 for update;").Check(testkit.Rows("1 1"))
}

func TestCorrelationAdjustment4Limit(t *testing.T) {
	store, clean := testkit.CreateMockStore(t)
	defer clean()
	tk := testkit.NewTestKit(t, store)
	tk.MustExec("use test")
	tk.MustExec("drop table if exists t")
	tk.MustExec("create table t (pk int primary key auto_increment, year int, c varchar(256), index idx_year(year))")

	insertWithYear := func(n, year int) {
		for i := 0; i < n; i++ {
			tk.MustExec(fmt.Sprintf("insert into t (year, c) values (%v, space(256))", year))
		}
	}
	insertWithYear(10, 2000)
	insertWithYear(10, 2001)
	insertWithYear(10, 2002)
	tk.MustExec("analyze table t")

	// case 1
	tk.MustExec("set @@tidb_opt_enable_correlation_adjustment = false")
	// the estRow for TableFullScan is under-estimated since we have to scan through 2000 and 2001 to access 2002,
	// but the formula(LimitNum / Selectivity) based on uniform-assumption cannot consider this factor.
	tk.MustQuery("explain format=brief select * from t use index(primary) where year=2002 limit 1").Check(testkit.Rows(
		"Limit 1.00 root  offset:0, count:1",
		"└─TableReader 1.00 root  data:Limit",
		"  └─Limit 1.00 cop[tikv]  offset:0, count:1",
		"    └─Selection 1.00 cop[tikv]  eq(test.t.year, 2002)",
		"      └─TableFullScan 3.00 cop[tikv] table:t keep order:false"))

	// case 2: after enabling correlation adjustment, this factor can be considered.
	tk.MustExec("set @@tidb_opt_enable_correlation_adjustment = true")
	tk.MustQuery("explain format=brief select * from t use index(primary) where year=2002 limit 1").Check(testkit.Rows(
		"Limit 1.00 root  offset:0, count:1",
		"└─TableReader 1.00 root  data:Limit",
		"  └─Limit 1.00 cop[tikv]  offset:0, count:1",
		"    └─Selection 1.00 cop[tikv]  eq(test.t.year, 2002)",
		"      └─TableFullScan 21.00 cop[tikv] table:t keep order:false"))

	tk.MustExec("truncate table t")
	for y := 2000; y <= 2050; y++ {
		insertWithYear(2, y)
	}
	tk.MustExec("analyze table t")

	// case 3: correlation adjustment is only allowed to update the upper-bound, so estRow = max(1/selectivity, adjustedCount);
	// 1/sel = 1/(1/NDV) is around 50, adjustedCount is 1 since the first row can meet the requirement `year=2000`;
	// in this case the estRow is over-estimated, but it's safer that can avoid to convert IndexScan to TableScan incorrectly in some cases.
	tk.MustQuery("explain format=brief select * from t use index(primary) where year=2000 limit 1").Check(testkit.Rows(
		"Limit 1.00 root  offset:0, count:1",
		"└─TableReader 1.00 root  data:Limit",
		"  └─Limit 1.00 cop[tikv]  offset:0, count:1",
		"    └─Selection 1.00 cop[tikv]  eq(test.t.year, 2000)",
		"      └─TableFullScan 51.00 cop[tikv] table:t keep order:false"))
}

func TestCTESelfJoin(t *testing.T) {
	store, clean := testkit.CreateMockStore(t)
	defer clean()
	tk := testkit.NewTestKit(t, store)
	tk.MustExec("use test")
	tk.MustExec("drop table if exists t1, t2, t3")
	tk.MustExec("create table t1(t1a int, t1b int, t1c int)")
	tk.MustExec("create table t2(t2a int, t2b int, t2c int)")
	tk.MustExec("create table t3(t3a int, t3b int, t3c int)")
	tk.MustExec(`
		with inv as
		(select t1a , t3a, sum(t2c)
			from t1, t2, t3
			where t2a = t1a
				and t2b = t3b
				and t3c = 1998
			group by t1a, t3a)
		select inv1.t1a, inv2.t3a
		from inv inv1, inv inv2
		where inv1.t1a = inv2.t1a
			and inv1.t3a = 4
			and inv2.t3a = 4+1`)
}

// https://github.com/pingcap/tidb/issues/26214
func TestIssue26214(t *testing.T) {
	store, clean := testkit.CreateMockStore(t)
	defer clean()
	tk := testkit.NewTestKit(t, store)
	tk.MustExec("use test")
	tk.MustExec("drop table if exists t")
	tk.MustExec("create table `t` (`a` int(11) default null, `b` int(11) default null, `c` int(11) default null, key `expression_index` ((case when `a` < 0 then 1 else 2 end)))")
	_, err := tk.Exec("select * from t  where case when a < 0 then 1 else 2 end <= 1 order by 4;")
	require.True(t, core.ErrUnknownColumn.Equal(err))
}

func TestCreateViewWithWindowFunc(t *testing.T) {
	store, clean := testkit.CreateMockStore(t)
	defer clean()
	tk := testkit.NewTestKit(t, store)
	tk.MustExec("use test")
	tk.MustExec("drop table if exists t6;")
	tk.MustExec("CREATE TABLE t6(t TIME, ts TIMESTAMP);")
	tk.MustExec("INSERT INTO t6 VALUES ('12:30', '2016-07-05 08:30:42');")
	tk.MustExec("drop view if exists v;")
	tk.MustExec("CREATE definer='root'@'localhost' VIEW v AS SELECT COUNT(*) OVER w0, COUNT(*) OVER w from t6 WINDOW w0 AS (), w  AS (w0 ORDER BY t);")
	rows := tk.MustQuery("select * from v;")
	rows.Check(testkit.Rows("1 1"))
}

func TestIssue29834(t *testing.T) {
	store, clean := testkit.CreateMockStore(t)
	defer clean()
	tk := testkit.NewTestKit(t, store)
	tk.MustExec("use test")
	tk.MustExec("drop table if exists IDT_MC21814;")
	tk.MustExec("CREATE TABLE `IDT_MC21814` (`COL1` year(4) DEFAULT NULL,`COL2` year(4) DEFAULT NULL,KEY `U_M_COL` (`COL1`,`COL2`)) ENGINE=InnoDB DEFAULT CHARSET=utf8mb4 COLLATE=utf8mb4_bin;")
	tk.MustExec("insert into IDT_MC21814 values(1901, 2119), (2155, 2000);")
	tk.MustQuery("SELECT/*+ INL_JOIN(t1, t2), nth_plan(1) */ t2.* FROM IDT_MC21814 t1 LEFT JOIN IDT_MC21814 t2 ON t1.col1 = t2.col1 WHERE t2.col2 BETWEEN 2593 AND 1971 AND t1.col1 IN (2155, 1901, 1967);").Check(testkit.Rows())
	tk.MustQuery("SELECT/*+ INL_JOIN(t1, t2), nth_plan(2) */ t2.* FROM IDT_MC21814 t1 LEFT JOIN IDT_MC21814 t2 ON t1.col1 = t2.col1 WHERE t2.col2 BETWEEN 2593 AND 1971 AND t1.col1 IN (2155, 1901, 1967);").Check(testkit.Rows())
	// Only can generate one index join plan. Because the index join inner child can not be tableDual.
	tk.MustQuery("show warnings").Check(testkit.Rows("Warning 1105 The parameter of nth_plan() is out of range"))
}

func TestIssue29221(t *testing.T) {
	store, clean := testkit.CreateMockStore(t)
	defer clean()
	tk := testkit.NewTestKit(t, store)
	tk.MustExec("use test")
	tk.MustExec("set tidb_enable_index_merge=on;")
	tk.MustExec("drop table if exists t;")
	tk.MustExec("create table t(a int, b int, index idx_a(a), index idx_b(b));")
	tk.MustExec("set @@session.sql_select_limit=3;")
	tk.MustQuery("explain format = 'brief' select * from t where a = 1 or b = 1;").Check(testkit.Rows(
		"Limit 3.00 root  offset:0, count:3",
		"└─IndexMerge 3.00 root  ",
		"  ├─IndexRangeScan(Build) 1.50 cop[tikv] table:t, index:idx_a(a) range:[1,1], keep order:false, stats:pseudo",
		"  ├─IndexRangeScan(Build) 1.50 cop[tikv] table:t, index:idx_b(b) range:[1,1], keep order:false, stats:pseudo",
		"  └─TableRowIDScan(Probe) 3.00 cop[tikv] table:t keep order:false, stats:pseudo"))
	tk.MustQuery("explain format = 'brief' select /*+ use_index_merge(t) */ * from t where a = 1 or b = 1;").Check(testkit.Rows(
		"Limit 3.00 root  offset:0, count:3",
		"└─IndexMerge 3.00 root  ",
		"  ├─IndexRangeScan(Build) 1.50 cop[tikv] table:t, index:idx_a(a) range:[1,1], keep order:false, stats:pseudo",
		"  ├─IndexRangeScan(Build) 1.50 cop[tikv] table:t, index:idx_b(b) range:[1,1], keep order:false, stats:pseudo",
		"  └─TableRowIDScan(Probe) 3.00 cop[tikv] table:t keep order:false, stats:pseudo"))
	tk.MustExec("set @@session.sql_select_limit=18446744073709551615;")
	tk.MustQuery("explain format = 'brief' select * from t where a = 1 or b = 1;").Check(testkit.Rows(
		"IndexMerge 19.99 root  ",
		"├─IndexRangeScan(Build) 10.00 cop[tikv] table:t, index:idx_a(a) range:[1,1], keep order:false, stats:pseudo",
		"├─IndexRangeScan(Build) 10.00 cop[tikv] table:t, index:idx_b(b) range:[1,1], keep order:false, stats:pseudo",
		"└─TableRowIDScan(Probe) 19.99 cop[tikv] table:t keep order:false, stats:pseudo"))
	tk.MustQuery("explain format = 'brief' select * from t where a = 1 or b = 1 limit 3;").Check(testkit.Rows(
		"Limit 3.00 root  offset:0, count:3",
		"└─IndexMerge 3.00 root  ",
		"  ├─IndexRangeScan(Build) 1.50 cop[tikv] table:t, index:idx_a(a) range:[1,1], keep order:false, stats:pseudo",
		"  ├─IndexRangeScan(Build) 1.50 cop[tikv] table:t, index:idx_b(b) range:[1,1], keep order:false, stats:pseudo",
		"  └─TableRowIDScan(Probe) 3.00 cop[tikv] table:t keep order:false, stats:pseudo"))
	tk.MustQuery("explain format = 'brief' select /*+ use_index_merge(t) */ * from t where a = 1 or b = 1;").Check(testkit.Rows(
		"IndexMerge 19.99 root  ",
		"├─IndexRangeScan(Build) 10.00 cop[tikv] table:t, index:idx_a(a) range:[1,1], keep order:false, stats:pseudo",
		"├─IndexRangeScan(Build) 10.00 cop[tikv] table:t, index:idx_b(b) range:[1,1], keep order:false, stats:pseudo",
		"└─TableRowIDScan(Probe) 19.99 cop[tikv] table:t keep order:false, stats:pseudo"))
	tk.MustQuery("explain format = 'brief' select /*+ use_index_merge(t) */ * from t where a = 1 or b = 1 limit 3;").Check(testkit.Rows(
		"Limit 3.00 root  offset:0, count:3",
		"└─IndexMerge 3.00 root  ",
		"  ├─IndexRangeScan(Build) 1.50 cop[tikv] table:t, index:idx_a(a) range:[1,1], keep order:false, stats:pseudo",
		"  ├─IndexRangeScan(Build) 1.50 cop[tikv] table:t, index:idx_b(b) range:[1,1], keep order:false, stats:pseudo",
		"  └─TableRowIDScan(Probe) 3.00 cop[tikv] table:t keep order:false, stats:pseudo"))
}

func TestLimitPushDown(t *testing.T) {
	store, clean := testkit.CreateMockStore(t)
	defer clean()
	tk := testkit.NewTestKit(t, store)
	tk.MustExec("use test")
	tk.MustExec("drop table if exists t")

	tk.MustExec(`create table t (a int)`)
	tk.MustExec(`insert into t values (1)`)
	tk.MustExec(`analyze table t`)

	tk.MustExec(`set tidb_opt_limit_push_down_threshold=0`)
	tk.MustQuery(`explain format=brief select a from t order by a desc limit 10`).Check(testkit.Rows(
		`TopN 1.00 root  test.t.a:desc, offset:0, count:10`,
		`└─TableReader 1.00 root  data:TableFullScan`,
		`  └─TableFullScan 1.00 cop[tikv] table:t keep order:false`))

	tk.MustExec(`set tidb_opt_limit_push_down_threshold=10`)
	tk.MustQuery(`explain format=brief select a from t order by a desc limit 10`).Check(testkit.Rows(
		`TopN 1.00 root  test.t.a:desc, offset:0, count:10`,
		`└─TableReader 1.00 root  data:TopN`,
		`  └─TopN 1.00 cop[tikv]  test.t.a:desc, offset:0, count:10`,
		`    └─TableFullScan 1.00 cop[tikv] table:t keep order:false`))

	tk.MustQuery(`explain format=brief select a from t order by a desc limit 11`).Check(testkit.Rows(
		`TopN 1.00 root  test.t.a:desc, offset:0, count:11`,
		`└─TableReader 1.00 root  data:TableFullScan`,
		`  └─TableFullScan 1.00 cop[tikv] table:t keep order:false`))

	tk.MustQuery(`explain format=brief select /*+ limit_to_cop() */ a from t order by a desc limit 11`).Check(testkit.Rows(
		`TopN 1.00 root  test.t.a:desc, offset:0, count:11`,
		`└─TableReader 1.00 root  data:TopN`,
		`  └─TopN 1.00 cop[tikv]  test.t.a:desc, offset:0, count:11`,
		`    └─TableFullScan 1.00 cop[tikv] table:t keep order:false`))
}

func TestIssue26559(t *testing.T) {
	store, clean := testkit.CreateMockStore(t)
	defer clean()
	tk := testkit.NewTestKit(t, store)
	tk.MustExec("use test")
	tk.MustExec("create table t(a timestamp, b datetime);")
	tk.MustExec("insert into t values('2020-07-29 09:07:01', '2020-07-27 16:57:36');")
	tk.MustQuery("select greatest(a, b) from t union select null;").Sort().Check(testkit.Rows("2020-07-29 09:07:01", "<nil>"))
}

func TestIssue29503(t *testing.T) {
	store, clean := testkit.CreateMockStore(t)
	defer clean()
	tk := testkit.NewTestKit(t, store)
	defer config.RestoreFunc()()
	config.UpdateGlobal(func(conf *config.Config) {
		conf.Status.RecordQPSbyDB = true
	})

	tk.MustExec("use test")
	tk.MustExec("drop table if exists t;")
	tk.MustExec("create table t(a int);")
	require.NoError(t, tk.ExecToErr("create binding for select 1 using select 1;"))
	require.NoError(t, tk.ExecToErr("create binding for select a from t using select a from t;"))
	res := tk.MustQuery("show session bindings;")
	require.Len(t, res.Rows(), 2)
}

func TestIndexJoinCost(t *testing.T) {
	store, clean := testkit.CreateMockStore(t)
	defer clean()
	tk := testkit.NewTestKit(t, store)
	tk.MustExec("use test")
	tk.MustExec(`drop table if exists t_outer, t_inner_pk, t_inner_idx`)
	tk.MustExec(`create table t_outer (a int)`)
	tk.MustExec(`create table t_inner_pk (a int primary key)`)
	tk.MustExec(`create table t_inner_idx (a int, b int, key(a))`)

	// Default RPC encoding may cause statistics explain result differ and then the test unstable.
	tk.MustExec("set @@tidb_enable_chunk_rpc = on")

	tk.MustQuery(`explain format=verbose select /*+ TIDB_INLJ(t_outer, t_inner_pk) */ * from t_outer, t_inner_pk where t_outer.a=t_inner_pk.a`).Check(testkit.Rows( // IndexJoin with inner TableScan
		`IndexJoin_11 12487.50 206368.09 root  inner join, inner:TableReader_8, outer key:test.t_outer.a, inner key:test.t_inner_pk.a, equal cond:eq(test.t_outer.a, test.t_inner_pk.a)`,
		`├─TableReader_18(Build) 9990.00 36412.58 root  data:Selection_17`,
		`│ └─Selection_17 9990.00 465000.00 cop[tikv]  not(isnull(test.t_outer.a))`,
		`│   └─TableFullScan_16 10000.00 435000.00 cop[tikv] table:t_outer keep order:false, stats:pseudo`,
		`└─TableReader_8(Probe) 1.00 3.88 root  data:TableRangeScan_7`,
		`  └─TableRangeScan_7 1.00 0.00 cop[tikv] table:t_inner_pk range: decided by [test.t_outer.a], keep order:false, stats:pseudo`))
	tk.MustQuery(`explain format=verbose select /*+ TIDB_INLJ(t_outer, t_inner_idx) */ t_inner_idx.a from t_outer, t_inner_idx where t_outer.a=t_inner_idx.a`).Check(testkit.Rows( // IndexJoin with inner IndexScan
		`IndexJoin_10 12487.50 235192.19 root  inner join, inner:IndexReader_9, outer key:test.t_outer.a, inner key:test.t_inner_idx.a, equal cond:eq(test.t_outer.a, test.t_inner_idx.a)`,
		`├─TableReader_20(Build) 9990.00 36412.58 root  data:Selection_19`,
		`│ └─Selection_19 9990.00 465000.00 cop[tikv]  not(isnull(test.t_outer.a))`,
		`│   └─TableFullScan_18 10000.00 435000.00 cop[tikv] table:t_outer keep order:false, stats:pseudo`,
		`└─IndexReader_9(Probe) 1.25 5.89 root  index:Selection_8`,
		`  └─Selection_8 1.25 0.00 cop[tikv]  not(isnull(test.t_inner_idx.a))`,
		`    └─IndexRangeScan_7 1.25 0.00 cop[tikv] table:t_inner_idx, index:a(a) range: decided by [eq(test.t_inner_idx.a, test.t_outer.a)], keep order:false, stats:pseudo`))
	tk.MustQuery(`explain format=verbose select /*+ TIDB_INLJ(t_outer, t_inner_idx) */ * from t_outer, t_inner_idx where t_outer.a=t_inner_idx.a`).Check(testkit.Rows( // IndexJoin with inner IndexLookup
		`IndexJoin_11 12487.50 531469.38 root  inner join, inner:IndexLookUp_10, outer key:test.t_outer.a, inner key:test.t_inner_idx.a, equal cond:eq(test.t_outer.a, test.t_inner_idx.a)`,
		`├─TableReader_23(Build) 9990.00 36412.58 root  data:Selection_22`,
		`│ └─Selection_22 9990.00 465000.00 cop[tikv]  not(isnull(test.t_outer.a))`,
		`│   └─TableFullScan_21 10000.00 435000.00 cop[tikv] table:t_outer keep order:false, stats:pseudo`,
		`└─IndexLookUp_10(Probe) 1.25 35.55 root  `,
		`  ├─Selection_9(Build) 1.25 0.00 cop[tikv]  not(isnull(test.t_inner_idx.a))`,
		`  │ └─IndexRangeScan_7 1.25 0.00 cop[tikv] table:t_inner_idx, index:a(a) range: decided by [eq(test.t_inner_idx.a, test.t_outer.a)], keep order:false, stats:pseudo`,
		`  └─TableRowIDScan_8(Probe) 1.25 0.00 cop[tikv] table:t_inner_idx keep order:false, stats:pseudo`))

	tk.MustQuery("explain format=verbose select /*+ inl_hash_join(t_outer, t_inner_idx) */ t_inner_idx.a from t_outer, t_inner_idx where t_outer.a=t_inner_idx.a").Check(testkit.Rows(
		`IndexHashJoin_12 12487.50 235192.19 root  inner join, inner:IndexReader_9, outer key:test.t_outer.a, inner key:test.t_inner_idx.a, equal cond:eq(test.t_outer.a, test.t_inner_idx.a)`,
		`├─TableReader_20(Build) 9990.00 36412.58 root  data:Selection_19`,
		`│ └─Selection_19 9990.00 465000.00 cop[tikv]  not(isnull(test.t_outer.a))`,
		`│   └─TableFullScan_18 10000.00 435000.00 cop[tikv] table:t_outer keep order:false, stats:pseudo`,
		`└─IndexReader_9(Probe) 1.25 5.89 root  index:Selection_8`,
		`  └─Selection_8 1.25 0.00 cop[tikv]  not(isnull(test.t_inner_idx.a))`,
		`    └─IndexRangeScan_7 1.25 0.00 cop[tikv] table:t_inner_idx, index:a(a) range: decided by [eq(test.t_inner_idx.a, test.t_outer.a)], keep order:false, stats:pseudo`))
	tk.MustQuery("explain format=verbose select /*+ inl_merge_join(t_outer, t_inner_idx) */ t_inner_idx.a from t_outer, t_inner_idx where t_outer.a=t_inner_idx.a").Check(testkit.Rows(
		`IndexMergeJoin_17 12487.50 229210.68 root  inner join, inner:IndexReader_15, outer key:test.t_outer.a, inner key:test.t_inner_idx.a`,
		`├─TableReader_20(Build) 9990.00 36412.58 root  data:Selection_19`,
		`│ └─Selection_19 9990.00 465000.00 cop[tikv]  not(isnull(test.t_outer.a))`,
		`│   └─TableFullScan_18 10000.00 435000.00 cop[tikv] table:t_outer keep order:false, stats:pseudo`,
		`└─IndexReader_15(Probe) 1.25 5.89 root  index:Selection_14`,
		`  └─Selection_14 1.25 0.00 cop[tikv]  not(isnull(test.t_inner_idx.a))`,
		`    └─IndexRangeScan_13 1.25 0.00 cop[tikv] table:t_inner_idx, index:a(a) range: decided by [eq(test.t_inner_idx.a, test.t_outer.a)], keep order:true, stats:pseudo`))
}

func TestHeuristicIndexSelection(t *testing.T) {
	store, clean := testkit.CreateMockStore(t)
	defer clean()
	tk := testkit.NewTestKit(t, store)
	tk.MustExec("use test")
	tk.MustExec("drop table if exists t1, t2")
	tk.MustExec("create table t1(a int, b int, c int, d int, e int, f int, g int, primary key (a), unique key c_d_e (c, d, e), unique key f (f), unique key f_g (f, g), key g (g))")
	tk.MustExec("create table t2(a int, b int, c int, d int, unique index idx_a (a), unique index idx_b_c (b, c), unique index idx_b_c_a_d (b, c, a, d))")
	tk.MustExec("create table t3(a bigint, b varchar(255), c bigint, primary key(a, b) clustered)")
	tk.MustExec("create table t4(a bigint, b varchar(255), c bigint, primary key(a, b) nonclustered)")

	// Default RPC encoding may cause statistics explain result differ and then the test unstable.
	tk.MustExec("set @@tidb_enable_chunk_rpc = on")

	var input []string
	var output []struct {
		SQL      string
		Plan     []string
		Warnings []string
	}
	integrationSuiteData := core.GetIntegrationSuiteData()
	integrationSuiteData.GetTestCases(t, &input, &output)
	for i, tt := range input {
		testdata.OnRecord(func() {
			output[i].SQL = tt
			output[i].Plan = testdata.ConvertRowsToStrings(tk.MustQuery("explain format = 'verbose' " + tt).Rows())
			output[i].Warnings = testdata.ConvertRowsToStrings(tk.MustQuery("show warnings").Rows())
		})
		tk.MustQuery("explain format = 'verbose' " + tt).Check(testkit.Rows(output[i].Plan...))
		tk.MustQuery("show warnings").Check(testkit.Rows(output[i].Warnings...))
	}
}

func TestOutputSkylinePruningInfo(t *testing.T) {
	store, clean := testkit.CreateMockStore(t)
	defer clean()
	tk := testkit.NewTestKit(t, store)
	tk.MustExec("use test")
	tk.MustExec("drop table if exists t")
	tk.MustExec("create table t(a int, b int, c int, d int, e int, f int, g int, primary key (a), unique key c_d_e (c, d, e), unique key f (f), unique key f_g (f, g), key g (g))")

	// Default RPC encoding may cause statistics explain result differ and then the test unstable.
	tk.MustExec("set @@tidb_enable_chunk_rpc = on")

	var input []string
	var output []struct {
		SQL      string
		Plan     []string
		Warnings []string
	}
	integrationSuiteData := core.GetIntegrationSuiteData()
	integrationSuiteData.GetTestCases(t, &input, &output)
	for i, tt := range input {
		testdata.OnRecord(func() {
			output[i].SQL = tt
			output[i].Plan = testdata.ConvertRowsToStrings(tk.MustQuery("explain format = 'verbose' " + tt).Rows())
			output[i].Warnings = testdata.ConvertRowsToStrings(tk.MustQuery("show warnings").Rows())
		})
		tk.MustQuery("explain format = 'verbose' " + tt).Check(testkit.Rows(output[i].Plan...))
		tk.MustQuery("show warnings").Check(testkit.Rows(output[i].Warnings...))
	}
}

func TestPreferRangeScanForUnsignedIntHandle(t *testing.T) {
	store, clean := testkit.CreateMockStore(t)
	defer clean()
	tk := testkit.NewTestKit(t, store)
	tk.MustExec("use test")
	tk.MustExec("drop table if exists t")
	tk.MustExec("create table t(a int unsigned primary key, b int, c int, index idx_b(b))")
	tk.MustExec("insert into t values (1,2,3), (4,5,6), (7,8,9), (10,11,12), (13,14,15)")
	do, _ := session.GetDomain(store)
	require.Nil(t, do.StatsHandle().DumpStatsDeltaToKV(handle.DumpAll))
	tk.MustExec("analyze table t")

	// Default RPC encoding may cause statistics explain result differ and then the test unstable.
	tk.MustExec("set @@tidb_enable_chunk_rpc = on")
	// When paging is enabled, there would be a 'paging: true' in the explain result.
	tk.MustExec("set @@tidb_enable_paging = off")

	var input []string
	var output []struct {
		SQL      string
		Plan     []string
		Warnings []string
	}
	integrationSuiteData := core.GetIntegrationSuiteData()
	integrationSuiteData.GetTestCases(t, &input, &output)
	for i, tt := range input {
		testdata.OnRecord(func() {
			output[i].SQL = tt
		})
		if strings.HasPrefix(tt, "set") {
			tk.MustExec(tt)
			continue
		}
		testdata.OnRecord(func() {
			output[i].SQL = tt
			output[i].Plan = testdata.ConvertRowsToStrings(tk.MustQuery(tt).Rows())
			output[i].Warnings = testdata.ConvertRowsToStrings(tk.MustQuery("show warnings").Rows())
		})
		tk.MustQuery(tt).Check(testkit.Rows(output[i].Plan...))
		tk.MustQuery("show warnings").Check(testkit.Rows(output[i].Warnings...))
	}
}

func TestIssue27083(t *testing.T) {
	store, clean := testkit.CreateMockStore(t)
	defer clean()
	tk := testkit.NewTestKit(t, store)
	tk.MustExec("use test")
	tk.MustExec("drop table if exists t")
	tk.MustExec("create table t(a int primary key, b int, c int, index idx_b(b))")
	tk.MustExec("insert into t values (1,2,3), (4,5,6), (7,8,9), (10, 11, 12), (13,14,15), (16, 17, 18)")
	do, _ := session.GetDomain(store)
	require.Nil(t, do.StatsHandle().DumpStatsDeltaToKV(handle.DumpAll))
	tk.MustExec("analyze table t")

	// When paging is enabled, there would be a 'paging: true' in the explain result.
	tk.MustExec("set @@tidb_enable_paging = off")

	var input []string
	var output []struct {
		SQL  string
		Plan []string
	}
	integrationSuiteData := core.GetIntegrationSuiteData()
	integrationSuiteData.GetTestCases(t, &input, &output)
	for i, tt := range input {
		testdata.OnRecord(func() {
			output[i].SQL = tt
			output[i].Plan = testdata.ConvertRowsToStrings(tk.MustQuery("explain format = 'brief' " + tt).Rows())
		})
		tk.MustQuery("explain format = 'brief' " + tt).Check(testkit.Rows(output[i].Plan...))
	}
}

func TestIssues27130(t *testing.T) {
	store, clean := testkit.CreateMockStore(t)
	defer clean()
	tk := testkit.NewTestKit(t, store)
	tk.MustExec("use test")

	tk.MustExec("drop table if exists t1")
	tk.MustExec("create table t1( a enum('y','b','Abc','null'),b enum('y','b','Abc','null'),key(a));")
	tk.MustQuery(`explain format=brief select * from t1 where a like "A%"`).Check(testkit.Rows(
		"TableReader 8000.00 root  data:Selection",
		"└─Selection 8000.00 cop[tikv]  like(test.t1.a, \"A%\", 92)",
		"  └─TableFullScan 10000.00 cop[tikv] table:t1 keep order:false, stats:pseudo",
	))
	tk.MustQuery(`explain format=brief select * from t1 where b like "A%"`).Check(testkit.Rows(
		"TableReader 8000.00 root  data:Selection",
		"└─Selection 8000.00 cop[tikv]  like(test.t1.b, \"A%\", 92)",
		"  └─TableFullScan 10000.00 cop[tikv] table:t1 keep order:false, stats:pseudo",
	))

	tk.MustExec("drop table if exists t2")
	tk.MustExec("create table t2( a enum('y','b','Abc','null'),b enum('y','b','Abc','null'),key(a, b));")
	tk.MustQuery(`explain format=brief select * from t2 where a like "A%"`).Check(testkit.Rows(
		"TableReader 8000.00 root  data:Selection",
		"└─Selection 8000.00 cop[tikv]  like(test.t2.a, \"A%\", 92)",
		"  └─TableFullScan 10000.00 cop[tikv] table:t2 keep order:false, stats:pseudo",
	))
	tk.MustQuery(`explain format=brief select * from t2 where a like "A%" and b like "A%"`).Check(testkit.Rows(
		"TableReader 8000.00 root  data:Selection",
		"└─Selection 8000.00 cop[tikv]  like(test.t2.a, \"A%\", 92), like(test.t2.b, \"A%\", 92)",
		"  └─TableFullScan 10000.00 cop[tikv] table:t2 keep order:false, stats:pseudo",
	))

	tk.MustExec("drop table if exists t3")
	tk.MustExec("create table t3( a int,b enum('y','b','Abc','null'), c enum('y','b','Abc','null'),key(a, b, c));")
	tk.MustQuery(`explain format=brief select * from t3 where a = 1 and b like "A%"`).Check(testkit.Rows(
		"IndexReader 8.00 root  index:Selection",
		"└─Selection 8.00 cop[tikv]  like(test.t3.b, \"A%\", 92)",
		"  └─IndexRangeScan 10.00 cop[tikv] table:t3, index:a(a, b, c) range:[1,1], keep order:false, stats:pseudo",
	))
}

func TestIssue27242(t *testing.T) {
	store, clean := testkit.CreateMockStore(t)
	defer clean()
	tk := testkit.NewTestKit(t, store)
	tk.MustExec("use test")
	tk.MustExec("drop table if exists UK_MU16407")
	tk.MustExec("CREATE TABLE UK_MU16407 (COL3 timestamp NULL DEFAULT NULL, UNIQUE KEY U3(COL3));")
	defer tk.MustExec("DROP TABLE UK_MU16407")
	tk.MustExec(`insert into UK_MU16407 values("1985-08-31 18:03:27");`)
	tk.MustExec(`SELECT COL3 FROM UK_MU16407 WHERE COL3>_utf8mb4'2039-1-19 3:14:40';`)
}

func verifyTimestampOutOfRange(tk *testkit.TestKit) {
	tk.MustQuery(`select * from t28424 where t != "2038-1-19 3:14:08"`).Sort().Check(testkit.Rows("1970-01-01 00:00:01]\n[2038-01-19 03:14:07"))
	tk.MustQuery(`select * from t28424 where t < "2038-1-19 3:14:08"`).Sort().Check(testkit.Rows("1970-01-01 00:00:01]\n[2038-01-19 03:14:07"))
	tk.MustQuery(`select * from t28424 where t <= "2038-1-19 3:14:08"`).Sort().Check(testkit.Rows("1970-01-01 00:00:01]\n[2038-01-19 03:14:07"))
	tk.MustQuery(`select * from t28424 where t >= "2038-1-19 3:14:08"`).Check(testkit.Rows())
	tk.MustQuery(`select * from t28424 where t > "2038-1-19 3:14:08"`).Check(testkit.Rows())
	tk.MustQuery(`select * from t28424 where t != "1970-1-1 0:0:0"`).Sort().Check(testkit.Rows("1970-01-01 00:00:01]\n[2038-01-19 03:14:07"))
	tk.MustQuery(`select * from t28424 where t < "1970-1-1 0:0:0"`).Check(testkit.Rows())
	tk.MustQuery(`select * from t28424 where t <= "1970-1-1 0:0:0"`).Check(testkit.Rows())
	tk.MustQuery(`select * from t28424 where t >= "1970-1-1 0:0:0"`).Sort().Check(testkit.Rows("1970-01-01 00:00:01]\n[2038-01-19 03:14:07"))
	tk.MustQuery(`select * from t28424 where t > "1970-1-1 0:0:0"`).Sort().Check(testkit.Rows("1970-01-01 00:00:01]\n[2038-01-19 03:14:07"))
}

func TestIssue28424(t *testing.T) {
	store, clean := testkit.CreateMockStore(t)
	defer clean()
	tk := testkit.NewTestKit(t, store)
	tk.MustExec("use test")
	tk.MustExec("drop table if exists t28424, dt28242")

	tk.MustExec(`set time_zone='+00:00'`)
	tk.MustExec(`drop table if exists t28424,dt28424`)
	tk.MustExec(`create table t28424 (t timestamp)`)
	defer tk.MustExec("DROP TABLE t28424")
	tk.MustExec(`insert into t28424 values ("2038-01-19 03:14:07"), ("1970-01-01 00:00:01")`)

	verifyTimestampOutOfRange(tk)
	tk.MustExec(`alter table t28424 add unique index (t)`)
	verifyTimestampOutOfRange(tk)
	tk.MustExec(`create table dt28424 (dt datetime)`)
	defer tk.MustExec("DROP TABLE dt28424")
	tk.MustExec(`insert into dt28424 values ("2038-01-19 03:14:07"), ("1970-01-01 00:00:01")`)
	tk.MustExec(`insert into dt28424 values ("1969-12-31 23:59:59"), ("1970-01-01 00:00:00"), ("2038-03-19 03:14:08")`)
	tk.MustQuery(`select * from t28424 right join dt28424 on t28424.t = dt28424.dt`).Sort().Check(testkit.Rows(
		"1970-01-01 00:00:01 1970-01-01 00:00:01]\n" +
			"[2038-01-19 03:14:07 2038-01-19 03:14:07]\n" +
			"[<nil> 1969-12-31 23:59:59]\n" +
			"[<nil> 1970-01-01 00:00:00]\n" +
			"[<nil> 2038-03-19 03:14:08"))
}

func TestTemporaryTableForCte(t *testing.T) {
	store, clean := testkit.CreateMockStore(t)
	defer clean()
	tk := testkit.NewTestKit(t, store)
	tk.MustExec("use test")

	tk.MustExec("create temporary table tmp1(a int, b int, c int);")
	tk.MustExec("insert into tmp1 values (1,1,1),(2,2,2),(3,3,3),(4,4,4);")
	rows := tk.MustQuery("with cte1 as (with cte2 as (select * from tmp1) select * from cte2) select * from cte1 left join tmp1 on cte1.c=tmp1.c;")
	rows.Check(testkit.Rows("1 1 1 1 1 1", "2 2 2 2 2 2", "3 3 3 3 3 3", "4 4 4 4 4 4"))
	rows = tk.MustQuery("with cte1 as (with cte2 as (select * from tmp1) select * from cte2) select * from cte1 t1 left join cte1 t2 on t1.c=t2.c;")
	rows.Check(testkit.Rows("1 1 1 1 1 1", "2 2 2 2 2 2", "3 3 3 3 3 3", "4 4 4 4 4 4"))
	rows = tk.MustQuery("WITH RECURSIVE cte(a) AS (SELECT 1 UNION SELECT a+1 FROM tmp1 WHERE a < 5) SELECT * FROM cte order by a;")
	rows.Check(testkit.Rows("1", "2", "3", "4", "5"))
}

func TestGroupBySetVar(t *testing.T) {
	store, clean := testkit.CreateMockStore(t)
	defer clean()
	tk := testkit.NewTestKit(t, store)
	tk.MustExec("use test")
	tk.MustExec("drop table if exists t1")
	tk.MustExec("create table t1(c1 int);")
	tk.MustExec("insert into t1 values(1), (2), (3), (4), (5), (6);")
	rows := tk.MustQuery("select floor(dt.rn/2) rownum, count(c1) from (select @rownum := @rownum + 1 rn, c1 from (select @rownum := -1) drn, t1) dt group by floor(dt.rn/2) order by rownum;")
	rows.Check(testkit.Rows("0 2", "1 2", "2 2"))

	tk.MustExec("create table ta(a int, b int);")
	tk.MustExec("set sql_mode='';")

	var input []string
	var output []struct {
		SQL  string
		Plan []string
	}
	integrationSuiteData := core.GetIntegrationSuiteData()
	integrationSuiteData.GetTestCases(t, &input, &output)
	for i, tt := range input {
		res := tk.MustQuery("explain format = 'brief' " + tt)
		testdata.OnRecord(func() {
			output[i].SQL = tt
			output[i].Plan = testdata.ConvertRowsToStrings(res.Rows())
		})
		res.Check(testkit.Rows(output[i].Plan...))
	}
}

func TestPushDownGroupConcatToTiFlash(t *testing.T) {
	store, clean := testkit.CreateMockStore(t)
	defer clean()
	tk := testkit.NewTestKit(t, store)
	tk.MustExec("use test")
	tk.MustExec("drop table if exists ts")
	tk.MustExec("create table ts (col_0 char(64), col_1 varchar(64) not null, col_2 varchar(1), id int primary key);")

	// Create virtual tiflash replica info.
	dom := domain.GetDomain(tk.Session())
	is := dom.InfoSchema()
	db, exists := is.SchemaByName(model.NewCIStr("test"))
	require.True(t, exists)
	for _, tblInfo := range db.Tables {
		if tblInfo.Name.L == "ts" {
			tblInfo.TiFlashReplica = &model.TiFlashReplicaInfo{
				Count:     1,
				Available: true,
			}
		}
	}

	tk.MustExec("set @@tidb_isolation_read_engines='tiflash,tidb'; set @@tidb_allow_mpp=1; set @@tidb_enforce_mpp=1;")

	var input []string
	var output []struct {
		SQL     string
		Plan    []string
		Warning []string
	}
	integrationSuiteData := core.GetIntegrationSuiteData()
	integrationSuiteData.GetTestCases(t, &input, &output)
	for i, tt := range input {
		testdata.OnRecord(func() {
			output[i].SQL = tt
			output[i].Plan = testdata.ConvertRowsToStrings(tk.MustQuery(tt).Rows())
		})
		res := tk.MustQuery(tt)
		res.Check(testkit.Rows(output[i].Plan...))

		comment := fmt.Sprintf("case:%v sql:%s", i, tt)
		warnings := tk.Session().GetSessionVars().StmtCtx.GetWarnings()
		testdata.OnRecord(func() {
			if len(warnings) > 0 {
				output[i].Warning = make([]string, len(warnings))
				for j, warning := range warnings {
					output[i].Warning[j] = warning.Err.Error()
				}
			}
		})
		if len(output[i].Warning) == 0 {
			require.Len(t, warnings, 0, comment)
		} else {
			require.Len(t, warnings, len(output[i].Warning), comment)
			for j, warning := range warnings {
				require.Equal(t, stmtctx.WarnLevelWarning, warning.Level, comment)
				require.EqualError(t, warning.Err, output[i].Warning[j], comment)
			}
		}
	}
}

func TestIssue27797(t *testing.T) {
	store, clean := testkit.CreateMockStore(t)
	defer clean()
	tk := testkit.NewTestKit(t, store)
	origin := tk.MustQuery("SELECT @@session.tidb_partition_prune_mode")
	originStr := origin.Rows()[0][0].(string)
	defer func() {
		tk.MustExec("set @@session.tidb_partition_prune_mode = '" + originStr + "'")
	}()
	tk.MustExec("set @@session.tidb_partition_prune_mode = 'static'")
	tk.MustExec("use test")
	tk.MustExec("drop table if exists t27797")
	tk.MustExec("create table t27797(a int, b int, c int, d int) " +
		"partition by range columns(d) (" +
		"partition p0 values less than (20)," +
		"partition p1 values less than(40)," +
		"partition p2 values less than(60));")
	tk.MustExec("insert into t27797 values(1,1,1,1), (2,2,2,2), (22,22,22,22), (44,44,44,44);")
	tk.MustExec("set sql_mode='';")
	result := tk.MustQuery("select count(*) from (select a, b from t27797 where d > 1 and d < 60 and b > 0 group by b, c) tt;")
	result.Check(testkit.Rows("3"))

	tk.MustExec("drop table if exists IDT_HP24172")
	tk.MustExec("CREATE TABLE `IDT_HP24172` ( " +
		"`COL1` mediumint(16) DEFAULT NULL, " +
		"`COL2` varchar(20) DEFAULT NULL, " +
		"`COL4` datetime DEFAULT NULL, " +
		"`COL3` bigint(20) DEFAULT NULL, " +
		"`COL5` float DEFAULT NULL, " +
		"KEY `UM_COL` (`COL1`,`COL3`) " +
		") ENGINE=InnoDB DEFAULT CHARSET=utf8mb4 COLLATE=utf8mb4_bin " +
		"PARTITION BY HASH( `COL1`+`COL3` ) " +
		"PARTITIONS 8;")
	tk.MustExec("insert into IDT_HP24172(col1) values(8388607);")
	result = tk.MustQuery("select col2 from IDT_HP24172 where col1 = 8388607 and col1 in (select col1 from IDT_HP24172);")
	result.Check(testkit.Rows("<nil>"))
}

func TestIssue27949(t *testing.T) {
	store, clean := testkit.CreateMockStore(t)
	defer clean()
	tk := testkit.NewTestKit(t, store)
	tk.MustExec("use test")
	tk.MustExec("drop table if exists t27949")
	tk.MustExec("create table t27949 (a int, b int, key(b))")
	tk.MustQuery("explain format = 'brief' select * from t27949 where b=1").Check(testkit.Rows("IndexLookUp 10.00 root  ",
		"├─IndexRangeScan(Build) 10.00 cop[tikv] table:t27949, index:b(b) range:[1,1], keep order:false, stats:pseudo",
		"└─TableRowIDScan(Probe) 10.00 cop[tikv] table:t27949 keep order:false, stats:pseudo"))
	tk.MustExec("create global binding for select * from t27949 where b=1 using select * from t27949 ignore index(b) where b=1")
	tk.MustQuery("explain format = 'brief' select * from t27949 where b=1").Check(testkit.Rows("TableReader 10.00 root  data:Selection",
		"└─Selection 10.00 cop[tikv]  eq(test.t27949.b, 1)",
		"  └─TableFullScan 10000.00 cop[tikv] table:t27949 keep order:false, stats:pseudo"))
	tk.MustExec("set @@sql_select_limit=100")
	tk.MustQuery("explain format = 'brief' select * from t27949 where b=1").Check(testkit.Rows("Limit 10.00 root  offset:0, count:100",
		"└─TableReader 10.00 root  data:Limit",
		"  └─Limit 10.00 cop[tikv]  offset:0, count:100",
		"    └─Selection 10.00 cop[tikv]  eq(test.t27949.b, 1)",
		"      └─TableFullScan 10000.00 cop[tikv] table:t27949 keep order:false, stats:pseudo"))

	tk.MustExec("drop table if exists t")
	tk.MustExec("create table t(a int, index idx_a(a));")
	tk.MustExec("create binding for select * from t  using select * from t use index(idx_a);")
	tk.MustExec("select * from t;")
	tk.MustQuery("select @@last_plan_from_binding;").Check(testkit.Rows("1"))
	tk.MustExec("prepare stmt from 'select * from t';")
	tk.MustExec("execute stmt;")
	tk.MustQuery("select @@last_plan_from_binding;").Check(testkit.Rows("1"))
}

func TestIssue28154(t *testing.T) {
	store, clean := testkit.CreateMockStore(t)
	defer clean()
	tk := testkit.NewTestKit(t, store)
	tk.MustExec("use test")
	tk.MustExec("drop table if exists t")
	defer func() {
		tk.MustExec("drop table if exists t")
	}()
	tk.MustExec("create table t(a TEXT)")
	tk.MustExec("insert into t values('abc')")
	result := tk.MustQuery("select * from t where from_base64('')")
	result.Check(testkit.Rows())
	_, err := tk.Exec("update t set a = 'def' where from_base64('')")
	require.EqualError(t, err, "[types:1292]Truncated incorrect DOUBLE value: ''")
	result = tk.MustQuery("select * from t where from_base64('invalidbase64')")
	result.Check(testkit.Rows())
	tk.MustExec("update t set a = 'hig' where from_base64('invalidbase64')")
	result = tk.MustQuery("select * from t where from_base64('test')")
	result.Check(testkit.Rows())
	_, err = tk.Exec("update t set a = 'xyz' where from_base64('test')")
	require.Error(t, err)
	require.Regexp(t, "\\[types:1292\\]Truncated incorrect DOUBLE value.*", err.Error())
	result = tk.MustQuery("select * from t")
	result.Check(testkit.Rows("abc"))
}

func TestRejectSortForMPP(t *testing.T) {
	store, clean := testkit.CreateMockStore(t)
	defer clean()
	tk := testkit.NewTestKit(t, store)
	tk.MustExec("use test")
	tk.MustExec("drop table if exists t")
	tk.MustExec("create table t (id int, value decimal(6,3), name char(128))")
	tk.MustExec("analyze table t")

	// Create virtual tiflash replica info.
	dom := domain.GetDomain(tk.Session())
	is := dom.InfoSchema()
	db, exists := is.SchemaByName(model.NewCIStr("test"))
	require.True(t, exists)
	for _, tblInfo := range db.Tables {
		if tblInfo.Name.L == "t" {
			tblInfo.TiFlashReplica = &model.TiFlashReplicaInfo{
				Count:     1,
				Available: true,
			}
		}
	}

	tk.MustExec("set @@tidb_allow_mpp=1; set @@tidb_enforce_mpp=1;")

	var input []string
	var output []struct {
		SQL  string
		Plan []string
	}
	integrationSuiteData := core.GetIntegrationSuiteData()
	integrationSuiteData.GetTestCases(t, &input, &output)
	for i, tt := range input {
		testdata.OnRecord(func() {
			output[i].SQL = tt
			output[i].Plan = testdata.ConvertRowsToStrings(tk.MustQuery(tt).Rows())
		})
		res := tk.MustQuery(tt)
		res.Check(testkit.Rows(output[i].Plan...))
	}
}

func TestRegardNULLAsPoint(t *testing.T) {
	store, clean := testkit.CreateMockStore(t)
	defer clean()
	tk := testkit.NewTestKit(t, store)
	tk.MustExec("use test")

	tk.MustExec("drop table if exists tpk")
	tk.MustExec(`create table tuk (a int, b int, c int, unique key (a, b, c))`)
	tk.MustExec(`create table tik (a int, b int, c int, key (a, b, c))`)
	for _, va := range []string{"NULL", "1"} {
		for _, vb := range []string{"NULL", "1"} {
			for _, vc := range []string{"NULL", "1"} {
				tk.MustExec(fmt.Sprintf(`insert into tuk values (%v, %v, %v)`, va, vb, vc))
				tk.MustExec(fmt.Sprintf(`insert into tik values (%v, %v, %v)`, va, vb, vc))
				if va == "1" && vb == "1" && vc == "1" {
					continue
				}
				// duplicated NULL rows
				tk.MustExec(fmt.Sprintf(`insert into tuk values (%v, %v, %v)`, va, vb, vc))
				tk.MustExec(fmt.Sprintf(`insert into tik values (%v, %v, %v)`, va, vb, vc))
			}
		}
	}

	var input []string
	var output []struct {
		SQL          string
		PlanEnabled  []string
		PlanDisabled []string
		Result       []string
	}
	integrationSuiteData := core.GetIntegrationSuiteData()
	integrationSuiteData.GetTestCases(t, &input, &output)
	for i, tt := range input {
		testdata.OnRecord(func() {
			output[i].SQL = tt
			tk.MustExec(`set @@session.tidb_regard_null_as_point=true`)
			output[i].PlanEnabled = testdata.ConvertRowsToStrings(tk.MustQuery("explain " + tt).Rows())
			output[i].Result = testdata.ConvertRowsToStrings(tk.MustQuery(tt).Rows())

			tk.MustExec(`set @@session.tidb_regard_null_as_point=false`)
			output[i].PlanDisabled = testdata.ConvertRowsToStrings(tk.MustQuery("explain " + tt).Rows())
		})
		tk.MustExec(`set @@session.tidb_regard_null_as_point=true`)
		tk.MustQuery("explain " + tt).Check(testkit.Rows(output[i].PlanEnabled...))
		tk.MustQuery(tt).Check(testkit.Rows(output[i].Result...))

		tk.MustExec(`set @@session.tidb_regard_null_as_point=false`)
		tk.MustQuery("explain " + tt).Check(testkit.Rows(output[i].PlanDisabled...))
		tk.MustQuery(tt).Check(testkit.Rows(output[i].Result...))
	}
}

func TestIssues29711(t *testing.T) {
	store, clean := testkit.CreateMockStore(t)
	defer clean()
	tk := testkit.NewTestKit(t, store)
	tk.MustExec("use test")

	tk.MustExec("drop table if exists tbl_29711")
	tk.MustExec("CREATE TABLE `tbl_29711` (" +
		"`col_250` text COLLATE utf8_unicode_ci NOT NULL," +
		"`col_251` enum('Alice','Bob','Charlie','David') COLLATE utf8_unicode_ci NOT NULL DEFAULT 'Charlie'," +
		"PRIMARY KEY (`col_251`,`col_250`(1)) NONCLUSTERED);")
	tk.MustQuery("explain format=brief " +
		"select col_250,col_251 from tbl_29711 where col_251 between 'Bob' and 'David' order by col_250,col_251 limit 6;").
		Check(testkit.Rows(
			"TopN 6.00 root  test.tbl_29711.col_250, test.tbl_29711.col_251, offset:0, count:6",
			"└─IndexLookUp 6.00 root  ",
			"  ├─IndexRangeScan(Build) 30.00 cop[tikv] table:tbl_29711, index:PRIMARY(col_251, col_250) range:[\"Bob\",\"Bob\"], [\"Charlie\",\"Charlie\"], [\"David\",\"David\"], keep order:false, stats:pseudo",
			"  └─TopN(Probe) 6.00 cop[tikv]  test.tbl_29711.col_250, test.tbl_29711.col_251, offset:0, count:6",
			"    └─TableRowIDScan 30.00 cop[tikv] table:tbl_29711 keep order:false, stats:pseudo",
		))

	tk.MustExec("drop table if exists t29711")
	tk.MustExec("CREATE TABLE `t29711` (" +
		"`a` varchar(10) DEFAULT NULL," +
		"`b` int(11) DEFAULT NULL," +
		"`c` int(11) DEFAULT NULL," +
		"KEY `ia` (`a`(2)))")
	tk.MustQuery("explain format=brief select * from t29711 use index (ia) order by a limit 10;").
		Check(testkit.Rows(
			"TopN 10.00 root  test.t29711.a, offset:0, count:10",
			"└─IndexLookUp 10.00 root  ",
			"  ├─IndexFullScan(Build) 10000.00 cop[tikv] table:t29711, index:ia(a) keep order:false, stats:pseudo",
			"  └─TopN(Probe) 10.00 cop[tikv]  test.t29711.a, offset:0, count:10",
			"    └─TableRowIDScan 10000.00 cop[tikv] table:t29711 keep order:false, stats:pseudo",
		))
}

func TestIssue27313(t *testing.T) {
	store, clean := testkit.CreateMockStore(t)
	defer clean()
	tk := testkit.NewTestKit(t, store)
	tk.MustExec("use test")
	tk.MustExec("drop table if exists t")
	tk.MustExec("create table t(a varchar(100), b int, c int, index idx1(a(2), b), index idx2(a))")
	tk.MustExec("explain format = 'verbose' select * from t where a = 'abcdefghijk' and b > 4")
	// no warning indicates that idx2 is not pruned by idx1.
	tk.MustQuery("show warnings").Check(testkit.Rows())
}

func TestIssue30094(t *testing.T) {
	store, clean := testkit.CreateMockStore(t)
	defer clean()
	tk := testkit.NewTestKit(t, store)

	tk.MustExec("use test")
	tk.MustExec(`drop table if exists t30094;`)
	tk.MustExec(`create table t30094(a varchar(10));`)
	tk.MustQuery(`explain format = 'brief' select * from t30094 where cast(a as float) and cast(a as char);`).Check(testkit.Rows(
		"TableReader 8000.00 root  data:Selection",
		"└─Selection 8000.00 cop[tikv]  cast(test.t30094.a, float BINARY), cast(test.t30094.a, var_string(5))",
		"  └─TableFullScan 10000.00 cop[tikv] table:t30094 keep order:false, stats:pseudo",
	))
	tk.MustQuery(`explain format = 'brief' select * from t30094 where  concat(a,'1') = _binary 0xe59388e59388e59388 collate binary and concat(a,'1') = _binary 0xe598bfe598bfe598bf collate binary;`).Check(testkit.Rows(
		"TableReader 8000.00 root  data:Selection",
		"└─Selection 8000.00 cop[tikv]  eq(concat(test.t30094.a, \"1\"), \"0xe59388e59388e59388\"), eq(concat(test.t30094.a, \"1\"), \"0xe598bfe598bfe598bf\")",
		"  └─TableFullScan 10000.00 cop[tikv] table:t30094 keep order:false, stats:pseudo",
	))
}

func TestIssue30200(t *testing.T) {
	store, clean := testkit.CreateMockStore(t)
	defer clean()
	tk := testkit.NewTestKit(t, store)

	tk.MustExec("use test")
	tk.MustExec("drop table if exists t1;")
	tk.MustExec("create table t1(c1 varchar(100), c2 varchar(100), key(c1), key(c2), c3 varchar(100));")
	tk.MustExec("insert into t1 values('ab', '10', '10');")

	tk.MustExec("drop table if exists tt1;")
	tk.MustExec("create table tt1(c1 varchar(100), c2 varchar(100), c3 varchar(100), c4 varchar(100), key idx_0(c1), key idx_1(c2, c3));")
	tk.MustExec("insert into tt1 values('ab', '10', '10', '10');")

	tk.MustExec("drop table if exists tt2;")
	tk.MustExec("create table tt2 (c1 int , pk int, primary key( pk ) , unique key( c1));")
	tk.MustExec("insert into tt2 values(-3896405, -1), (-2, 1), (-1, -2);")

	tk.MustExec("drop table if exists tt3;")
	tk.MustExec("create table tt3(c1 int, c2 int, c3 int as (c1 + c2), key(c1), key(c2), key(c3));")
	tk.MustExec("insert into tt3(c1, c2) values(1, 1);")

	oriIndexMergeSwitcher := tk.MustQuery("select @@tidb_enable_index_merge;").Rows()[0][0].(string)
	tk.MustExec("set tidb_enable_index_merge = on;")
	defer func() {
		tk.MustExec(fmt.Sprintf("set tidb_enable_index_merge = %s;", oriIndexMergeSwitcher))
	}()

	var input []string
	var output []struct {
		SQL  string
		Plan []string
		Res  []string
	}
	integrationSuiteData := core.GetIntegrationSuiteData()
	integrationSuiteData.GetTestCases(t, &input, &output)
	for i, tt := range input {
		testdata.OnRecord(func() {
			output[i].SQL = tt
			output[i].Plan = testdata.ConvertRowsToStrings(tk.MustQuery("explain format=brief " + tt).Rows())
			output[i].Res = testdata.ConvertRowsToStrings(tk.MustQuery(tt).Rows())
		})
		tk.MustQuery("explain format=brief " + tt).Check(testkit.Rows(output[i].Plan...))
		tk.MustQuery(tt).Check(testkit.Rows(output[i].Res...))
	}
}

func TestIssue29705(t *testing.T) {
	store, clean := testkit.CreateMockStore(t)
	defer clean()
	tk := testkit.NewTestKit(t, store)
	origin := tk.MustQuery("SELECT @@session.tidb_partition_prune_mode")
	originStr := origin.Rows()[0][0].(string)
	defer func() {
		tk.MustExec("set @@session.tidb_partition_prune_mode = '" + originStr + "'")
	}()
	tk.MustExec("set @@session.tidb_partition_prune_mode = 'static'")
	tk.MustExec("use test")
	tk.MustExec("drop table if exists t;")
	tk.MustExec("create table t(id int) partition by hash(id) partitions 4;")
	tk.MustExec("insert into t values(1);")
	result := tk.MustQuery("SELECT COUNT(1) FROM ( SELECT COUNT(1) FROM t b GROUP BY id) a;")
	result.Check(testkit.Rows("1"))
}

func TestIssue30271(t *testing.T) {
	store, clean := testkit.CreateMockStore(t)
	defer clean()
	tk := testkit.NewTestKit(t, store)
	tk.MustExec("use test")
	tk.MustExec("drop table if exists t")
	tk.MustExec("create table t(a char(10), b char(10), c char(10), index (a, b, c)) collate utf8mb4_bin;")
	tk.MustExec("insert into t values ('b', 'a', '1'), ('b', 'A', '2'), ('c', 'a', '3');")
	tk.MustExec("set names utf8mb4 collate utf8mb4_general_ci;")
	tk.MustQuery("select * from t where (a>'a' and b='a') or (b = 'A' and a < 'd') order by a,c;").Check(testkit.Rows("b a 1", "b A 2", "c a 3"))

}

func TestIssue30804(t *testing.T) {
	store, clean := testkit.CreateMockStore(t)
	defer clean()
	tk := testkit.NewTestKit(t, store)
	tk.MustExec("use test")
	tk.MustExec("drop table if exists t1, t2")
	tk.MustExec("create table t1(a int, b int)")
	tk.MustExec("create table t2(a int, b int)")
	// minimal reproduction of https://github.com/pingcap/tidb/issues/30804
	tk.MustExec("select avg(0) over w from t1 window w as (order by (select 1))")
	// named window cannot be used in subquery
	err := tk.ExecToErr("select avg(0) over w from t1 where b > (select sum(t2.a) over w from t2) window w as (partition by t1.b)")
	require.True(t, core.ErrWindowNoSuchWindow.Equal(err))
	tk.MustExec("select avg(0) over w1 from t1 where b > (select sum(t2.a) over w2 from t2 window w2 as (partition by t2.b)) window w1 as (partition by t1.b)")
}

func TestIndexMergeWarning(t *testing.T) {
	store, clean := testkit.CreateMockStore(t)
	defer clean()
	tk := testkit.NewTestKit(t, store)
	tk.MustExec("use test")

	tk.MustExec("drop table if exists t1")
	tk.MustExec("create table t1(c1 int, c2 int)")
	tk.MustExec("select /*+ use_index_merge(t1) */ * from t1 where c1 < 1 or c2 < 1")
	warningMsg := "Warning 1105 IndexMerge is inapplicable or disabled. No available filter or available index."
	tk.MustQuery("show warnings").Check(testkit.Rows(warningMsg))

	tk.MustExec("drop table if exists t1")
	tk.MustExec("create table t1(c1 int, c2 int, key(c1), key(c2))")
	tk.MustExec("select /*+ use_index_merge(t1), no_index_merge() */ * from t1 where c1 < 1 or c2 < 1")
	warningMsg = "Warning 1105 IndexMerge is inapplicable or disabled. Got no_index_merge hint or tidb_enable_index_merge is off."
	tk.MustQuery("show warnings").Check(testkit.Rows(warningMsg))

	tk.MustExec("drop table if exists t1")
	tk.MustExec("create temporary table t1(c1 int, c2 int, key(c1), key(c2))")
	tk.MustExec("select /*+ use_index_merge(t1) */ * from t1 where c1 < 1 or c2 < 1")
	warningMsg = "Warning 1105 IndexMerge is inapplicable or disabled. Cannot use IndexMerge on temporary table."
	tk.MustQuery("show warnings").Check(testkit.Rows(warningMsg))
}

func TestIndexMergeWithCorrelatedColumns(t *testing.T) {
	store, clean := testkit.CreateMockStore(t)
	defer clean()
	tk := testkit.NewTestKit(t, store)
	tk.MustExec("use test;")

	tk.MustExec("drop table if exists t1, t2;")
	tk.MustExec("create table t1(c1 int, c2 int, c3 int, primary key(c1), key(c2));")
	tk.MustExec("insert into t1 values(1, 1, 1);")
	tk.MustExec("insert into t1 values(2, 2, 2);")
	tk.MustExec("create table t2(c1 int, c2 int, c3 int);")
	tk.MustExec("insert into t2 values(1, 1, 1);")
	tk.MustExec("insert into t2 values(2, 2, 2);")

	tk.MustExec("drop table if exists tt1, tt2;")
	tk.MustExec("create table tt1  (c_int int, c_str varchar(40), c_datetime datetime, c_decimal decimal(12, 6), primary key(c_int), key(c_int), key(c_str), unique key(c_decimal), key(c_datetime));")
	tk.MustExec("create table tt2  like tt1 ;")
	tk.MustExec(`insert into tt1 (c_int, c_str, c_datetime, c_decimal) values (6, 'sharp payne', '2020-06-07 10:40:39', 6.117000) ,
			    (7, 'objective kare', '2020-02-05 18:47:26', 1.053000) ,
			    (8, 'thirsty pasteur', '2020-01-02 13:06:56', 2.506000) ,
			    (9, 'blissful wilbur', '2020-06-04 11:34:04', 9.144000) ,
			    (10, 'reverent mclean', '2020-02-12 07:36:26', 7.751000) ;`)
	tk.MustExec(`insert into tt2 (c_int, c_str, c_datetime, c_decimal) values (6, 'beautiful joliot', '2020-01-16 01:44:37', 5.627000) ,
			    (7, 'hopeful blackburn', '2020-05-23 21:44:20', 7.890000) ,
			    (8, 'ecstatic davinci', '2020-02-01 12:27:17', 5.648000) ,
			    (9, 'hopeful lewin', '2020-05-05 05:58:25', 7.288000) ,
			    (10, 'sharp jennings', '2020-01-28 04:35:03', 9.758000) ;`)

	var input []string
	var output []struct {
		SQL  string
		Plan []string
		Res  []string
	}
	integrationSuiteData := core.GetIntegrationSuiteData()
	integrationSuiteData.GetTestCases(t, &input, &output)
	for i, tt := range input {
		testdata.OnRecord(func() {
			output[i].SQL = tt
			output[i].Plan = testdata.ConvertRowsToStrings(tk.MustQuery("explain format=brief " + tt).Rows())
			output[i].Res = testdata.ConvertRowsToStrings(tk.MustQuery(tt).Rows())
		})
		tk.MustQuery("explain format=brief " + tt).Check(testkit.Rows(output[i].Plan...))
		tk.MustQuery(tt).Check(testkit.Rows(output[i].Res...))
	}

}

func TestIssue20510(t *testing.T) {
	store, clean := testkit.CreateMockStore(t)
	defer clean()
	tk := testkit.NewTestKit(t, store)
	tk.MustExec("use test")

	tk.MustExec("drop table if exists t1, t2")
	tk.MustExec("CREATE TABLE t1 (a int PRIMARY KEY, b int)")
	tk.MustExec("CREATE TABLE t2 (a int PRIMARY KEY, b int)")
	tk.MustExec("INSERT INTO t1 VALUES (1,1), (2,1), (3,1), (4,2)")
	tk.MustExec("INSERT INTO t2 VALUES (1,2), (2,2)")

	tk.MustQuery("explain format=brief SELECT * FROM t1 LEFT JOIN t2 ON t1.a=t2.a WHERE not(0+(t1.a=30 and t2.b=1));").Check(testkit.Rows(
		"Selection 8000.00 root  not(plus(0, and(eq(test.t1.a, 30), eq(test.t2.b, 1))))",
		"└─MergeJoin 10000.00 root  left outer join, left key:test.t1.a, right key:test.t2.a",
		"  ├─TableReader(Build) 8000.00 root  data:Selection",
		"  │ └─Selection 8000.00 cop[tikv]  not(istrue_with_null(plus(0, and(eq(test.t2.a, 30), eq(test.t2.b, 1)))))",
		"  │   └─TableFullScan 10000.00 cop[tikv] table:t2 keep order:true, stats:pseudo",
		"  └─TableReader(Probe) 10000.00 root  data:TableFullScan",
		"    └─TableFullScan 10000.00 cop[tikv] table:t1 keep order:true, stats:pseudo"))
	tk.MustQuery("SELECT * FROM t1 LEFT JOIN t2 ON t1.a=t2.a WHERE not(0+(t1.a=30 and t2.b=1));").Check(testkit.Rows(
		"1 1 1 2",
		"2 1 2 2",
		"3 1 <nil> <nil>",
		"4 2 <nil> <nil>",
	))
}

func TestIssue31035(t *testing.T) {
	store, clean := testkit.CreateMockStore(t)
	defer clean()
	tk := testkit.NewTestKit(t, store)
	tk.MustExec("use test")
	tk.MustExec("drop table if exists t1;")
	tk.MustExec("create table t1(c1 longtext, c2 decimal(37, 4), unique key(c1(10)), unique key(c2));")
	tk.MustExec("insert into t1 values('眐', -962541614831459.7458);")
	tk.MustQuery("select * from t1 order by c2 + 10;").Check(testkit.Rows("眐 -962541614831459.7458"))
}

// TestDNFCondSelectivityWithConst test selectivity calculation with DNF conditions with one is const.
// Close https://github.com/pingcap/tidb/issues/31096
func TestDNFCondSelectivityWithConst(t *testing.T) {
	store, clean := testkit.CreateMockStore(t)
	defer clean()
	testKit := testkit.NewTestKit(t, store)
	testKit.MustExec("use test")
	testKit.MustExec("drop table if exists t1")
	testKit.MustExec("create table t1(a int, b int, c int);")
	testKit.MustExec("insert into t1 value(10,10,10)")
	for i := 0; i < 7; i++ {
		testKit.MustExec("insert into t1 select * from t1")
	}
	testKit.MustExec("insert into t1 value(1,1,1)")
	testKit.MustExec("analyze table t1")

	testKit.MustQuery("explain format = 'brief' select * from t1 where a=1 or b=1;").Check(testkit.Rows(
		"TableReader 1.99 root  data:Selection",
		"└─Selection 1.99 cop[tikv]  or(eq(test.t1.a, 1), eq(test.t1.b, 1))",
		"  └─TableFullScan 129.00 cop[tikv] table:t1 keep order:false"))
	testKit.MustQuery("explain format = 'brief' select * from t1 where 0=1 or a=1 or b=1;").Check(testkit.Rows(
		"TableReader 1.99 root  data:Selection",
		"└─Selection 1.99 cop[tikv]  or(0, or(eq(test.t1.a, 1), eq(test.t1.b, 1)))",
		"  └─TableFullScan 129.00 cop[tikv] table:t1 keep order:false"))
	testKit.MustQuery("explain format = 'brief' select * from t1 where null or a=1 or b=1;").Check(testkit.Rows(
		"TableReader 1.99 root  data:Selection",
		"└─Selection 1.99 cop[tikv]  or(0, or(eq(test.t1.a, 1), eq(test.t1.b, 1)))",
		"  └─TableFullScan 129.00 cop[tikv] table:t1 keep order:false"))
	testKit.MustQuery("explain format = 'brief' select * from t1 where a=1 or false or b=1;").Check(testkit.Rows(
		"TableReader 1.99 root  data:Selection",
		"└─Selection 1.99 cop[tikv]  or(eq(test.t1.a, 1), or(0, eq(test.t1.b, 1)))",
		"  └─TableFullScan 129.00 cop[tikv] table:t1 keep order:false"))
	testKit.MustQuery("explain format = 'brief' select * from t1 where a=1 or b=1 or \"false\";").Check(testkit.Rows(
		"TableReader 1.99 root  data:Selection",
		"└─Selection 1.99 cop[tikv]  or(eq(test.t1.a, 1), or(eq(test.t1.b, 1), 0))",
		"  └─TableFullScan 129.00 cop[tikv] table:t1 keep order:false"))
	testKit.MustQuery("explain format = 'brief' select * from t1 where 1=1 or a=1 or b=1;").Check(testkit.Rows(
		"TableReader 129.00 root  data:Selection",
		"└─Selection 129.00 cop[tikv]  or(1, or(eq(test.t1.a, 1), eq(test.t1.b, 1)))",
		"  └─TableFullScan 129.00 cop[tikv] table:t1 keep order:false"))
	testKit.MustQuery("explain format = 'brief' select * from t1 where a=1 or b=1 or 1=1;").Check(testkit.Rows(
		"TableReader 129.00 root  data:Selection",
		"└─Selection 129.00 cop[tikv]  or(eq(test.t1.a, 1), or(eq(test.t1.b, 1), 1))",
		"  └─TableFullScan 129.00 cop[tikv] table:t1 keep order:false"))
	testKit.MustExec("drop table if exists t1")
}

func TestIssue31202(t *testing.T) {
	store, dom, clean := testkit.CreateMockStoreAndDomain(t)
	defer clean()
	tk := testkit.NewTestKit(t, store)

	tk.MustExec("use test")
	tk.MustExec("create table t31202(a int primary key, b int);")

	tbl, err := dom.InfoSchema().TableByName(model.CIStr{O: "test", L: "test"}, model.CIStr{O: "t31202", L: "t31202"})
	require.NoError(t, err)
	// Set the hacked TiFlash replica for explain tests.
	tbl.Meta().TiFlashReplica = &model.TiFlashReplicaInfo{Count: 1, Available: true}

	tk.MustQuery("explain format = 'brief' select * from t31202;").Check(testkit.Rows(
		"TableReader 10000.00 root  data:TableFullScan",
		"└─TableFullScan 10000.00 cop[tiflash] table:t31202 keep order:false, stats:pseudo"))

	tk.MustQuery("explain format = 'brief' select * from t31202 use index (primary);").Check(testkit.Rows(
		"TableReader 10000.00 root  data:TableFullScan",
		"└─TableFullScan 10000.00 cop[tikv] table:t31202 keep order:false, stats:pseudo"))
	tk.MustExec("drop table if exists t31202")
}

func TestNaturalJoinUpdateSameTable(t *testing.T) {
	store, clean := testkit.CreateMockStore(t)
	defer clean()
	tk := testkit.NewTestKit(t, store)

	tk.MustExec("create database natural_join_update")
	defer tk.MustExec("drop database natural_join_update")
	tk.MustExec("use natural_join_update")
	tk.MustExec("create table t1(a int, b int)")
	tk.MustExec("insert into t1 values (1,1),(2,2)")
	tk.MustExec("update t1 as a natural join t1 b SET a.a = 2, b.b = 3")
	tk.MustQuery("select * from t1").Sort().Check(testkit.Rows("2 3", "2 3"))
	tk.MustExec("drop table t1")
	tk.MustExec("create table t1 (a int primary key, b int)")
	tk.MustExec("insert into t1 values (1,1),(2,2)")
	tk.MustGetErrCode(`update t1 as a natural join t1 b SET a.a = 2, b.b = 3`, mysql.ErrMultiUpdateKeyConflict)
	tk.MustExec("drop table t1")
	tk.MustExec("create table t1 (a int, b int) partition by hash (a) partitions 3")
	tk.MustExec("insert into t1 values (1,1),(2,2)")
	tk.MustGetErrCode(`update t1 as a natural join t1 b SET a.a = 2, b.b = 3`, mysql.ErrMultiUpdateKeyConflict)
	tk.MustExec("drop table t1")
	tk.MustExec("create table t1 (A int, b int) partition by hash (b) partitions 3")
	tk.MustExec("insert into t1 values (1,1),(2,2)")
	tk.MustGetErrCode(`update t1 as a natural join t1 B SET a.A = 2, b.b = 3`, mysql.ErrMultiUpdateKeyConflict)
	_, err := tk.Exec(`update t1 as a natural join t1 B SET a.A = 2, b.b = 3`)
	require.Error(t, err)
	require.Regexp(t, ".planner:1706.Primary key/partition key update is not allowed since the table is updated both as 'a' and 'B'.", err.Error())
	tk.MustExec("drop table t1")
	tk.MustExec("create table t1 (A int, b int) partition by RANGE COLUMNS (b) (partition `pNeg` values less than (0),partition `pPos` values less than MAXVALUE)")
	tk.MustExec("insert into t1 values (1,1),(2,2)")
	tk.MustGetErrCode(`update t1 as a natural join t1 B SET a.A = 2, b.b = 3`, mysql.ErrMultiUpdateKeyConflict)
	tk.MustExec("drop table t1")
}

func TestAggPushToCopForCachedTable(t *testing.T) {
	store, clean := testkit.CreateMockStore(t)
	defer clean()
	tk := testkit.NewTestKit(t, store)

	tk.MustExec("use test")
	tk.MustExec(`create table t32157(
  process_code varchar(8) NOT NULL,
  ctrl_class varchar(2) NOT NULL,
  ctrl_type varchar(1) NOT NULL,
  oper_no varchar(12) DEFAULT NULL,
  modify_date datetime DEFAULT NULL,
  d_c_flag varchar(2) NOT NULL,
  PRIMARY KEY (process_code,ctrl_class,d_c_flag));`)
	tk.MustExec("insert into t32157 values ('GDEP0071', '05', '1', '10000', '2016-06-29 00:00:00', 'C')")
	tk.MustExec("insert into t32157 values ('GDEP0071', '05', '0', '0000', '2016-06-01 00:00:00', 'D')")
	tk.MustExec("alter table t32157 cache")

	tk.MustQuery("explain format = 'brief' select /*+AGG_TO_COP()*/ count(*) from t32157 ignore index(primary) where process_code = 'GDEP0071'").Check(testkit.Rows(
		"StreamAgg 1.00 root  funcs:count(1)->Column#8]\n" +
			"[└─UnionScan 10.00 root  eq(test.t32157.process_code, \"GDEP0071\")]\n" +
			"[  └─TableReader 10.00 root  data:Selection]\n" +
			"[    └─Selection 10.00 cop[tikv]  eq(test.t32157.process_code, \"GDEP0071\")]\n" +
			"[      └─TableFullScan 10000.00 cop[tikv] table:t32157 keep order:false, stats:pseudo"))

	var readFromCacheNoPanic bool
	for i := 0; i < 10; i++ {
		tk.MustQuery("select /*+AGG_TO_COP()*/ count(*) from t32157 ignore index(primary) where process_code = 'GDEP0071'").Check(testkit.Rows("2"))
		if tk.Session().GetSessionVars().StmtCtx.ReadFromTableCache {
			readFromCacheNoPanic = true
			break
		}
	}
	require.True(t, readFromCacheNoPanic)

	tk.MustExec("drop table if exists t31202")
}

func TestIssue31240(t *testing.T) {
	store, dom, clean := testkit.CreateMockStoreAndDomain(t)
	defer clean()
	tk := testkit.NewTestKit(t, store)

	tk.MustExec("use test")
	tk.MustExec("create table t31240(a int, b int);")
	tk.MustExec("set @@tidb_allow_mpp = 0")

	tbl, err := dom.InfoSchema().TableByName(model.CIStr{O: "test", L: "test"}, model.CIStr{O: "t31240", L: "t31240"})
	require.NoError(t, err)
	// Set the hacked TiFlash replica for explain tests.
	tbl.Meta().TiFlashReplica = &model.TiFlashReplicaInfo{Count: 1, Available: true}

	var input []string
	var output []struct {
		SQL  string
		Plan []string
	}
	integrationSuiteData := core.GetIntegrationSuiteData()
	integrationSuiteData.GetTestCases(t, &input, &output)
	for i, tt := range input {
		testdata.OnRecord(func() {
			output[i].SQL = tt
		})
		if strings.HasPrefix(tt, "set") {
			tk.MustExec(tt)
			continue
		}
		testdata.OnRecord(func() {
			output[i].Plan = testdata.ConvertRowsToStrings(tk.MustQuery(tt).Rows())
		})
		tk.MustQuery(tt).Check(testkit.Rows(output[i].Plan...))
	}
	tk.MustExec("drop table if exists t31240")
}

func TestIssue32632(t *testing.T) {
	store, dom, clean := testkit.CreateMockStoreAndDomain(t)
	defer clean()
	tk := testkit.NewTestKit(t, store)

	tk.MustExec("use test")
	tk.MustExec("CREATE TABLE `partsupp` (" +
		" `PS_PARTKEY` bigint(20) NOT NULL," +
		"`PS_SUPPKEY` bigint(20) NOT NULL," +
		"`PS_AVAILQTY` bigint(20) NOT NULL," +
		"`PS_SUPPLYCOST` decimal(15,2) NOT NULL," +
		"`PS_COMMENT` varchar(199) NOT NULL," +
		"PRIMARY KEY (`PS_PARTKEY`,`PS_SUPPKEY`) /*T![clustered_index] NONCLUSTERED */)")
	tk.MustExec("CREATE TABLE `supplier` (" +
		"`S_SUPPKEY` bigint(20) NOT NULL," +
		"`S_NAME` char(25) NOT NULL," +
		"`S_ADDRESS` varchar(40) NOT NULL," +
		"`S_NATIONKEY` bigint(20) NOT NULL," +
		"`S_PHONE` char(15) NOT NULL," +
		"`S_ACCTBAL` decimal(15,2) NOT NULL," +
		"`S_COMMENT` varchar(101) NOT NULL," +
		"PRIMARY KEY (`S_SUPPKEY`) /*T![clustered_index] CLUSTERED */)")
	tk.MustExec("analyze table partsupp;")
	tk.MustExec("analyze table supplier;")
	tk.MustExec("set @@tidb_enforce_mpp = 1")

	tbl1, err := dom.InfoSchema().TableByName(model.CIStr{O: "test", L: "test"}, model.CIStr{O: "partsupp", L: "partsupp"})
	require.NoError(t, err)
	tbl2, err := dom.InfoSchema().TableByName(model.CIStr{O: "test", L: "test"}, model.CIStr{O: "supplier", L: "supplier"})
	require.NoError(t, err)
	// Set the hacked TiFlash replica for explain tests.
	tbl1.Meta().TiFlashReplica = &model.TiFlashReplicaInfo{Count: 1, Available: true}
	tbl2.Meta().TiFlashReplica = &model.TiFlashReplicaInfo{Count: 1, Available: true}

	h := dom.StatsHandle()
	statsTbl1 := h.GetTableStats(tbl1.Meta())
	statsTbl1.Count = 800000
	statsTbl2 := h.GetTableStats(tbl2.Meta())
	statsTbl2.Count = 10000
	var input []string
	var output []struct {
		SQL  string
		Plan []string
	}
	integrationSuiteData := core.GetIntegrationSuiteData()
	integrationSuiteData.GetTestCases(t, &input, &output)
	for i, tt := range input {
		testdata.OnRecord(func() {
			output[i].SQL = tt
			output[i].Plan = testdata.ConvertRowsToStrings(tk.MustQuery(tt).Rows())
		})
		tk.MustQuery(tt).Check(testkit.Rows(output[i].Plan...))
	}
	tk.MustExec("drop table if exists partsupp")
	tk.MustExec("drop table if exists supplier")
}

func TestTiFlashPartitionTableScan(t *testing.T) {
	store, dom, clean := testkit.CreateMockStoreAndDomain(t)
	defer clean()
	tk := testkit.NewTestKit(t, store)
	tk.MustExec("use test")
	tk.MustExec("set @@tidb_partition_prune_mode = 'dynamic'")
	tk.MustExec("set @@tidb_isolation_read_engines = 'tiflash'")
	tk.MustExec("set @@tidb_enforce_mpp = on")
	tk.MustExec("set @@tidb_allow_batch_cop = 2")
	tk.MustExec("drop table if exists rp_t;")
	tk.MustExec("drop table if exists hp_t;")
	tk.MustExec("create table rp_t(a int) partition by RANGE (a) (PARTITION p0 VALUES LESS THAN (6),PARTITION p1 VALUES LESS THAN (11), PARTITION p2 VALUES LESS THAN (16), PARTITION p3 VALUES LESS THAN (21));")
	tk.MustExec("create table hp_t(a int) partition by hash(a) partitions 4;")
	tbl1, err := dom.InfoSchema().TableByName(model.CIStr{O: "test", L: "test"}, model.CIStr{O: "rp_t", L: "rp_t"})
	require.NoError(t, err)
	tbl2, err := dom.InfoSchema().TableByName(model.CIStr{O: "test", L: "test"}, model.CIStr{O: "hp_t", L: "hp_t"})
	require.NoError(t, err)
	// Set the hacked TiFlash replica for explain tests.
	tbl1.Meta().TiFlashReplica = &model.TiFlashReplicaInfo{Count: 1, Available: true}
	tbl2.Meta().TiFlashReplica = &model.TiFlashReplicaInfo{Count: 1, Available: true}
	var input []string
	var output []struct {
		SQL  string
		Plan []string
	}
	integrationSuiteData := core.GetIntegrationSuiteData()
	integrationSuiteData.GetTestCases(t, &input, &output)
	for i, tt := range input {
		testdata.OnRecord(func() {
			output[i].SQL = tt
			output[i].Plan = testdata.ConvertRowsToStrings(tk.MustQuery(tt).Rows())
		})
		tk.MustQuery(tt).Check(testkit.Rows(output[i].Plan...))
	}
	tk.MustExec("drop table rp_t;")
	tk.MustExec("drop table hp_t;")
}

func TestIssue33175(t *testing.T) {
	store, _, clean := testkit.CreateMockStoreAndDomain(t)
	defer clean()
	tk := testkit.NewTestKit(t, store)
	tk.MustExec("use test")

	tk.MustExec("create table t (id bigint(45) unsigned not null, c varchar(20), primary key(id));")
	tk.MustExec("insert into t values (9734095886065816707, 'a'), (10353107668348738101, 'b'), (0, 'c');")
	tk.MustExec("begin")
	tk.MustExec("insert into t values (33, 'd');")
	tk.MustQuery("select max(id) from t;").Check(testkit.Rows("10353107668348738101"))
	tk.MustExec("rollback")

	tk.MustExec("alter table t cache")
	for {
		tk.MustQuery("select max(id) from t;").Check(testkit.Rows("10353107668348738101"))
		if tk.Session().GetSessionVars().StmtCtx.ReadFromTableCache {
			break
		}
	}

	// // With subquery, like the original issue case.
	for {
		tk.MustQuery("select * from t where id > (select  max(id) from t where t.id > 0);").Check(testkit.Rows())
		if tk.Session().GetSessionVars().StmtCtx.ReadFromTableCache {
			break
		}
	}

	// Test order by desc / asc.
	tk.MustQuery("select id from t order by id desc;").Check(testkit.Rows(
		"10353107668348738101",
		"9734095886065816707",
		"0"))

	tk.MustQuery("select id from t order by id asc;").Check(testkit.Rows(
		"0",
		"9734095886065816707",
		"10353107668348738101"))

	tk.MustExec("alter table t nocache")
	tk.MustExec("drop table t")

	// Cover more code that use union scan
	// TableReader/IndexReader/IndexLookup
	for idx, q := range []string{
		"create temporary table t (id bigint unsigned, c int default null, index(id))",
		"create temporary table t (id bigint unsigned primary key)",
	} {
		tk.MustExec(q)
		tk.MustExec("insert into t(id) values (1), (3), (9734095886065816707), (9734095886065816708)")
		tk.MustQuery("select min(id) from t").Check(testkit.Rows("1"))
		tk.MustQuery("select max(id) from t").Check(testkit.Rows("9734095886065816708"))
		tk.MustQuery("select id from t order by id asc").Check(testkit.Rows(
			"1", "3", "9734095886065816707", "9734095886065816708"))
		tk.MustQuery("select id from t order by id desc").Check(testkit.Rows(
			"9734095886065816708", "9734095886065816707", "3", "1"))
		if idx == 0 {
			tk.MustQuery("select * from t order by id asc").Check(testkit.Rows(
				"1 <nil>",
				"3 <nil>",
				"9734095886065816707 <nil>",
				"9734095886065816708 <nil>"))
			tk.MustQuery("select * from t order by id desc").Check(testkit.Rows(
				"9734095886065816708 <nil>",
				"9734095886065816707 <nil>",
				"3 <nil>",
				"1 <nil>"))
		}
		tk.MustExec("drop table t")
	}

	// More and more test
	tk.MustExec("create global temporary table `tmp1` (id bigint unsigned primary key) on commit delete rows;")
	tk.MustExec("begin")
	tk.MustExec("insert into tmp1 values (0),(1),(2),(65536),(9734095886065816707),(9734095886065816708);")
	tk.MustQuery("select * from tmp1 where id <= 65534 or (id > 65535 and id < 9734095886065816700) or id >= 9734095886065816707 order by id desc;").Check(testkit.Rows(
		"9734095886065816708", "9734095886065816707", "65536", "2", "1", "0"))

	tk.MustQuery("select * from tmp1 where id <= 65534 or (id > 65535 and id < 9734095886065816700) or id >= 9734095886065816707 order by id asc;").Check(testkit.Rows(
		"0", "1", "2", "65536", "9734095886065816707", "9734095886065816708"))

	tk.MustExec("create global temporary table `tmp2` (id bigint primary key) on commit delete rows;")
	tk.MustExec("begin")
	tk.MustExec("insert into tmp2 values(-2),(-1),(0),(1),(2);")
	tk.MustQuery("select * from tmp2 where id <= -1 or id > 0 order by id desc;").Check(testkit.Rows("2", "1", "-1", "-2"))
	tk.MustQuery("select * from tmp2 where id <= -1 or id > 0 order by id asc;").Check(testkit.Rows("-2", "-1", "1", "2"))
}

func TestIssue33042(t *testing.T) {
	store, _, clean := testkit.CreateMockStoreAndDomain(t)
	defer clean()
	tk := testkit.NewTestKit(t, store)

	tk.MustExec("use test")
	tk.MustExec("create table t1(id int primary key, col1 int)")
	tk.MustExec("create table t2(id int primary key, col1 int)")
	tk.MustQuery("explain format='brief' SELECT /*+ merge_join(t1, t2)*/ * FROM (t1 LEFT JOIN t2 ON t1.col1=t2.id) order by t2.id;").Check(
		testkit.Rows(
			"Sort 12500.00 root  test.t2.id",
			"└─MergeJoin 12500.00 root  left outer join, left key:test.t1.col1, right key:test.t2.id",
			"  ├─TableReader(Build) 10000.00 root  data:TableFullScan",
			"  │ └─TableFullScan 10000.00 cop[tikv] table:t2 keep order:true, stats:pseudo",
			"  └─Sort(Probe) 10000.00 root  test.t1.col1",
			"    └─TableReader 10000.00 root  data:TableFullScan",
			"      └─TableFullScan 10000.00 cop[tikv] table:t1 keep order:false, stats:pseudo",
		),
	)
}

func TestIssue29663(t *testing.T) {
	store, _, clean := testkit.CreateMockStoreAndDomain(t)
	defer clean()
	tk := testkit.NewTestKit(t, store)
	tk.MustExec("use test")
	tk.MustExec("drop table if exists t1")
	tk.MustExec("drop table if exists t2")
	tk.MustExec("create table t1 (a int, b int)")
	tk.MustExec("create table t2 (c int, d int)")
	tk.MustExec("insert into t1 values(1, 1), (1,2),(2,1),(2,2)")
	tk.MustExec("insert into t2 values(1, 3), (1,4),(2,5),(2,6)")

	tk.MustQuery("explain select one.a from t1 one order by (select two.d from t2 two where two.c = one.b)").Check(testkit.Rows(
		"Projection_16 10000.00 root  test.t1.a",
		"└─Sort_17 10000.00 root  test.t2.d",
		"  └─Apply_20 10000.00 root  CARTESIAN left outer join",
		"    ├─TableReader_22(Build) 10000.00 root  data:TableFullScan_21",
		"    │ └─TableFullScan_21 10000.00 cop[tikv] table:one keep order:false, stats:pseudo",
		"    └─MaxOneRow_23(Probe) 1.00 root  ",
		"      └─TableReader_26 2.00 root  data:Selection_25",
		"        └─Selection_25 2.00 cop[tikv]  eq(test.t2.c, test.t1.b)",
		"          └─TableFullScan_24 2000.00 cop[tikv] table:two keep order:false, stats:pseudo"))
}

func TestIssue31609(t *testing.T) {
	store, _, clean := testkit.CreateMockStoreAndDomain(t)
	defer clean()
	tk := testkit.NewTestKit(t, store)
	tk.MustExec("use test")

	tk.MustQuery("explain select rank() over (partition by table_name) from information_schema.tables").Check(testkit.Rows(
		"Projection_7 10000.00 root  Column#27",
		"└─Shuffle_11 10000.00 root  execution info: concurrency:5, data sources:[MemTableScan_9]",
		"  └─Window_8 10000.00 root  rank()->Column#27 over(partition by Column#3)",
		"    └─Sort_10 10000.00 root  Column#3",
		"      └─MemTableScan_9 10000.00 root table:TABLES ",
	))
}

func TestDecimalOverflow(t *testing.T) {
	store, clean := testkit.CreateMockStore(t)
	defer clean()
	tk := testkit.NewTestKit(t, store)

	tk.MustExec("use test")
	tk.MustExec("drop table if exists t")
	tk.MustExec("create table deci (a decimal(65,30),b decimal(65,0))")
	tk.MustExec("insert into deci values (1234567890.123456789012345678901234567890,987654321098765432109876543210987654321098765432109876543210)")
	tk.MustQuery("select a from deci union ALL select b from deci;").Sort().Check(testkit.Rows("1234567890.123456789012345678901234567890", "99999999999999999999999999999999999.999999999999999999999999999999"))
}

<<<<<<< HEAD
func TestOrderedHashJoinHint(t *testing.T) {
	store, clean := testkit.CreateMockStore(t)
	defer clean()
	tk := testkit.NewTestKit(t, store)

	tk.MustExec("use test")
	tk.MustExec("drop table if exists t, t1, t2")
	tk.MustExec("create table t(a int, b int, c int, index ia(a))")
	tk.MustExec("create table t1(a int, b int, c int, primary key(a))")
	tk.MustExec("create table t2(a int, b int, c int, primary key (a desc))")

	var input []string
	var output []struct {
		SQL  string
		Plan []string
		Warn []string
	}
	integrationSuiteData := core.GetIntegrationSuiteData()
	integrationSuiteData.GetTestCases(t, &input, &output)
	for i, tt := range input {
		testdata.OnRecord(func() {
			output[i].SQL = tt
			output[i].Plan = testdata.ConvertRowsToStrings(tk.MustQuery(tt).Rows())
			output[i].Warn = testdata.ConvertSQLWarnToStrings(tk.Session().GetSessionVars().StmtCtx.GetWarnings())
		})
		res := tk.MustQuery(tt)
		res.Check(testkit.Rows(output[i].Plan...))
		require.Equal(t, output[i].Warn, testdata.ConvertSQLWarnToStrings(tk.Session().GetSessionVars().StmtCtx.GetWarnings()))
	}
=======
func TestIssue35083(t *testing.T) {
	defer func() {
		variable.SetSysVar(variable.TiDBOptProjectionPushDown, variable.BoolToOnOff(config.GetGlobalConfig().Performance.ProjectionPushDown))
	}()
	defer config.RestoreFunc()()
	config.UpdateGlobal(func(conf *config.Config) {
		conf.Performance.ProjectionPushDown = true
	})
	variable.SetSysVar(variable.TiDBOptProjectionPushDown, variable.BoolToOnOff(config.GetGlobalConfig().Performance.ProjectionPushDown))
	store, clean := testkit.CreateMockStore(t)
	defer clean()
	tk := testkit.NewTestKit(t, store)
	tk.MustExec("use test")
	tk.MustExec("create table t1 (a varchar(100), b int)")
	tk.MustQuery("select @@tidb_opt_projection_push_down").Check(testkit.Rows("1"))
	tk.MustQuery("explain format = 'brief' select cast(a as datetime) from t1").Check(testkit.Rows(
		"TableReader 10000.00 root  data:Projection",
		"└─Projection 10000.00 cop[tikv]  cast(test.t1.a, datetime BINARY)->Column#4",
		"  └─TableFullScan 10000.00 cop[tikv] table:t1 keep order:false, stats:pseudo"))
>>>>>>> e99d82a9
}<|MERGE_RESOLUTION|>--- conflicted
+++ resolved
@@ -6697,37 +6697,6 @@
 	tk.MustQuery("select a from deci union ALL select b from deci;").Sort().Check(testkit.Rows("1234567890.123456789012345678901234567890", "99999999999999999999999999999999999.999999999999999999999999999999"))
 }
 
-<<<<<<< HEAD
-func TestOrderedHashJoinHint(t *testing.T) {
-	store, clean := testkit.CreateMockStore(t)
-	defer clean()
-	tk := testkit.NewTestKit(t, store)
-
-	tk.MustExec("use test")
-	tk.MustExec("drop table if exists t, t1, t2")
-	tk.MustExec("create table t(a int, b int, c int, index ia(a))")
-	tk.MustExec("create table t1(a int, b int, c int, primary key(a))")
-	tk.MustExec("create table t2(a int, b int, c int, primary key (a desc))")
-
-	var input []string
-	var output []struct {
-		SQL  string
-		Plan []string
-		Warn []string
-	}
-	integrationSuiteData := core.GetIntegrationSuiteData()
-	integrationSuiteData.GetTestCases(t, &input, &output)
-	for i, tt := range input {
-		testdata.OnRecord(func() {
-			output[i].SQL = tt
-			output[i].Plan = testdata.ConvertRowsToStrings(tk.MustQuery(tt).Rows())
-			output[i].Warn = testdata.ConvertSQLWarnToStrings(tk.Session().GetSessionVars().StmtCtx.GetWarnings())
-		})
-		res := tk.MustQuery(tt)
-		res.Check(testkit.Rows(output[i].Plan...))
-		require.Equal(t, output[i].Warn, testdata.ConvertSQLWarnToStrings(tk.Session().GetSessionVars().StmtCtx.GetWarnings()))
-	}
-=======
 func TestIssue35083(t *testing.T) {
 	defer func() {
 		variable.SetSysVar(variable.TiDBOptProjectionPushDown, variable.BoolToOnOff(config.GetGlobalConfig().Performance.ProjectionPushDown))
@@ -6747,5 +6716,4 @@
 		"TableReader 10000.00 root  data:Projection",
 		"└─Projection 10000.00 cop[tikv]  cast(test.t1.a, datetime BINARY)->Column#4",
 		"  └─TableFullScan 10000.00 cop[tikv] table:t1 keep order:false, stats:pseudo"))
->>>>>>> e99d82a9
 }