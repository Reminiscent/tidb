// Copyright 2015 PingCAP, Inc.
//
// Licensed under the Apache License, Version 2.0 (the "License");
// you may not use this file except in compliance with the License.
// You may obtain a copy of the License at
//
//     http://www.apache.org/licenses/LICENSE-2.0
//
// Unless required by applicable law or agreed to in writing, software
// distributed under the License is distributed on an "AS IS" BASIS,
// WITHOUT WARRANTIES OR CONDITIONS OF ANY KIND, either express or implied.
// See the License for the specific language governing permissions and
// limitations under the License.

package variable

import (
	"encoding/json"
	"fmt"
	"math"
	"runtime"
	"strconv"
	"strings"
	"sync/atomic"
	"time"

	"github.com/cznic/mathutil"
	"github.com/pingcap/errors"
	"github.com/pingcap/tidb/config"
	"github.com/pingcap/tidb/kv"
	"github.com/pingcap/tidb/parser/charset"
	"github.com/pingcap/tidb/parser/mysql"
	"github.com/pingcap/tidb/sessionctx/stmtctx"
	"github.com/pingcap/tidb/types"
	"github.com/pingcap/tidb/util/collate"
	"github.com/pingcap/tidb/util/logutil"
	"github.com/pingcap/tidb/util/stmtsummary"
	topsqlstate "github.com/pingcap/tidb/util/topsql/state"
	"github.com/pingcap/tidb/util/versioninfo"
	tikvstore "github.com/tikv/client-go/v2/kv"
	atomic2 "go.uber.org/atomic"
)

var defaultSysVars = []*SysVar{
	{Scope: ScopeGlobal | ScopeSession, Name: SQLSelectLimit, Value: "18446744073709551615", Type: TypeUnsigned, MinValue: 0, MaxValue: math.MaxUint64, SetSession: func(s *SessionVars, val string) error {
		result, err := strconv.ParseUint(val, 10, 64)
		if err != nil {
			return errors.Trace(err)
		}
		s.SelectLimit = result
		return nil
	}},
	{Scope: ScopeGlobal | ScopeSession, Name: DefaultWeekFormat, Value: "0", Type: TypeUnsigned, MinValue: 0, MaxValue: 7},
	{Scope: ScopeGlobal | ScopeSession, Name: SQLModeVar, Value: mysql.DefaultSQLMode, IsHintUpdatable: true, Validation: func(vars *SessionVars, normalizedValue string, originalValue string, scope ScopeFlag) (string, error) {
		// Ensure the SQL mode parses
		normalizedValue = mysql.FormatSQLModeStr(normalizedValue)
		if _, err := mysql.GetSQLMode(normalizedValue); err != nil {
			return originalValue, err
		}
		return normalizedValue, nil
	}, SetSession: func(s *SessionVars, val string) error {
		val = mysql.FormatSQLModeStr(val)
		// Modes is a list of different modes separated by commas.
		sqlMode, err := mysql.GetSQLMode(val)
		if err != nil {
			return errors.Trace(err)
		}
		s.StrictSQLMode = sqlMode.HasStrictMode()
		s.SQLMode = sqlMode
		s.SetStatusFlag(mysql.ServerStatusNoBackslashEscaped, sqlMode.HasNoBackslashEscapesMode())
		return nil
	}},
	{Scope: ScopeGlobal | ScopeSession, Name: MaxExecutionTime, Value: "0", Type: TypeUnsigned, MinValue: 0, MaxValue: math.MaxInt32, IsHintUpdatable: true, SetSession: func(s *SessionVars, val string) error {
		timeoutMS := tidbOptPositiveInt32(val, 0)
		s.MaxExecutionTime = uint64(timeoutMS)
		return nil
	}},
	{Scope: ScopeGlobal | ScopeSession, Name: CollationServer, Value: mysql.DefaultCollationName, Validation: func(vars *SessionVars, normalizedValue string, originalValue string, scope ScopeFlag) (string, error) {
		return checkCollation(vars, normalizedValue, originalValue, scope)
	}, SetSession: func(s *SessionVars, val string) error {
		if coll, err := collate.GetCollationByName(val); err == nil {
			s.systems[CharacterSetServer] = coll.CharsetName
		}
		return nil
	}},
	{Scope: ScopeGlobal | ScopeSession, Name: SQLLogBin, Value: On, Type: TypeBool, skipInit: true},
	{Scope: ScopeGlobal | ScopeSession, Name: TimeZone, Value: "SYSTEM", IsHintUpdatable: true, Validation: func(vars *SessionVars, normalizedValue string, originalValue string, scope ScopeFlag) (string, error) {
		if strings.EqualFold(normalizedValue, "SYSTEM") {
			return "SYSTEM", nil
		}
		_, err := parseTimeZone(normalizedValue)
		return normalizedValue, err
	}, SetSession: func(s *SessionVars, val string) error {
		tz, err := parseTimeZone(val)
		if err != nil {
			return err
		}
		s.TimeZone = tz
		return nil
	}},
	{Scope: ScopeNone, Name: SystemTimeZone, Value: "CST"},
	{Scope: ScopeGlobal | ScopeSession, Name: ForeignKeyChecks, Value: Off, Type: TypeBool, skipInit: true, Validation: func(vars *SessionVars, normalizedValue string, originalValue string, scope ScopeFlag) (string, error) {
		if TiDBOptOn(normalizedValue) {
			// TiDB does not yet support foreign keys.
			// Return the original value in the warning, so that users are not confused.
			vars.StmtCtx.AppendWarning(ErrUnsupportedValueForVar.GenWithStackByArgs(ForeignKeyChecks, originalValue))
			return Off, nil
		} else if !TiDBOptOn(normalizedValue) {
			return Off, nil
		}
		return normalizedValue, ErrWrongValueForVar.GenWithStackByArgs(ForeignKeyChecks, originalValue)
	}},
	{Scope: ScopeNone, Name: Hostname, Value: DefHostname},
	{Scope: ScopeSession, Name: Timestamp, Value: DefTimestamp, skipInit: true, MinValue: 0, MaxValue: 2147483647, Type: TypeFloat, GetSession: func(s *SessionVars) (string, error) {
		if timestamp, ok := s.systems[Timestamp]; ok && timestamp != DefTimestamp {
			return timestamp, nil
		}
		timestamp := s.StmtCtx.GetOrStoreStmtCache(stmtctx.StmtNowTsCacheKey, time.Now()).(time.Time)
		return types.ToString(float64(timestamp.UnixNano()) / float64(time.Second))
	}},
	{Scope: ScopeGlobal | ScopeSession, Name: CollationDatabase, Value: mysql.DefaultCollationName, skipInit: true, Validation: func(vars *SessionVars, normalizedValue string, originalValue string, scope ScopeFlag) (string, error) {
		return checkCollation(vars, normalizedValue, originalValue, scope)
	}, SetSession: func(s *SessionVars, val string) error {
		if coll, err := collate.GetCollationByName(val); err == nil {
			s.systems[CharsetDatabase] = coll.CharsetName
		}
		return nil
	}},
	{Scope: ScopeGlobal | ScopeSession, Name: AutoIncrementIncrement, Value: strconv.FormatInt(DefAutoIncrementIncrement, 10), Type: TypeUnsigned, MinValue: 1, MaxValue: math.MaxUint16, SetSession: func(s *SessionVars, val string) error {
		// AutoIncrementIncrement is valid in [1, 65535].
		s.AutoIncrementIncrement = tidbOptPositiveInt32(val, DefAutoIncrementIncrement)
		return nil
	}},
	{Scope: ScopeGlobal | ScopeSession, Name: AutoIncrementOffset, Value: strconv.FormatInt(DefAutoIncrementOffset, 10), Type: TypeUnsigned, MinValue: 1, MaxValue: math.MaxUint16, SetSession: func(s *SessionVars, val string) error {
		// AutoIncrementOffset is valid in [1, 65535].
		s.AutoIncrementOffset = tidbOptPositiveInt32(val, DefAutoIncrementOffset)
		return nil
	}},
	{Scope: ScopeGlobal | ScopeSession, Name: CharacterSetClient, Value: mysql.DefaultCharset, skipInit: true, Validation: func(vars *SessionVars, normalizedValue string, originalValue string, scope ScopeFlag) (string, error) {
		return checkCharacterSet(normalizedValue, CharacterSetClient)
	}},
	{Scope: ScopeNone, Name: Port, Value: "4000", Type: TypeUnsigned, MinValue: 0, MaxValue: math.MaxUint16},
	{Scope: ScopeNone, Name: LowerCaseTableNames, Value: "2"},
	{Scope: ScopeNone, Name: LogBin, Value: Off, Type: TypeBool},
	{Scope: ScopeGlobal | ScopeSession, Name: CharacterSetResults, Value: mysql.DefaultCharset, skipInit: true, Validation: func(vars *SessionVars, normalizedValue string, originalValue string, scope ScopeFlag) (string, error) {
		if normalizedValue == "" {
			return normalizedValue, nil
		}
		return checkCharacterSet(normalizedValue, "")
	}},
	{Scope: ScopeNone, Name: VersionComment, Value: "TiDB Server (Apache License 2.0) " + versioninfo.TiDBEdition + " Edition, MySQL 5.7 compatible"},
	{Scope: ScopeGlobal | ScopeSession, Name: TxnIsolation, Value: "REPEATABLE-READ", Type: TypeEnum, Aliases: []string{TransactionIsolation}, PossibleValues: []string{"READ-UNCOMMITTED", "READ-COMMITTED", "REPEATABLE-READ", "SERIALIZABLE"}, Validation: func(vars *SessionVars, normalizedValue string, originalValue string, scope ScopeFlag) (string, error) {
		// MySQL appends a warning here for tx_isolation is deprecated
		// TiDB doesn't currently, but may in future. It is still commonly used by applications
		// So it might be noisy to do so.
		return checkIsolationLevel(vars, normalizedValue, originalValue, scope)
	}},
	{Scope: ScopeGlobal | ScopeSession, Name: TransactionIsolation, Value: "REPEATABLE-READ", Type: TypeEnum, Aliases: []string{TxnIsolation}, PossibleValues: []string{"READ-UNCOMMITTED", "READ-COMMITTED", "REPEATABLE-READ", "SERIALIZABLE"}, Validation: func(vars *SessionVars, normalizedValue string, originalValue string, scope ScopeFlag) (string, error) {
		return checkIsolationLevel(vars, normalizedValue, originalValue, scope)
	}},
	{Scope: ScopeGlobal | ScopeSession, Name: CollationConnection, Value: mysql.DefaultCollationName, skipInit: true, Validation: func(vars *SessionVars, normalizedValue string, originalValue string, scope ScopeFlag) (string, error) {
		return checkCollation(vars, normalizedValue, originalValue, scope)
	}, SetSession: func(s *SessionVars, val string) error {
		if coll, err := collate.GetCollationByName(val); err == nil {
			s.systems[CharacterSetConnection] = coll.CharsetName
		}
		return nil
	}},
	{Scope: ScopeNone, Name: Version, Value: mysql.ServerVersion},
	{Scope: ScopeGlobal | ScopeSession, Name: AutoCommit, Value: On, Type: TypeBool, SetSession: func(s *SessionVars, val string) error {
		isAutocommit := TiDBOptOn(val)
		s.SetStatusFlag(mysql.ServerStatusAutocommit, isAutocommit)
		if isAutocommit {
			s.SetInTxn(false)
		}
		return nil
	}},
	{Scope: ScopeGlobal | ScopeSession, Name: CharsetDatabase, Value: mysql.DefaultCharset, skipInit: true, Validation: func(vars *SessionVars, normalizedValue string, originalValue string, scope ScopeFlag) (string, error) {
		return checkCharacterSet(normalizedValue, CharsetDatabase)
	}, SetSession: func(s *SessionVars, val string) error {
		if cs, err := charset.GetCharsetInfo(val); err == nil {
			s.systems[CollationDatabase] = cs.DefaultCollation
		}
		return nil
	}},
	{Scope: ScopeGlobal, Name: MaxPreparedStmtCount, Value: strconv.FormatInt(DefMaxPreparedStmtCount, 10), Type: TypeInt, MinValue: -1, MaxValue: 1048576},
	{Scope: ScopeNone, Name: DataDir, Value: "/usr/local/mysql/data/"},
	{Scope: ScopeGlobal | ScopeSession, Name: WaitTimeout, Value: strconv.FormatInt(DefWaitTimeout, 10), Type: TypeUnsigned, MinValue: 0, MaxValue: secondsPerYear},
	{Scope: ScopeGlobal | ScopeSession, Name: InteractiveTimeout, Value: "28800", Type: TypeUnsigned, MinValue: 1, MaxValue: secondsPerYear},
	{Scope: ScopeGlobal | ScopeSession, Name: InnodbLockWaitTimeout, Value: strconv.FormatInt(DefInnodbLockWaitTimeout, 10), Type: TypeUnsigned, MinValue: 1, MaxValue: 1073741824, SetSession: func(s *SessionVars, val string) error {
		lockWaitSec := TidbOptInt64(val, DefInnodbLockWaitTimeout)
		s.LockWaitTimeout = lockWaitSec * 1000
		return nil
	}},
	{Scope: ScopeGlobal | ScopeSession, Name: GroupConcatMaxLen, Value: "1024", IsHintUpdatable: true, skipInit: true, Type: TypeUnsigned, MinValue: 4, MaxValue: math.MaxUint64, Validation: func(vars *SessionVars, normalizedValue string, originalValue string, scope ScopeFlag) (string, error) {
		// https://dev.mysql.com/doc/refman/8.0/en/server-system-variables.html#sysvar_group_concat_max_len
		// Minimum Value 4
		// Maximum Value (64-bit platforms) 18446744073709551615
		// Maximum Value (32-bit platforms) 4294967295
		if mathutil.IntBits == 32 {
			if val, err := strconv.ParseUint(normalizedValue, 10, 64); err == nil {
				if val > uint64(math.MaxUint32) {
					vars.StmtCtx.AppendWarning(ErrTruncatedWrongValue.GenWithStackByArgs(GroupConcatMaxLen, originalValue))
					return strconv.FormatInt(int64(math.MaxUint32), 10), nil
				}
			}
		}
		return normalizedValue, nil
	}},
	{Scope: ScopeNone, Name: Socket, Value: ""},
	{Scope: ScopeGlobal | ScopeSession, Name: CharacterSetConnection, Value: mysql.DefaultCharset, skipInit: true, Validation: func(vars *SessionVars, normalizedValue string, originalValue string, scope ScopeFlag) (string, error) {
		return checkCharacterSet(normalizedValue, CharacterSetConnection)
	}, SetSession: func(s *SessionVars, val string) error {
		if cs, err := charset.GetCharsetInfo(val); err == nil {
			s.systems[CollationConnection] = cs.DefaultCollation
		}
		return nil
	}},
	{Scope: ScopeGlobal | ScopeSession, Name: CharacterSetServer, Value: mysql.DefaultCharset, skipInit: true, Validation: func(vars *SessionVars, normalizedValue string, originalValue string, scope ScopeFlag) (string, error) {
		return checkCharacterSet(normalizedValue, CharacterSetServer)
	}, SetSession: func(s *SessionVars, val string) error {
		if cs, err := charset.GetCharsetInfo(val); err == nil {
			s.systems[CollationServer] = cs.DefaultCollation
		}
		return nil
	}},
	{Scope: ScopeGlobal | ScopeSession, Name: MaxAllowedPacket, Value: "67108864", Type: TypeUnsigned, MinValue: 1024, MaxValue: MaxOfMaxAllowedPacket},
	{Scope: ScopeSession, Name: WarningCount, Value: "0", ReadOnly: true, skipInit: true, GetSession: func(s *SessionVars) (string, error) {
		return strconv.Itoa(s.SysWarningCount), nil
	}},
	{Scope: ScopeSession, Name: ErrorCount, Value: "0", ReadOnly: true, skipInit: true, GetSession: func(s *SessionVars) (string, error) {
		return strconv.Itoa(int(s.SysErrorCount)), nil
	}},
	{Scope: ScopeGlobal | ScopeSession, Name: WindowingUseHighPrecision, Value: On, Type: TypeBool, IsHintUpdatable: true, SetSession: func(s *SessionVars, val string) error {
		s.WindowingUseHighPrecision = TiDBOptOn(val)
		return nil
	}},
	{Scope: ScopeNone, Name: "license", Value: "Apache License 2.0"},
	{Scope: ScopeGlobal | ScopeSession, Name: BlockEncryptionMode, Value: "aes-128-ecb"},
	{Scope: ScopeSession, Name: LastInsertID, Value: "", skipInit: true, GetSession: func(s *SessionVars) (string, error) {
		return strconv.FormatUint(s.StmtCtx.PrevLastInsertID, 10), nil
	}},
	{Scope: ScopeSession, Name: Identity, Value: "", skipInit: true, GetSession: func(s *SessionVars) (string, error) {
		return strconv.FormatUint(s.StmtCtx.PrevLastInsertID, 10), nil
	}},
	{Scope: ScopeNone, Name: "have_ssl", Value: "DISABLED"},
	{Scope: ScopeNone, Name: "have_openssl", Value: "DISABLED"},
	{Scope: ScopeNone, Name: "ssl_ca", Value: ""},
	{Scope: ScopeNone, Name: "ssl_cert", Value: ""},
	{Scope: ScopeNone, Name: "ssl_key", Value: ""},
	{Scope: ScopeGlobal, Name: InitConnect, Value: ""},

	/* TiDB specific variables */
	{Scope: ScopeGlobal, Name: TiDBTSOClientBatchMaxWaitTime, Value: strconv.FormatFloat(DefTiDBTSOClientBatchMaxWaitTime, 'f', -1, 64), Type: TypeFloat, MinValue: 0, MaxValue: 10,
		GetGlobal: func(sv *SessionVars) (string, error) {
			return strconv.FormatFloat(MaxTSOBatchWaitInterval.Load(), 'f', -1, 64), nil
		},
		SetGlobal: func(s *SessionVars, val string) error {
			MaxTSOBatchWaitInterval.Store(tidbOptFloat64(val, DefTiDBTSOClientBatchMaxWaitTime))
			return nil
		}},
	{Scope: ScopeGlobal, Name: TiDBEnableTSOFollowerProxy, Value: BoolToOnOff(DefTiDBEnableTSOFollowerProxy), Type: TypeBool, GetGlobal: func(sv *SessionVars) (string, error) {
		return BoolToOnOff(EnableTSOFollowerProxy.Load()), nil
	}, SetGlobal: func(s *SessionVars, val string) error {
		EnableTSOFollowerProxy.Store(TiDBOptOn(val))
		return nil
	}},
	{Scope: ScopeGlobal, Name: TiDBEnableLocalTxn, Value: BoolToOnOff(DefTiDBEnableLocalTxn), Hidden: true, Type: TypeBool, GetGlobal: func(sv *SessionVars) (string, error) {
		return BoolToOnOff(EnableLocalTxn.Load()), nil
	}, SetGlobal: func(s *SessionVars, val string) error {
		oldVal := EnableLocalTxn.Load()
		newVal := TiDBOptOn(val)
		// Make sure the TxnScope is always Global when disable the Local Txn.
		// ON -> OFF
		if oldVal && !newVal {
			s.TxnScope = kv.NewGlobalTxnScopeVar()
		}
		EnableLocalTxn.Store(newVal)
		return nil
	}},
	// TODO: TiDBTxnScope is hidden because local txn feature is not done.
	{Scope: ScopeSession, Name: TiDBTxnScope, skipInit: true, Hidden: true, Value: kv.GlobalTxnScope, SetSession: func(s *SessionVars, val string) error {
		switch val {
		case kv.GlobalTxnScope:
			s.TxnScope = kv.NewGlobalTxnScopeVar()
		case kv.LocalTxnScope:
			if !EnableLocalTxn.Load() {
				return ErrWrongValueForVar.GenWithStack("@@txn_scope can not be set to local when tidb_enable_local_txn is off")
			}
			txnScope := config.GetTxnScopeFromConfig()
			if txnScope == kv.GlobalTxnScope {
				return ErrWrongValueForVar.GenWithStack("@@txn_scope can not be set to local when zone label is empty or \"global\"")
			}
			s.TxnScope = kv.NewLocalTxnScopeVar(txnScope)
		default:
			return ErrWrongValueForVar.GenWithStack("@@txn_scope value should be global or local")
		}
		return nil
	}, GetSession: func(s *SessionVars) (string, error) {
		return s.TxnScope.GetVarValue(), nil
	}},
	{Scope: ScopeSession, Name: TiDBTxnReadTS, Value: "", Hidden: true, SetSession: func(s *SessionVars, val string) error {
		return setTxnReadTS(s, val)
	}, Validation: func(vars *SessionVars, normalizedValue string, originalValue string, scope ScopeFlag) (string, error) {
		return normalizedValue, nil
	}},
	{Scope: ScopeSession, Name: TiDBReadStaleness, Value: "", Hidden: false, SetSession: func(s *SessionVars, val string) error {
		return setReadStaleness(s, val)
	}},
	{Scope: ScopeGlobal | ScopeSession, Name: TiDBAllowMPPExecution, Type: TypeBool, Value: BoolToOnOff(DefTiDBAllowMPPExecution), SetSession: func(s *SessionVars, val string) error {
		s.allowMPPExecution = TiDBOptOn(val)
		return nil
	}},
	{Scope: ScopeGlobal | ScopeSession, Name: TiDBMPPStoreFailTTL, Type: TypeStr, Value: DefTiDBMPPStoreFailTTL, SetSession: func(s *SessionVars, val string) error {
		s.MPPStoreFailTTL = val
		return nil
	}},
	{Scope: ScopeGlobal | ScopeSession, Name: TiDBHashExchangeWithNewCollation, Type: TypeBool, Value: BoolToOnOff(DefTiDBHashExchangeWithNewCollation), SetSession: func(s *SessionVars, val string) error {
		s.HashExchangeWithNewCollation = TiDBOptOn(val)
		return nil
	}},
	{Scope: ScopeSession, Name: TiDBEnforceMPPExecution, Type: TypeBool, Value: BoolToOnOff(config.GetGlobalConfig().Performance.EnforceMPP), Validation: func(vars *SessionVars, normalizedValue string, originalValue string, scope ScopeFlag) (string, error) {
		if TiDBOptOn(normalizedValue) && !vars.allowMPPExecution {
			return normalizedValue, ErrWrongValueForVar.GenWithStackByArgs("tidb_enforce_mpp", "1' but tidb_allow_mpp is 0, please activate tidb_allow_mpp at first.")
		}
		return normalizedValue, nil
	}, SetSession: func(s *SessionVars, val string) error {
		s.enforceMPPExecution = TiDBOptOn(val)
		return nil
	}},
	{Scope: ScopeGlobal | ScopeSession, Name: TiDBBCJThresholdCount, Value: strconv.Itoa(DefBroadcastJoinThresholdCount), Type: TypeInt, MinValue: 0, MaxValue: math.MaxInt64, SetSession: func(s *SessionVars, val string) error {
		s.BroadcastJoinThresholdCount = TidbOptInt64(val, DefBroadcastJoinThresholdCount)
		return nil
	}},
	{Scope: ScopeGlobal | ScopeSession, Name: TiDBBCJThresholdSize, Value: strconv.Itoa(DefBroadcastJoinThresholdSize), Type: TypeInt, MinValue: 0, MaxValue: math.MaxInt64, SetSession: func(s *SessionVars, val string) error {
		s.BroadcastJoinThresholdSize = TidbOptInt64(val, DefBroadcastJoinThresholdSize)
		return nil
	}},
	{Scope: ScopeSession, Name: TiDBSnapshot, Value: "", skipInit: true, SetSession: func(s *SessionVars, val string) error {
		err := setSnapshotTS(s, val)
		if err != nil {
			return err
		}
		return nil
	}},
	{Scope: ScopeSession, Name: TiDBOptAggPushDown, Value: BoolToOnOff(DefOptAggPushDown), Type: TypeBool, skipInit: true, SetSession: func(s *SessionVars, val string) error {
		s.AllowAggPushDown = TiDBOptOn(val)
		return nil
	}},
	{Scope: ScopeGlobal | ScopeSession, Name: TiDBOptBCJ, Value: BoolToOnOff(DefOptBCJ), Type: TypeBool, Validation: func(vars *SessionVars, normalizedValue string, originalValue string, scope ScopeFlag) (string, error) {
		if TiDBOptOn(normalizedValue) && vars.AllowBatchCop == 0 {
			return normalizedValue, ErrWrongValueForVar.GenWithStackByArgs(TiDBOptBCJ, "'true' while tidb_allow_batch_cop is 0, please active batch cop at first.")
		}
		return normalizedValue, nil
	}, SetSession: func(s *SessionVars, val string) error {
		s.AllowBCJ = TiDBOptOn(val)
		return nil
	}},
	{Scope: ScopeSession, Name: TiDBOptDistinctAggPushDown, Value: BoolToOnOff(config.GetGlobalConfig().Performance.DistinctAggPushDown), skipInit: true, Type: TypeBool, SetSession: func(s *SessionVars, val string) error {
		s.AllowDistinctAggPushDown = TiDBOptOn(val)
		return nil
	}},
	{Scope: ScopeSession, Name: TiDBOptWriteRowID, Value: BoolToOnOff(DefOptWriteRowID), skipInit: true, SetSession: func(s *SessionVars, val string) error {
		s.AllowWriteRowID = TiDBOptOn(val)
		return nil
	}},
	{Scope: ScopeGlobal | ScopeSession, Name: TiDBBuildStatsConcurrency, skipInit: true, Value: strconv.Itoa(DefBuildStatsConcurrency)},
	{Scope: ScopeGlobal | ScopeSession, Name: TiDBOptCartesianBCJ, Value: strconv.Itoa(DefOptCartesianBCJ), Type: TypeInt, MinValue: 0, MaxValue: 2, SetSession: func(s *SessionVars, val string) error {
		s.AllowCartesianBCJ = TidbOptInt(val, DefOptCartesianBCJ)
		return nil
	}},
	{Scope: ScopeGlobal | ScopeSession, Name: TiDBOptMPPOuterJoinFixedBuildSide, Value: BoolToOnOff(DefOptMPPOuterJoinFixedBuildSide), Type: TypeBool, SetSession: func(s *SessionVars, val string) error {
		s.MPPOuterJoinFixedBuildSide = TiDBOptOn(val)
		return nil
	}},
	{Scope: ScopeGlobal, Name: TiDBAutoAnalyzeRatio, Value: strconv.FormatFloat(DefAutoAnalyzeRatio, 'f', -1, 64), Type: TypeFloat, MinValue: 0, MaxValue: math.MaxUint64},
	{Scope: ScopeGlobal, Name: TiDBAutoAnalyzeStartTime, Value: DefAutoAnalyzeStartTime, Type: TypeTime},
	{Scope: ScopeGlobal, Name: TiDBAutoAnalyzeEndTime, Value: DefAutoAnalyzeEndTime, Type: TypeTime},
	{Scope: ScopeSession, Name: TiDBChecksumTableConcurrency, skipInit: true, Value: strconv.Itoa(DefChecksumTableConcurrency)},
	{Scope: ScopeGlobal | ScopeSession, Name: TiDBExecutorConcurrency, Value: strconv.Itoa(DefExecutorConcurrency), Type: TypeUnsigned, MinValue: 1, MaxValue: MaxConfigurableConcurrency, SetSession: func(s *SessionVars, val string) error {
		s.ExecutorConcurrency = tidbOptPositiveInt32(val, DefExecutorConcurrency)
		return nil
	}},
	{Scope: ScopeGlobal | ScopeSession, Name: TiDBDistSQLScanConcurrency, Value: strconv.Itoa(DefDistSQLScanConcurrency), Type: TypeUnsigned, MinValue: 1, MaxValue: MaxConfigurableConcurrency, SetSession: func(s *SessionVars, val string) error {
		s.distSQLScanConcurrency = tidbOptPositiveInt32(val, DefDistSQLScanConcurrency)
		return nil
	}},
	{Scope: ScopeGlobal | ScopeSession, Name: TiDBOptInSubqToJoinAndAgg, Value: BoolToOnOff(DefOptInSubqToJoinAndAgg), Type: TypeBool, SetSession: func(s *SessionVars, val string) error {
		s.SetAllowInSubqToJoinAndAgg(TiDBOptOn(val))
		return nil
	}},
	{Scope: ScopeGlobal | ScopeSession, Name: TiDBOptPreferRangeScan, Value: BoolToOnOff(DefOptPreferRangeScan), Type: TypeBool, IsHintUpdatable: true, SetSession: func(s *SessionVars, val string) error {
		s.SetAllowPreferRangeScan(TiDBOptOn(val))
		return nil
	}},
	{
		Scope: ScopeGlobal | ScopeSession, Name: TiDBOptLimitPushDownThreshold, Value: strconv.Itoa(DefOptLimitPushDownThreshold), Type: TypeUnsigned, MinValue: 0, MaxValue: math.MaxInt32, SetSession: func(s *SessionVars, val string) error {
			s.LimitPushDownThreshold = TidbOptInt64(val, DefOptLimitPushDownThreshold)
			return nil
		}},
	{Scope: ScopeGlobal | ScopeSession, Name: TiDBOptCorrelationThreshold, Value: strconv.FormatFloat(DefOptCorrelationThreshold, 'f', -1, 64), Type: TypeFloat, MinValue: 0, MaxValue: 1, SetSession: func(s *SessionVars, val string) error {
		s.CorrelationThreshold = tidbOptFloat64(val, DefOptCorrelationThreshold)
		return nil
	}},
	{Scope: ScopeGlobal | ScopeSession, Name: TiDBOptEnableCorrelationAdjustment, Value: BoolToOnOff(DefOptEnableCorrelationAdjustment), Type: TypeBool, SetSession: func(s *SessionVars, val string) error {
		s.EnableCorrelationAdjustment = TiDBOptOn(val)
		return nil
	}},
	{Scope: ScopeGlobal | ScopeSession, Name: TiDBOptCorrelationExpFactor, Value: strconv.Itoa(DefOptCorrelationExpFactor), Type: TypeUnsigned, MinValue: 0, MaxValue: math.MaxInt32, SetSession: func(s *SessionVars, val string) error {
		s.CorrelationExpFactor = int(TidbOptInt64(val, DefOptCorrelationExpFactor))
		return nil
	}},
	{Scope: ScopeGlobal | ScopeSession, Name: TiDBOptCPUFactor, Value: strconv.FormatFloat(DefOptCPUFactor, 'f', -1, 64), Type: TypeFloat, MinValue: 0, MaxValue: math.MaxUint64, SetSession: func(s *SessionVars, val string) error {
		s.CPUFactor = tidbOptFloat64(val, DefOptCPUFactor)
		return nil
	}},
	{Scope: ScopeGlobal | ScopeSession, Name: TiDBOptTiFlashConcurrencyFactor, Value: strconv.FormatFloat(DefOptTiFlashConcurrencyFactor, 'f', -1, 64), skipInit: true, Type: TypeFloat, MinValue: 1, MaxValue: math.MaxUint64, SetSession: func(s *SessionVars, val string) error {
		s.CopTiFlashConcurrencyFactor = tidbOptFloat64(val, DefOptTiFlashConcurrencyFactor)
		return nil
	}},
	{Scope: ScopeGlobal | ScopeSession, Name: TiDBOptCopCPUFactor, Value: strconv.FormatFloat(DefOptCopCPUFactor, 'f', -1, 64), Type: TypeFloat, MinValue: 0, MaxValue: math.MaxUint64, SetSession: func(s *SessionVars, val string) error {
		s.CopCPUFactor = tidbOptFloat64(val, DefOptCopCPUFactor)
		return nil
	}},
	{Scope: ScopeGlobal | ScopeSession, Name: TiDBOptNetworkFactor, Value: strconv.FormatFloat(DefOptNetworkFactor, 'f', -1, 64), Type: TypeFloat, MinValue: 0, MaxValue: math.MaxUint64, SetSession: func(s *SessionVars, val string) error {
		s.networkFactor = tidbOptFloat64(val, DefOptNetworkFactor)
		return nil
	}},
	{Scope: ScopeGlobal | ScopeSession, Name: TiDBOptScanFactor, Value: strconv.FormatFloat(DefOptScanFactor, 'f', -1, 64), Type: TypeFloat, MinValue: 0, MaxValue: math.MaxUint64, SetSession: func(s *SessionVars, val string) error {
		s.scanFactor = tidbOptFloat64(val, DefOptScanFactor)
		return nil
	}},
	{Scope: ScopeGlobal | ScopeSession, Name: TiDBOptDescScanFactor, Value: strconv.FormatFloat(DefOptDescScanFactor, 'f', -1, 64), Type: TypeFloat, MinValue: 0, MaxValue: math.MaxUint64, SetSession: func(s *SessionVars, val string) error {
		s.descScanFactor = tidbOptFloat64(val, DefOptDescScanFactor)
		return nil
	}},
	{Scope: ScopeGlobal | ScopeSession, Name: TiDBOptSeekFactor, Value: strconv.FormatFloat(DefOptSeekFactor, 'f', -1, 64), skipInit: true, Type: TypeFloat, MinValue: 0, MaxValue: math.MaxUint64, SetSession: func(s *SessionVars, val string) error {
		s.seekFactor = tidbOptFloat64(val, DefOptSeekFactor)
		return nil
	}},
	{Scope: ScopeGlobal | ScopeSession, Name: TiDBOptMemoryFactor, Value: strconv.FormatFloat(DefOptMemoryFactor, 'f', -1, 64), Type: TypeFloat, MinValue: 0, MaxValue: math.MaxUint64, SetSession: func(s *SessionVars, val string) error {
		s.MemoryFactor = tidbOptFloat64(val, DefOptMemoryFactor)
		return nil
	}},
	{Scope: ScopeGlobal | ScopeSession, Name: TiDBOptDiskFactor, Value: strconv.FormatFloat(DefOptDiskFactor, 'f', -1, 64), Type: TypeFloat, MinValue: 0, MaxValue: math.MaxUint64, SetSession: func(s *SessionVars, val string) error {
		s.DiskFactor = tidbOptFloat64(val, DefOptDiskFactor)
		return nil
	}},
	{Scope: ScopeGlobal | ScopeSession, Name: TiDBOptConcurrencyFactor, Value: strconv.FormatFloat(DefOptConcurrencyFactor, 'f', -1, 64), Type: TypeFloat, MinValue: 0, MaxValue: math.MaxUint64, SetSession: func(s *SessionVars, val string) error {
		s.ConcurrencyFactor = tidbOptFloat64(val, DefOptConcurrencyFactor)
		return nil
	}},
	{Scope: ScopeGlobal | ScopeSession, Name: TiDBIndexJoinBatchSize, Value: strconv.Itoa(DefIndexJoinBatchSize), Type: TypeUnsigned, MinValue: 1, MaxValue: math.MaxInt32, SetSession: func(s *SessionVars, val string) error {
		s.IndexJoinBatchSize = tidbOptPositiveInt32(val, DefIndexJoinBatchSize)
		return nil
	}},
	{Scope: ScopeGlobal | ScopeSession, Name: TiDBIndexLookupSize, Value: strconv.Itoa(DefIndexLookupSize), Type: TypeUnsigned, MinValue: 1, MaxValue: math.MaxInt32, SetSession: func(s *SessionVars, val string) error {
		s.IndexLookupSize = tidbOptPositiveInt32(val, DefIndexLookupSize)
		return nil
	}},
	{Scope: ScopeGlobal | ScopeSession, Name: TiDBIndexLookupConcurrency, Value: strconv.Itoa(DefIndexLookupConcurrency), Type: TypeInt, MinValue: 1, MaxValue: MaxConfigurableConcurrency, AllowAutoValue: true, SetSession: func(s *SessionVars, val string) error {
		s.indexLookupConcurrency = tidbOptPositiveInt32(val, ConcurrencyUnset)
		return nil
	}, Validation: func(vars *SessionVars, normalizedValue string, originalValue string, scope ScopeFlag) (string, error) {
		appendDeprecationWarning(vars, TiDBIndexLookupConcurrency, TiDBExecutorConcurrency)
		return normalizedValue, nil
	}},
	{Scope: ScopeGlobal | ScopeSession, Name: TiDBIndexLookupJoinConcurrency, Value: strconv.Itoa(DefIndexLookupJoinConcurrency), Type: TypeInt, MinValue: 1, MaxValue: MaxConfigurableConcurrency, AllowAutoValue: true, SetSession: func(s *SessionVars, val string) error {
		s.indexLookupJoinConcurrency = tidbOptPositiveInt32(val, ConcurrencyUnset)
		return nil
	}, Validation: func(vars *SessionVars, normalizedValue string, originalValue string, scope ScopeFlag) (string, error) {
		appendDeprecationWarning(vars, TiDBIndexLookupJoinConcurrency, TiDBExecutorConcurrency)
		return normalizedValue, nil
	}},
	{Scope: ScopeGlobal | ScopeSession, Name: TiDBIndexSerialScanConcurrency, Value: strconv.Itoa(DefIndexSerialScanConcurrency), Type: TypeUnsigned, MinValue: 1, MaxValue: MaxConfigurableConcurrency, SetSession: func(s *SessionVars, val string) error {
		s.indexSerialScanConcurrency = tidbOptPositiveInt32(val, DefIndexSerialScanConcurrency)
		return nil
	}},
	{Scope: ScopeGlobal | ScopeSession, Name: TiDBSkipUTF8Check, Value: BoolToOnOff(DefSkipUTF8Check), Type: TypeBool, SetSession: func(s *SessionVars, val string) error {
		s.SkipUTF8Check = TiDBOptOn(val)
		return nil
	}},
	{Scope: ScopeGlobal | ScopeSession, Name: TiDBSkipASCIICheck, Value: BoolToOnOff(DefSkipASCIICheck), Type: TypeBool, SetSession: func(s *SessionVars, val string) error {
		s.SkipASCIICheck = TiDBOptOn(val)
		return nil
	}},
	{Scope: ScopeSession, Name: TiDBBatchInsert, Value: BoolToOnOff(DefBatchInsert), Type: TypeBool, skipInit: true, SetSession: func(s *SessionVars, val string) error {
		s.BatchInsert = TiDBOptOn(val)
		return nil
	}},
	{Scope: ScopeSession, Name: TiDBBatchDelete, Value: BoolToOnOff(DefBatchDelete), Type: TypeBool, skipInit: true, SetSession: func(s *SessionVars, val string) error {
		s.BatchDelete = TiDBOptOn(val)
		return nil
	}},
	{Scope: ScopeSession, Name: TiDBBatchCommit, Value: BoolToOnOff(DefBatchCommit), Type: TypeBool, skipInit: true, SetSession: func(s *SessionVars, val string) error {
		s.BatchCommit = TiDBOptOn(val)
		return nil
	}},
	{Scope: ScopeGlobal | ScopeSession, Name: TiDBDMLBatchSize, Value: strconv.Itoa(DefDMLBatchSize), Type: TypeUnsigned, MinValue: 0, MaxValue: math.MaxInt32, SetSession: func(s *SessionVars, val string) error {
		s.DMLBatchSize = int(TidbOptInt64(val, DefDMLBatchSize))
		return nil
	}},
	{Scope: ScopeSession, Name: TiDBCurrentTS, Value: strconv.Itoa(DefCurretTS), ReadOnly: true, skipInit: true, GetSession: func(s *SessionVars) (string, error) {
		return strconv.FormatUint(s.TxnCtx.StartTS, 10), nil
	}},
	{Scope: ScopeSession, Name: TiDBLastTxnInfo, Value: strconv.Itoa(DefCurretTS), ReadOnly: true, skipInit: true, GetSession: func(s *SessionVars) (string, error) {
		return s.LastTxnInfo, nil
	}},
	{Scope: ScopeSession, Name: TiDBLastQueryInfo, Value: strconv.Itoa(DefCurretTS), ReadOnly: true, skipInit: true, GetSession: func(s *SessionVars) (string, error) {
		info, err := json.Marshal(s.LastQueryInfo)
		if err != nil {
			return "", err
		}
		return string(info), nil
	}},
	{Scope: ScopeGlobal | ScopeSession, Name: TiDBMaxChunkSize, Value: strconv.Itoa(DefMaxChunkSize), Type: TypeUnsigned, MinValue: maxChunkSizeLowerBound, MaxValue: math.MaxInt32, SetSession: func(s *SessionVars, val string) error {
		s.MaxChunkSize = tidbOptPositiveInt32(val, DefMaxChunkSize)
		return nil
	}},
	{Scope: ScopeGlobal | ScopeSession, Name: TiDBAllowBatchCop, Value: strconv.Itoa(DefTiDBAllowBatchCop), Type: TypeInt, MinValue: 0, MaxValue: 2, Validation: func(vars *SessionVars, normalizedValue string, originalValue string, scope ScopeFlag) (string, error) {
		if normalizedValue == "0" && vars.AllowBCJ {
			return normalizedValue, ErrWrongValueForVar.GenWithStackByArgs(TiDBAllowBatchCop, "'0' while tidb_opt_broadcast_join is true, please set tidb_opt_broadcast_join false at first")
		}
		return normalizedValue, nil
	}, SetSession: func(s *SessionVars, val string) error {
		s.AllowBatchCop = int(TidbOptInt64(val, DefTiDBAllowBatchCop))
		return nil
	}},
	{Scope: ScopeGlobal | ScopeSession, Name: TiDBInitChunkSize, Value: strconv.Itoa(DefInitChunkSize), Type: TypeUnsigned, MinValue: 1, MaxValue: initChunkSizeUpperBound, SetSession: func(s *SessionVars, val string) error {
		s.InitChunkSize = tidbOptPositiveInt32(val, DefInitChunkSize)
		return nil
	}},
	{Scope: ScopeGlobal | ScopeSession, Name: TiDBEnableCascadesPlanner, Value: Off, Type: TypeBool, SetSession: func(s *SessionVars, val string) error {
		s.SetEnableCascadesPlanner(TiDBOptOn(val))
		return nil
	}},
	{Scope: ScopeGlobal | ScopeSession, Name: TiDBEnableIndexMerge, Value: BoolToOnOff(DefTiDBEnableIndexMerge), Type: TypeBool, SetSession: func(s *SessionVars, val string) error {
		s.SetEnableIndexMerge(TiDBOptOn(val))
		return nil
	}},
	{Scope: ScopeSession, Name: TiDBMemQuotaQuery, Value: strconv.FormatInt(config.GetGlobalConfig().MemQuotaQuery, 10), skipInit: true, Type: TypeInt, MinValue: -1, MaxValue: math.MaxInt64, SetSession: func(s *SessionVars, val string) error {
		s.MemQuotaQuery = TidbOptInt64(val, config.GetGlobalConfig().MemQuotaQuery)
		return nil
	}},
	{Scope: ScopeSession, Name: TiDBMemQuotaHashJoin, Value: strconv.FormatInt(DefTiDBMemQuotaHashJoin, 10), skipInit: true, Type: TypeInt, MinValue: -1, MaxValue: math.MaxInt64, SetSession: func(s *SessionVars, val string) error {
		s.MemQuotaHashJoin = TidbOptInt64(val, DefTiDBMemQuotaHashJoin)
		return nil
	}, Validation: func(vars *SessionVars, normalizedValue string, originalValue string, scope ScopeFlag) (string, error) {
		appendDeprecationWarning(vars, TiDBMemQuotaHashJoin, TiDBMemQuotaQuery)
		return normalizedValue, nil
	}},
	{Scope: ScopeSession, Name: TiDBMemQuotaMergeJoin, Value: strconv.FormatInt(DefTiDBMemQuotaMergeJoin, 10), skipInit: true, Type: TypeInt, MinValue: -1, MaxValue: math.MaxInt64, SetSession: func(s *SessionVars, val string) error {
		s.MemQuotaMergeJoin = TidbOptInt64(val, DefTiDBMemQuotaMergeJoin)
		return nil
	}, Validation: func(vars *SessionVars, normalizedValue string, originalValue string, scope ScopeFlag) (string, error) {
		appendDeprecationWarning(vars, TiDBMemQuotaMergeJoin, TiDBMemQuotaQuery)
		return normalizedValue, nil
	}},
	{Scope: ScopeSession, Name: TiDBMemQuotaSort, Value: strconv.FormatInt(DefTiDBMemQuotaSort, 10), skipInit: true, Type: TypeInt, MinValue: -1, MaxValue: math.MaxInt64, SetSession: func(s *SessionVars, val string) error {
		s.MemQuotaSort = TidbOptInt64(val, DefTiDBMemQuotaSort)
		return nil
	}, Validation: func(vars *SessionVars, normalizedValue string, originalValue string, scope ScopeFlag) (string, error) {
		appendDeprecationWarning(vars, TiDBMemQuotaSort, TiDBMemQuotaQuery)
		return normalizedValue, nil
	}},
	{Scope: ScopeSession, Name: TiDBMemQuotaTopn, Value: strconv.FormatInt(DefTiDBMemQuotaTopn, 10), skipInit: true, Type: TypeInt, MinValue: -1, MaxValue: math.MaxInt64, SetSession: func(s *SessionVars, val string) error {
		s.MemQuotaTopn = TidbOptInt64(val, DefTiDBMemQuotaTopn)
		return nil
	}, Validation: func(vars *SessionVars, normalizedValue string, originalValue string, scope ScopeFlag) (string, error) {
		appendDeprecationWarning(vars, TiDBMemQuotaTopn, TiDBMemQuotaQuery)
		return normalizedValue, nil
	}},
	{Scope: ScopeSession, Name: TiDBMemQuotaIndexLookupReader, Value: strconv.FormatInt(DefTiDBMemQuotaIndexLookupReader, 10), skipInit: true, Type: TypeInt, MinValue: -1, MaxValue: math.MaxInt64, SetSession: func(s *SessionVars, val string) error {
		s.MemQuotaIndexLookupReader = TidbOptInt64(val, DefTiDBMemQuotaIndexLookupReader)
		return nil
	}, Validation: func(vars *SessionVars, normalizedValue string, originalValue string, scope ScopeFlag) (string, error) {
		appendDeprecationWarning(vars, TiDBMemQuotaIndexLookupReader, TiDBMemQuotaQuery)
		return normalizedValue, nil
	}},
	{Scope: ScopeSession, Name: TiDBMemQuotaIndexLookupJoin, Value: strconv.FormatInt(DefTiDBMemQuotaIndexLookupJoin, 10), skipInit: true, Type: TypeInt, MinValue: -1, MaxValue: math.MaxInt64, SetSession: func(s *SessionVars, val string) error {
		s.MemQuotaIndexLookupJoin = TidbOptInt64(val, DefTiDBMemQuotaIndexLookupJoin)
		return nil
	}, Validation: func(vars *SessionVars, normalizedValue string, originalValue string, scope ScopeFlag) (string, error) {
		appendDeprecationWarning(vars, TiDBMemQuotaIndexLookupJoin, TiDBMemQuotaQuery)
		return normalizedValue, nil
	}},
	// Deprecated: tidb_enable_streaming
	{Scope: ScopeSession, Name: TiDBEnableStreaming, Value: Off, Type: TypeBool, skipInit: true, Hidden: true, SetSession: func(s *SessionVars, val string) error {
		s.EnableStreaming = TiDBOptOn(val)
		return nil
	}},
	{Scope: ScopeSession, Name: TiDBEnableChunkRPC, Value: On, Type: TypeBool, skipInit: true, SetSession: func(s *SessionVars, val string) error {
		s.EnableChunkRPC = TiDBOptOn(val)
		return nil
	}},
	{Scope: ScopeSession, Name: TxnIsolationOneShot, Value: "", skipInit: true, Validation: func(vars *SessionVars, normalizedValue string, originalValue string, scope ScopeFlag) (string, error) {
		return checkIsolationLevel(vars, normalizedValue, originalValue, scope)
	}, SetSession: func(s *SessionVars, val string) error {
		s.txnIsolationLevelOneShot.state = oneShotSet
		s.txnIsolationLevelOneShot.value = val
		return nil
	}},
	{Scope: ScopeGlobal | ScopeSession, Name: TiDBEnableTablePartition, Value: On, Type: TypeEnum, PossibleValues: []string{Off, On, "AUTO"}, SetSession: func(s *SessionVars, val string) error {
		s.EnableTablePartition = val
		return nil
	}},
	{Scope: ScopeGlobal | ScopeSession, Name: TiDBEnableListTablePartition, Value: Off, Type: TypeBool, SetSession: func(s *SessionVars, val string) error {
		s.EnableListTablePartition = TiDBOptOn(val)
		return nil
	}},
	{Scope: ScopeGlobal | ScopeSession, Name: TiDBHashJoinConcurrency, Value: strconv.Itoa(DefTiDBHashJoinConcurrency), Type: TypeInt, MinValue: 1, MaxValue: MaxConfigurableConcurrency, AllowAutoValue: true, SetSession: func(s *SessionVars, val string) error {
		s.hashJoinConcurrency = tidbOptPositiveInt32(val, ConcurrencyUnset)
		return nil
	}, Validation: func(vars *SessionVars, normalizedValue string, originalValue string, scope ScopeFlag) (string, error) {
		appendDeprecationWarning(vars, TiDBHashJoinConcurrency, TiDBExecutorConcurrency)
		return normalizedValue, nil
	}},
	{Scope: ScopeGlobal | ScopeSession, Name: TiDBProjectionConcurrency, Value: strconv.Itoa(DefTiDBProjectionConcurrency), Type: TypeInt, MinValue: -1, MaxValue: MaxConfigurableConcurrency, SetSession: func(s *SessionVars, val string) error {
		s.projectionConcurrency = tidbOptPositiveInt32(val, ConcurrencyUnset)
		return nil
	}, Validation: func(vars *SessionVars, normalizedValue string, originalValue string, scope ScopeFlag) (string, error) {
		appendDeprecationWarning(vars, TiDBProjectionConcurrency, TiDBExecutorConcurrency)
		return normalizedValue, nil
	}},
	{Scope: ScopeGlobal | ScopeSession, Name: TiDBHashAggPartialConcurrency, Value: strconv.Itoa(DefTiDBHashAggPartialConcurrency), Type: TypeInt, MinValue: 1, MaxValue: MaxConfigurableConcurrency, AllowAutoValue: true, SetSession: func(s *SessionVars, val string) error {
		s.hashAggPartialConcurrency = tidbOptPositiveInt32(val, ConcurrencyUnset)
		return nil
	}, Validation: func(vars *SessionVars, normalizedValue string, originalValue string, scope ScopeFlag) (string, error) {
		appendDeprecationWarning(vars, TiDBHashAggPartialConcurrency, TiDBExecutorConcurrency)
		return normalizedValue, nil
	}},
	{Scope: ScopeGlobal | ScopeSession, Name: TiDBHashAggFinalConcurrency, Value: strconv.Itoa(DefTiDBHashAggFinalConcurrency), Type: TypeInt, MinValue: 1, MaxValue: MaxConfigurableConcurrency, AllowAutoValue: true, SetSession: func(s *SessionVars, val string) error {
		s.hashAggFinalConcurrency = tidbOptPositiveInt32(val, ConcurrencyUnset)
		return nil
	}, Validation: func(vars *SessionVars, normalizedValue string, originalValue string, scope ScopeFlag) (string, error) {
		appendDeprecationWarning(vars, TiDBHashAggFinalConcurrency, TiDBExecutorConcurrency)
		return normalizedValue, nil
	}},
	{Scope: ScopeGlobal | ScopeSession, Name: TiDBWindowConcurrency, Value: strconv.Itoa(DefTiDBWindowConcurrency), Type: TypeInt, MinValue: 1, MaxValue: MaxConfigurableConcurrency, AllowAutoValue: true, SetSession: func(s *SessionVars, val string) error {
		s.windowConcurrency = tidbOptPositiveInt32(val, ConcurrencyUnset)
		return nil
	}, Validation: func(vars *SessionVars, normalizedValue string, originalValue string, scope ScopeFlag) (string, error) {
		appendDeprecationWarning(vars, TiDBWindowConcurrency, TiDBExecutorConcurrency)
		return normalizedValue, nil
	}},
	{Scope: ScopeGlobal | ScopeSession, Name: TiDBMergeJoinConcurrency, Value: strconv.Itoa(DefTiDBMergeJoinConcurrency), Type: TypeInt, MinValue: 1, MaxValue: MaxConfigurableConcurrency, AllowAutoValue: true, SetSession: func(s *SessionVars, val string) error {
		s.mergeJoinConcurrency = tidbOptPositiveInt32(val, ConcurrencyUnset)
		return nil
	}, Validation: func(vars *SessionVars, normalizedValue string, originalValue string, scope ScopeFlag) (string, error) {
		appendDeprecationWarning(vars, TiDBMergeJoinConcurrency, TiDBExecutorConcurrency)
		return normalizedValue, nil
	}},

	{Scope: ScopeGlobal | ScopeSession, Name: TiDBStreamAggConcurrency, Value: strconv.Itoa(DefTiDBStreamAggConcurrency), Type: TypeInt, MinValue: 1, MaxValue: MaxConfigurableConcurrency, AllowAutoValue: true, SetSession: func(s *SessionVars, val string) error {
		s.streamAggConcurrency = tidbOptPositiveInt32(val, ConcurrencyUnset)
		return nil
	}, Validation: func(vars *SessionVars, normalizedValue string, originalValue string, scope ScopeFlag) (string, error) {
		appendDeprecationWarning(vars, TiDBStreamAggConcurrency, TiDBExecutorConcurrency)
		return normalizedValue, nil
	}},
	{Scope: ScopeGlobal | ScopeSession, Name: TiDBEnableParallelApply, Value: BoolToOnOff(DefTiDBEnableParallelApply), Type: TypeBool, SetSession: func(s *SessionVars, val string) error {
		s.EnableParallelApply = TiDBOptOn(val)
		return nil
	}},
	{Scope: ScopeGlobal | ScopeSession, Name: TiDBMemQuotaApplyCache, Value: strconv.Itoa(DefTiDBMemQuotaApplyCache), Type: TypeUnsigned, MaxValue: math.MaxInt64, SetSession: func(s *SessionVars, val string) error {
		s.MemQuotaApplyCache = TidbOptInt64(val, DefTiDBMemQuotaApplyCache)
		return nil
	}},
<<<<<<< HEAD
	{Scope: ScopeGlobal | ScopeSession, Name: TiDBMemQuotaBindCache, Value: strconv.Itoa(DefTiDBMemQuotaBindCache), Type: TypeUnsigned, MaxValue: math.MaxInt64, SetSession: func(s *SessionVars, val string) error {
		s.MemQuotaBindCache = TidbOptInt64(val, DefTiDBMemQuotaBindCache)
=======
	{Scope: ScopeGlobal, Name: TiDBMemQuotaBindCache, Value: strconv.FormatInt(DefTiDBMemQuotaBindCache, 10), Type: TypeUnsigned, MaxValue: math.MaxInt32, GetGlobal: func(sv *SessionVars) (string, error) {
		return strconv.FormatInt(MemQuotaBindCache.Load(), 10), nil
	}, SetGlobal: func(s *SessionVars, val string) error {
		MemQuotaBindCache.Store(TidbOptInt64(val, DefTiDBMemQuotaBindCache))
>>>>>>> 8134942c
		return nil
	}},
	{Scope: ScopeGlobal | ScopeSession, Name: TiDBBackoffLockFast, Value: strconv.Itoa(tikvstore.DefBackoffLockFast), Type: TypeUnsigned, MinValue: 1, MaxValue: math.MaxInt32, SetSession: func(s *SessionVars, val string) error {
		s.KVVars.BackoffLockFast = tidbOptPositiveInt32(val, tikvstore.DefBackoffLockFast)
		return nil
	}},
	{Scope: ScopeGlobal | ScopeSession, Name: TiDBBackOffWeight, Value: strconv.Itoa(tikvstore.DefBackOffWeight), Type: TypeUnsigned, MinValue: 1, MaxValue: math.MaxInt32, SetSession: func(s *SessionVars, val string) error {
		s.KVVars.BackOffWeight = tidbOptPositiveInt32(val, tikvstore.DefBackOffWeight)
		return nil
	}},
	{Scope: ScopeGlobal | ScopeSession, Name: TiDBRetryLimit, Value: strconv.Itoa(DefTiDBRetryLimit), Type: TypeInt, MinValue: -1, MaxValue: math.MaxInt64, SetSession: func(s *SessionVars, val string) error {
		s.RetryLimit = TidbOptInt64(val, DefTiDBRetryLimit)
		return nil
	}},
	{Scope: ScopeGlobal | ScopeSession, Name: TiDBDisableTxnAutoRetry, Value: BoolToOnOff(DefTiDBDisableTxnAutoRetry), Type: TypeBool, SetSession: func(s *SessionVars, val string) error {
		s.DisableTxnAutoRetry = TiDBOptOn(val)
		return nil
	}},
	{Scope: ScopeGlobal | ScopeSession, Name: TiDBConstraintCheckInPlace, Value: BoolToOnOff(DefTiDBConstraintCheckInPlace), Type: TypeBool, SetSession: func(s *SessionVars, val string) error {
		s.ConstraintCheckInPlace = TiDBOptOn(val)
		return nil
	}},
	{Scope: ScopeGlobal | ScopeSession, Name: TiDBTxnMode, Value: DefTiDBTxnMode, AllowEmptyAll: true, Type: TypeEnum, PossibleValues: []string{"pessimistic", "optimistic"}, SetSession: func(s *SessionVars, val string) error {
		s.TxnMode = strings.ToUpper(val)
		return nil
	}},
	{Scope: ScopeGlobal, Name: TiDBRowFormatVersion, Value: strconv.Itoa(DefTiDBRowFormatV1), Type: TypeUnsigned, MinValue: 1, MaxValue: 2, SetSession: func(s *SessionVars, val string) error {
		formatVersion := int(TidbOptInt64(val, DefTiDBRowFormatV1))
		if formatVersion == DefTiDBRowFormatV1 {
			s.RowEncoder.Enable = false
		} else if formatVersion == DefTiDBRowFormatV2 {
			s.RowEncoder.Enable = true
		}
		SetDDLReorgRowFormat(TidbOptInt64(val, DefTiDBRowFormatV2))
		return nil
	}},
	{Scope: ScopeSession, Name: TiDBOptimizerSelectivityLevel, Value: strconv.Itoa(DefTiDBOptimizerSelectivityLevel), skipInit: true, Type: TypeUnsigned, MinValue: 0, MaxValue: math.MaxInt32, SetSession: func(s *SessionVars, val string) error {
		s.OptimizerSelectivityLevel = tidbOptPositiveInt32(val, DefTiDBOptimizerSelectivityLevel)
		return nil
	}},
	{Scope: ScopeGlobal | ScopeSession, Name: TiDBEnableWindowFunction, Value: BoolToOnOff(DefEnableWindowFunction), Type: TypeBool, SetSession: func(s *SessionVars, val string) error {
		s.EnableWindowFunction = TiDBOptOn(val)
		return nil
	}},
	{Scope: ScopeGlobal | ScopeSession, Name: TiDBEnablePipelinedWindowFunction, Value: BoolToOnOff(DefEnablePipelinedWindowFunction), Type: TypeBool, SetSession: func(s *SessionVars, val string) error {
		s.EnablePipelinedWindowExec = TiDBOptOn(val)
		return nil
	}},
	{Scope: ScopeGlobal | ScopeSession, Name: TiDBEnableStrictDoubleTypeCheck, Value: BoolToOnOff(DefEnableStrictDoubleTypeCheck), Type: TypeBool, SetSession: func(s *SessionVars, val string) error {
		s.EnableStrictDoubleTypeCheck = TiDBOptOn(val)
		return nil
	}},
	{Scope: ScopeGlobal | ScopeSession, Name: TiDBEnableVectorizedExpression, Value: BoolToOnOff(DefEnableVectorizedExpression), Type: TypeBool, SetSession: func(s *SessionVars, val string) error {
		s.EnableVectorizedExpression = TiDBOptOn(val)
		return nil
	}},
	{Scope: ScopeGlobal | ScopeSession, Name: TiDBEnableFastAnalyze, Value: BoolToOnOff(DefTiDBUseFastAnalyze), Type: TypeBool, SetSession: func(s *SessionVars, val string) error {
		s.EnableFastAnalyze = TiDBOptOn(val)
		return nil
	}},
	{Scope: ScopeGlobal | ScopeSession, Name: TiDBSkipIsolationLevelCheck, Value: BoolToOnOff(DefTiDBSkipIsolationLevelCheck), Type: TypeBool},
	{Scope: ScopeGlobal | ScopeSession, Name: TiDBEnableRateLimitAction, Value: BoolToOnOff(DefTiDBEnableRateLimitAction), Type: TypeBool, SetSession: func(s *SessionVars, val string) error {
		s.EnabledRateLimitAction = TiDBOptOn(val)
		return nil
	}},
	{Scope: ScopeGlobal | ScopeSession, Name: TiDBAllowFallbackToTiKV, Value: "", Validation: func(vars *SessionVars, normalizedValue string, originalValue string, scope ScopeFlag) (string, error) {
		if normalizedValue == "" {
			return "", nil
		}
		engines := strings.Split(normalizedValue, ",")
		var formatVal string
		storeTypes := make(map[kv.StoreType]struct{})
		for i, engine := range engines {
			engine = strings.TrimSpace(engine)
			switch {
			case strings.EqualFold(engine, kv.TiFlash.Name()):
				if _, ok := storeTypes[kv.TiFlash]; !ok {
					if i != 0 {
						formatVal += ","
					}
					formatVal += kv.TiFlash.Name()
					storeTypes[kv.TiFlash] = struct{}{}
				}
			default:
				return normalizedValue, ErrWrongValueForVar.GenWithStackByArgs(TiDBAllowFallbackToTiKV, normalizedValue)
			}
		}
		return formatVal, nil
	}, SetSession: func(s *SessionVars, val string) error {
		s.AllowFallbackToTiKV = make(map[kv.StoreType]struct{})
		for _, engine := range strings.Split(val, ",") {
			switch engine {
			case kv.TiFlash.Name():
				s.AllowFallbackToTiKV[kv.TiFlash] = struct{}{}
			}
		}
		return nil
	}},
	/* The following variable is defined as session scope but is actually server scope. */
	{Scope: ScopeSession, Name: TiDBGeneralLog, Value: BoolToOnOff(DefTiDBGeneralLog), Type: TypeBool, skipInit: true, SetSession: func(s *SessionVars, val string) error {
		ProcessGeneralLog.Store(TiDBOptOn(val))
		return nil
	}, GetSession: func(s *SessionVars) (string, error) {
		return BoolToOnOff(ProcessGeneralLog.Load()), nil
	}},
	{Scope: ScopeSession, Name: TiDBLogFileMaxDays, Value: strconv.Itoa(config.GetGlobalConfig().Log.File.MaxDays), Type: TypeInt, MinValue: 0, MaxValue: math.MaxInt32, skipInit: true, SetSession: func(s *SessionVars, val string) error {
		maxAge, err := strconv.ParseInt(val, 10, 32)
		if err != nil {
			return err
		}

		GlobalLogMaxDays.Store(int32(maxAge))

		cfg := config.GetGlobalConfig().Log.ToLogConfig()
		cfg.Config.File.MaxDays = int(maxAge)

		err = logutil.ReplaceLogger(cfg)
		if err != nil {
			return err
		}

		return nil
	}, GetSession: func(s *SessionVars) (string, error) {
		return strconv.FormatInt(int64(GlobalLogMaxDays.Load()), 10), nil
	}},
	{Scope: ScopeSession, Name: TiDBPProfSQLCPU, Value: strconv.Itoa(DefTiDBPProfSQLCPU), Type: TypeInt, skipInit: true, MinValue: 0, MaxValue: 1, SetSession: func(s *SessionVars, val string) error {
		EnablePProfSQLCPU.Store(uint32(tidbOptPositiveInt32(val, DefTiDBPProfSQLCPU)) > 0)
		return nil
	}, GetSession: func(s *SessionVars) (string, error) {
		val := "0"
		if EnablePProfSQLCPU.Load() {
			val = "1"
		}
		return val, nil
	}},
	{Scope: ScopeSession, Name: TiDBDDLSlowOprThreshold, Value: strconv.Itoa(DefTiDBDDLSlowOprThreshold), skipInit: true, SetSession: func(s *SessionVars, val string) error {
		atomic.StoreUint32(&DDLSlowOprThreshold, uint32(tidbOptPositiveInt32(val, DefTiDBDDLSlowOprThreshold)))
		return nil
	}, GetSession: func(s *SessionVars) (string, error) {
		return strconv.FormatUint(uint64(atomic.LoadUint32(&DDLSlowOprThreshold)), 10), nil
	}},
	{Scope: ScopeSession, Name: TiDBConfig, Value: "", ReadOnly: true, skipInit: true, GetSession: func(s *SessionVars) (string, error) {
		conf := config.GetGlobalConfig()
		j, err := json.MarshalIndent(conf, "", "\t")
		if err != nil {
			return "", err
		}
		return config.HideConfig(string(j)), nil
	}},
	{Scope: ScopeGlobal, Name: TiDBDDLReorgWorkerCount, Value: strconv.Itoa(DefTiDBDDLReorgWorkerCount), Type: TypeUnsigned, MinValue: 1, MaxValue: MaxConfigurableConcurrency, SetSession: func(s *SessionVars, val string) error {
		SetDDLReorgWorkerCounter(int32(tidbOptPositiveInt32(val, DefTiDBDDLReorgWorkerCount)))
		return nil
	}},
	{Scope: ScopeGlobal, Name: TiDBDDLReorgBatchSize, Value: strconv.Itoa(DefTiDBDDLReorgBatchSize), Type: TypeUnsigned, MinValue: int64(MinDDLReorgBatchSize), MaxValue: uint64(MaxDDLReorgBatchSize), SetSession: func(s *SessionVars, val string) error {
		SetDDLReorgBatchSize(int32(tidbOptPositiveInt32(val, DefTiDBDDLReorgBatchSize)))
		return nil
	}},
	{Scope: ScopeGlobal, Name: TiDBDDLErrorCountLimit, Value: strconv.Itoa(DefTiDBDDLErrorCountLimit), Type: TypeUnsigned, MinValue: 0, MaxValue: math.MaxInt64, SetSession: func(s *SessionVars, val string) error {
		SetDDLErrorCountLimit(TidbOptInt64(val, DefTiDBDDLErrorCountLimit))
		return nil
	}},
	{Scope: ScopeSession, Name: TiDBDDLReorgPriority, Value: "PRIORITY_LOW", skipInit: true, SetSession: func(s *SessionVars, val string) error {
		s.setDDLReorgPriority(val)
		return nil
	}},
	{Scope: ScopeGlobal, Name: TiDBMaxDeltaSchemaCount, Value: strconv.Itoa(DefTiDBMaxDeltaSchemaCount), Type: TypeUnsigned, MinValue: 100, MaxValue: 16384, SetSession: func(s *SessionVars, val string) error {
		// It's a global variable, but it also wants to be cached in server.
		SetMaxDeltaSchemaCount(TidbOptInt64(val, DefTiDBMaxDeltaSchemaCount))
		return nil
	}},
	{Scope: ScopeGlobal, Name: TiDBEnableChangeMultiSchema, Value: BoolToOnOff(DefTiDBChangeMultiSchema), Hidden: true, Type: TypeBool, SetSession: func(s *SessionVars, val string) error {
		s.EnableChangeMultiSchema = TiDBOptOn(val)
		return nil
	}, SetGlobal: func(s *SessionVars, val string) error {
		s.EnableChangeMultiSchema = TiDBOptOn(val)
		return nil
	}},
	{Scope: ScopeGlobal | ScopeSession, Name: TiDBEnableAutoIncrementInGenerated, Value: BoolToOnOff(DefTiDBEnableAutoIncrementInGenerated), Type: TypeBool, SetSession: func(s *SessionVars, val string) error {
		s.EnableAutoIncrementInGenerated = TiDBOptOn(val)
		return nil
	}},
	{Scope: ScopeGlobal, Name: TiDBEnablePointGetCache, Value: BoolToOnOff(DefTiDBPointGetCache), Hidden: true, Type: TypeBool, SetSession: func(s *SessionVars, val string) error {
		s.EnablePointGetCache = TiDBOptOn(val)
		return nil
	}},
	{Scope: ScopeGlobal | ScopeSession, Name: TiDBPlacementMode, Value: DefTiDBPlacementMode, Type: TypeEnum, PossibleValues: []string{PlacementModeStrict, PlacementModeIgnore}, SetSession: func(s *SessionVars, val string) error {
		s.PlacementMode = val
		return nil
	}},
	{Scope: ScopeSession, Name: TiDBForcePriority, skipInit: true, Value: mysql.Priority2Str[DefTiDBForcePriority], SetSession: func(s *SessionVars, val string) error {
		atomic.StoreInt32(&ForcePriority, int32(mysql.Str2Priority(val)))
		return nil
	}, GetSession: func(s *SessionVars) (string, error) {
		return mysql.Priority2Str[mysql.PriorityEnum(atomic.LoadInt32(&ForcePriority))], nil
	}},
	{Scope: ScopeGlobal | ScopeSession, Name: TiDBOptJoinReorderThreshold, Value: strconv.Itoa(DefTiDBOptJoinReorderThreshold), skipInit: true, Type: TypeUnsigned, MinValue: 0, MaxValue: 63, SetSession: func(s *SessionVars, val string) error {
		s.TiDBOptJoinReorderThreshold = tidbOptPositiveInt32(val, DefTiDBOptJoinReorderThreshold)
		return nil
	}},
	{Scope: ScopeSession, Name: TiDBSlowQueryFile, Value: "", skipInit: true, SetSession: func(s *SessionVars, val string) error {
		s.SlowQueryFile = val
		return nil
	}},
	{Scope: ScopeGlobal, Name: TiDBScatterRegion, Value: BoolToOnOff(DefTiDBScatterRegion), Type: TypeBool},
	{Scope: ScopeSession, Name: TiDBWaitSplitRegionFinish, Value: BoolToOnOff(DefTiDBWaitSplitRegionFinish), skipInit: true, Type: TypeBool, SetSession: func(s *SessionVars, val string) error {
		s.WaitSplitRegionFinish = TiDBOptOn(val)
		return nil
	}},
	{Scope: ScopeSession, Name: TiDBWaitSplitRegionTimeout, Value: strconv.Itoa(DefWaitSplitRegionTimeout), skipInit: true, Type: TypeUnsigned, MinValue: 1, MaxValue: math.MaxInt32, SetSession: func(s *SessionVars, val string) error {
		s.WaitSplitRegionTimeout = uint64(tidbOptPositiveInt32(val, DefWaitSplitRegionTimeout))
		return nil
	}},
	{Scope: ScopeSession, Name: TiDBLowResolutionTSO, Value: Off, Type: TypeBool, skipInit: true, SetSession: func(s *SessionVars, val string) error {
		s.LowResolutionTSO = TiDBOptOn(val)
		return nil
	}},
	{Scope: ScopeSession, Name: TiDBExpensiveQueryTimeThreshold, Value: strconv.Itoa(DefTiDBExpensiveQueryTimeThreshold), Type: TypeUnsigned, MinValue: int64(MinExpensiveQueryTimeThreshold), MaxValue: math.MaxInt32, SetSession: func(s *SessionVars, val string) error {
		atomic.StoreUint64(&ExpensiveQueryTimeThreshold, uint64(tidbOptPositiveInt32(val, DefTiDBExpensiveQueryTimeThreshold)))
		return nil
	}, GetSession: func(s *SessionVars) (string, error) {
		return strconv.FormatUint(atomic.LoadUint64(&ExpensiveQueryTimeThreshold), 10), nil
	}},
	{Scope: ScopeSession, Name: TiDBMemoryUsageAlarmRatio, Value: strconv.FormatFloat(config.GetGlobalConfig().Performance.MemoryUsageAlarmRatio, 'f', -1, 64), Type: TypeFloat, MinValue: 0.0, MaxValue: 1.0, skipInit: true, SetSession: func(s *SessionVars, val string) error {
		MemoryUsageAlarmRatio.Store(tidbOptFloat64(val, 0.8))
		return nil
	}, GetSession: func(s *SessionVars) (string, error) {
		return fmt.Sprintf("%g", MemoryUsageAlarmRatio.Load()), nil
	}},
	{Scope: ScopeGlobal | ScopeSession, Name: TiDBEnableNoopFuncs, Value: DefTiDBEnableNoopFuncs, Type: TypeEnum, PossibleValues: []string{Off, On, Warn}, Validation: func(vars *SessionVars, normalizedValue string, originalValue string, scope ScopeFlag) (string, error) {

		// The behavior is very weird if someone can turn TiDBEnableNoopFuncs OFF, but keep any of the following on:
		// TxReadOnly, TransactionReadOnly, OfflineMode, SuperReadOnly, serverReadOnly, SQLAutoIsNull
		// To prevent this strange position, prevent setting to OFF when any of these sysVars are ON of the same scope.

		if normalizedValue == Off {
			for _, potentialIncompatibleSysVar := range []string{TxReadOnly, TransactionReadOnly, OfflineMode, SuperReadOnly, ReadOnly, SQLAutoIsNull} {
				val, _ := vars.GetSystemVar(potentialIncompatibleSysVar) // session scope
				if scope == ScopeGlobal {                                // global scope
					var err error
					val, err = vars.GlobalVarsAccessor.GetGlobalSysVar(potentialIncompatibleSysVar)
					if err != nil {
						return originalValue, errUnknownSystemVariable.GenWithStackByArgs(potentialIncompatibleSysVar)
					}
				}
				if TiDBOptOn(val) {
					return originalValue, errValueNotSupportedWhen.GenWithStackByArgs(TiDBEnableNoopFuncs, potentialIncompatibleSysVar)
				}
			}
		}
		return normalizedValue, nil
	}, SetSession: func(s *SessionVars, val string) error {
		s.NoopFuncsMode = TiDBOptOnOffWarn(val)
		return nil
	}},
	{Scope: ScopeGlobal | ScopeSession, Name: TiDBReplicaRead, Value: "leader", Type: TypeEnum, PossibleValues: []string{"leader", "follower", "leader-and-follower", "closest-replicas"}, SetSession: func(s *SessionVars, val string) error {
		if strings.EqualFold(val, "follower") {
			s.SetReplicaRead(kv.ReplicaReadFollower)
		} else if strings.EqualFold(val, "leader-and-follower") {
			s.SetReplicaRead(kv.ReplicaReadMixed)
		} else if strings.EqualFold(val, "leader") || len(val) == 0 {
			s.SetReplicaRead(kv.ReplicaReadLeader)
		} else if strings.EqualFold(val, "closest-replicas") {
			s.SetReplicaRead(kv.ReplicaReadClosest)
		}
		return nil
	}},
	{Scope: ScopeSession, Name: TiDBAllowRemoveAutoInc, Value: BoolToOnOff(DefTiDBAllowRemoveAutoInc), skipInit: true, Type: TypeBool, SetSession: func(s *SessionVars, val string) error {
		s.AllowRemoveAutoInc = TiDBOptOn(val)
		return nil
	}},
	{Scope: ScopeGlobal, Name: TiDBEnableStmtSummary, Value: BoolToOnOff(DefTiDBEnableStmtSummary), Type: TypeBool, AllowEmpty: true,
		SetGlobal: func(s *SessionVars, val string) error {
			return stmtsummary.StmtSummaryByDigestMap.SetEnabled(TiDBOptOn(val))
		}},
	{Scope: ScopeGlobal, Name: TiDBStmtSummaryInternalQuery, Value: BoolToOnOff(DefTiDBStmtSummaryInternalQuery), Type: TypeBool, AllowEmpty: true,
		SetGlobal: func(s *SessionVars, val string) error {
			return stmtsummary.StmtSummaryByDigestMap.SetEnabledInternalQuery(TiDBOptOn(val))
		}},
	{Scope: ScopeGlobal, Name: TiDBStmtSummaryRefreshInterval, Value: strconv.Itoa(DefTiDBStmtSummaryRefreshInterval), Type: TypeInt, MinValue: 1, MaxValue: math.MaxInt32, AllowEmpty: true,
		SetGlobal: func(s *SessionVars, val string) error {
			// convert val to int64
			return stmtsummary.StmtSummaryByDigestMap.SetRefreshInterval(TidbOptInt64(val, DefTiDBStmtSummaryRefreshInterval))
		}},
	{Scope: ScopeGlobal, Name: TiDBStmtSummaryHistorySize, Value: strconv.Itoa(DefTiDBStmtSummaryHistorySize), Type: TypeInt, MinValue: 0, MaxValue: math.MaxUint8, AllowEmpty: true,
		SetGlobal: func(s *SessionVars, val string) error {
			return stmtsummary.StmtSummaryByDigestMap.SetHistorySize(TidbOptInt(val, DefTiDBStmtSummaryHistorySize))
		}},
	{Scope: ScopeGlobal, Name: TiDBStmtSummaryMaxStmtCount, Value: strconv.Itoa(DefTiDBStmtSummaryMaxStmtCount), Type: TypeInt, MinValue: 1, MaxValue: math.MaxInt16, AllowEmpty: true,
		SetGlobal: func(s *SessionVars, val string) error {
			return stmtsummary.StmtSummaryByDigestMap.SetMaxStmtCount(uint(TidbOptInt(val, DefTiDBStmtSummaryMaxStmtCount)))
		}},
	{Scope: ScopeGlobal, Name: TiDBStmtSummaryMaxSQLLength, Value: strconv.Itoa(DefTiDBStmtSummaryMaxSQLLength), Type: TypeInt, MinValue: 0, MaxValue: math.MaxInt32, AllowEmpty: true,
		SetGlobal: func(s *SessionVars, val string) error {
			return stmtsummary.StmtSummaryByDigestMap.SetMaxSQLLength(TidbOptInt(val, DefTiDBStmtSummaryMaxSQLLength))
		}},
	{Scope: ScopeGlobal, Name: TiDBCapturePlanBaseline, Value: DefTiDBCapturePlanBaseline, Type: TypeBool, AllowEmptyAll: true},
	{Scope: ScopeGlobal | ScopeSession, Name: TiDBUsePlanBaselines, Value: BoolToOnOff(DefTiDBUsePlanBaselines), Type: TypeBool, SetSession: func(s *SessionVars, val string) error {
		s.UsePlanBaselines = TiDBOptOn(val)
		return nil
	}},
	{Scope: ScopeGlobal | ScopeSession, Name: TiDBEvolvePlanBaselines, Value: BoolToOnOff(DefTiDBEvolvePlanBaselines), Type: TypeBool, Validation: func(vars *SessionVars, normalizedValue string, originalValue string, scope ScopeFlag) (string, error) {
		if normalizedValue == "ON" && !config.CheckTableBeforeDrop {
			return normalizedValue, errors.Errorf("Cannot enable baseline evolution feature, it is not generally available now")
		}
		return normalizedValue, nil
	}, SetSession: func(s *SessionVars, val string) error {
		s.EvolvePlanBaselines = TiDBOptOn(val)
		return nil
	}},
	{Scope: ScopeGlobal | ScopeSession, Name: TiDBEnableExtendedStats, Value: BoolToOnOff(false), Hidden: true, Type: TypeBool, SetSession: func(s *SessionVars, val string) error {
		s.EnableExtendedStats = TiDBOptOn(val)
		return nil
	}},
	{Scope: ScopeGlobal, Name: TiDBEvolvePlanTaskMaxTime, Value: strconv.Itoa(DefTiDBEvolvePlanTaskMaxTime), Type: TypeInt, MinValue: -1, MaxValue: math.MaxInt64},
	{Scope: ScopeGlobal, Name: TiDBEvolvePlanTaskStartTime, Value: DefTiDBEvolvePlanTaskStartTime, Type: TypeTime},
	{Scope: ScopeGlobal, Name: TiDBEvolvePlanTaskEndTime, Value: DefTiDBEvolvePlanTaskEndTime, Type: TypeTime},
	{Scope: ScopeSession, Name: TiDBIsolationReadEngines, Value: strings.Join(config.GetGlobalConfig().IsolationRead.Engines, ","), Validation: func(vars *SessionVars, normalizedValue string, originalValue string, scope ScopeFlag) (string, error) {
		engines := strings.Split(normalizedValue, ",")
		var formatVal string
		for i, engine := range engines {
			engine = strings.TrimSpace(engine)
			if i != 0 {
				formatVal += ","
			}
			switch {
			case strings.EqualFold(engine, kv.TiKV.Name()):
				formatVal += kv.TiKV.Name()
			case strings.EqualFold(engine, kv.TiFlash.Name()):
				formatVal += kv.TiFlash.Name()
			case strings.EqualFold(engine, kv.TiDB.Name()):
				formatVal += kv.TiDB.Name()
			default:
				return normalizedValue, ErrWrongValueForVar.GenWithStackByArgs(TiDBIsolationReadEngines, normalizedValue)
			}
		}
		return formatVal, nil
	}, SetSession: func(s *SessionVars, val string) error {
		s.IsolationReadEngines = make(map[kv.StoreType]struct{})
		for _, engine := range strings.Split(val, ",") {
			switch engine {
			case kv.TiKV.Name():
				s.IsolationReadEngines[kv.TiKV] = struct{}{}
			case kv.TiFlash.Name():
				s.IsolationReadEngines[kv.TiFlash] = struct{}{}
			case kv.TiDB.Name():
				s.IsolationReadEngines[kv.TiDB] = struct{}{}
			}
		}
		return nil
	}},
	{Scope: ScopeGlobal, Name: TiDBStoreLimit, Value: strconv.FormatInt(atomic.LoadInt64(&config.GetGlobalConfig().TiKVClient.StoreLimit), 10), Type: TypeInt, MinValue: 0, MaxValue: math.MaxInt64, GetGlobal: func(s *SessionVars) (string, error) {
		return strconv.FormatInt(tikvstore.StoreLimit.Load(), 10), nil
	}, SetGlobal: func(s *SessionVars, val string) error {
		tikvstore.StoreLimit.Store(TidbOptInt64(val, DefTiDBStoreLimit))
		return nil
	}},
	{Scope: ScopeSession, Name: TiDBMetricSchemaStep, Value: strconv.Itoa(DefTiDBMetricSchemaStep), Type: TypeUnsigned, skipInit: true, MinValue: 10, MaxValue: 60 * 60 * 60, SetSession: func(s *SessionVars, val string) error {
		s.MetricSchemaStep = TidbOptInt64(val, DefTiDBMetricSchemaStep)
		return nil
	}},
	{Scope: ScopeSession, Name: TiDBMetricSchemaRangeDuration, Value: strconv.Itoa(DefTiDBMetricSchemaRangeDuration), skipInit: true, Type: TypeUnsigned, MinValue: 10, MaxValue: 60 * 60 * 60, SetSession: func(s *SessionVars, val string) error {
		s.MetricSchemaRangeDuration = TidbOptInt64(val, DefTiDBMetricSchemaRangeDuration)
		return nil
	}},
	{Scope: ScopeSession, Name: TiDBSlowLogThreshold, Value: strconv.Itoa(logutil.DefaultSlowThreshold), skipInit: true, Type: TypeInt, MinValue: -1, MaxValue: math.MaxInt64, SetSession: func(s *SessionVars, val string) error {
		atomic.StoreUint64(&config.GetGlobalConfig().Log.SlowThreshold, uint64(TidbOptInt64(val, logutil.DefaultSlowThreshold)))
		return nil
	}, GetSession: func(s *SessionVars) (string, error) {
		return strconv.FormatUint(atomic.LoadUint64(&config.GetGlobalConfig().Log.SlowThreshold), 10), nil
	}},
	{Scope: ScopeSession, Name: TiDBRecordPlanInSlowLog, Value: int32ToBoolStr(logutil.DefaultRecordPlanInSlowLog), skipInit: true, Type: TypeBool, SetSession: func(s *SessionVars, val string) error {
		atomic.StoreUint32(&config.GetGlobalConfig().Log.RecordPlanInSlowLog, uint32(TidbOptInt64(val, logutil.DefaultRecordPlanInSlowLog)))
		return nil
	}, GetSession: func(s *SessionVars) (string, error) {
		enabled := atomic.LoadUint32(&config.GetGlobalConfig().Log.RecordPlanInSlowLog) == 1
		return BoolToOnOff(enabled), nil
	}},
	{Scope: ScopeSession, Name: TiDBEnableSlowLog, Value: BoolToOnOff(logutil.DefaultTiDBEnableSlowLog), Type: TypeBool, skipInit: true, SetSession: func(s *SessionVars, val string) error {
		config.GetGlobalConfig().Log.EnableSlowLog.Store(TiDBOptOn(val))
		return nil
	}, GetSession: func(s *SessionVars) (string, error) {
		return BoolToOnOff(config.GetGlobalConfig().Log.EnableSlowLog.Load()), nil
	}},
	{Scope: ScopeSession, Name: TiDBQueryLogMaxLen, Value: strconv.Itoa(logutil.DefaultQueryLogMaxLen), Type: TypeInt, MinValue: -1, MaxValue: math.MaxInt64, skipInit: true, SetSession: func(s *SessionVars, val string) error {
		atomic.StoreUint64(&config.GetGlobalConfig().Log.QueryLogMaxLen, uint64(TidbOptInt64(val, logutil.DefaultQueryLogMaxLen)))
		return nil
	}, GetSession: func(s *SessionVars) (string, error) {
		return strconv.FormatUint(atomic.LoadUint64(&config.GetGlobalConfig().Log.QueryLogMaxLen), 10), nil
	}},
	{Scope: ScopeGlobal | ScopeSession, Name: CTEMaxRecursionDepth, Value: strconv.Itoa(DefCTEMaxRecursionDepth), Type: TypeInt, MinValue: 0, MaxValue: 4294967295, SetSession: func(s *SessionVars, val string) error {
		s.CTEMaxRecursionDepth = TidbOptInt(val, DefCTEMaxRecursionDepth)
		return nil
	}},
	{Scope: ScopeSession, Name: TiDBCheckMb4ValueInUTF8, Value: BoolToOnOff(config.GetGlobalConfig().CheckMb4ValueInUTF8.Load()), skipInit: true, Type: TypeBool, SetSession: func(s *SessionVars, val string) error {
		config.GetGlobalConfig().CheckMb4ValueInUTF8.Store(TiDBOptOn(val))
		return nil
	}, GetSession: func(s *SessionVars) (string, error) {
		return BoolToOnOff(config.GetGlobalConfig().CheckMb4ValueInUTF8.Load()), nil
	}},
	{Scope: ScopeSession, Name: TiDBFoundInPlanCache, Value: BoolToOnOff(DefTiDBFoundInPlanCache), Type: TypeBool, ReadOnly: true, skipInit: true, SetSession: func(s *SessionVars, val string) error {
		s.FoundInPlanCache = TiDBOptOn(val)
		return nil
	}, GetSession: func(s *SessionVars) (string, error) {
		return BoolToOnOff(s.PrevFoundInPlanCache), nil
	}},
	{Scope: ScopeSession, Name: TiDBFoundInBinding, Value: BoolToOnOff(DefTiDBFoundInBinding), Type: TypeBool, ReadOnly: true, skipInit: true, SetSession: func(s *SessionVars, val string) error {
		s.FoundInBinding = TiDBOptOn(val)
		return nil
	}, GetSession: func(s *SessionVars) (string, error) {
		return BoolToOnOff(s.PrevFoundInBinding), nil
	}},
	{Scope: ScopeSession, Name: TiDBEnableCollectExecutionInfo, Value: BoolToOnOff(DefTiDBEnableCollectExecutionInfo), skipInit: true, Type: TypeBool, SetSession: func(s *SessionVars, val string) error {
		oldConfig := config.GetGlobalConfig()
		newValue := TiDBOptOn(val)
		if oldConfig.EnableCollectExecutionInfo != newValue {
			newConfig := *oldConfig
			newConfig.EnableCollectExecutionInfo = newValue
			config.StoreGlobalConfig(&newConfig)
		}
		return nil
	}, GetSession: func(s *SessionVars) (string, error) {
		return BoolToOnOff(config.GetGlobalConfig().EnableCollectExecutionInfo), nil
	}},
	{Scope: ScopeGlobal | ScopeSession, Name: TiDBAllowAutoRandExplicitInsert, Value: BoolToOnOff(DefTiDBAllowAutoRandExplicitInsert), Type: TypeBool, SetSession: func(s *SessionVars, val string) error {
		s.AllowAutoRandExplicitInsert = TiDBOptOn(val)
		return nil
	}},
	{Scope: ScopeGlobal | ScopeSession, Name: TiDBEnableClusteredIndex, Value: IntOnly, Type: TypeEnum, PossibleValues: []string{Off, On, IntOnly}, Validation: func(vars *SessionVars, normalizedValue string, originalValue string, scope ScopeFlag) (string, error) {
		if normalizedValue == IntOnly {
			vars.StmtCtx.AppendWarning(errWarnDeprecatedSyntax.FastGenByArgs(normalizedValue, fmt.Sprintf("'%s' or '%s'", On, Off)))
		}
		return normalizedValue, nil
	}, SetSession: func(s *SessionVars, val string) error {
		s.EnableClusteredIndex = TiDBOptEnableClustered(val)
		return nil
	}},
	{Scope: ScopeGlobal | ScopeSession, Name: TiDBPartitionPruneMode, Value: DefTiDBPartitionPruneMode, Hidden: true, Type: TypeStr, Validation: func(vars *SessionVars, normalizedValue string, originalValue string, scope ScopeFlag) (string, error) {
		mode := PartitionPruneMode(normalizedValue).Update()
		if !mode.Valid() {
			return normalizedValue, ErrWrongTypeForVar.GenWithStackByArgs(TiDBPartitionPruneMode)
		}
		return string(mode), nil
	}, SetSession: func(s *SessionVars, val string) error {
		s.PartitionPruneMode.Store(strings.ToLower(strings.TrimSpace(val)))
		return nil
	}},
	{Scope: ScopeGlobal | ScopeSession, Name: TiDBRedactLog, Value: BoolToOnOff(DefTiDBRedactLog), Type: TypeBool, SetSession: func(s *SessionVars, val string) error {
		s.EnableRedactLog = TiDBOptOn(val)
		errors.RedactLogEnabled.Store(s.EnableRedactLog)
		return nil
	}},
	{Scope: ScopeGlobal, Name: TiDBRestrictedReadOnly, Value: BoolToOnOff(DefTiDBRestrictedReadOnly), Type: TypeBool, SetGlobal: func(s *SessionVars, val string) error {
		on := TiDBOptOn(val)
		if on {
			err := s.GlobalVarsAccessor.SetGlobalSysVar(TiDBSuperReadOnly, "ON")
			if err != nil {
				return err
			}
		}
		RestrictedReadOnly.Store(on)
		return nil
	}},
	{Scope: ScopeGlobal, Name: TiDBSuperReadOnly, Value: BoolToOnOff(DefTiDBSuperReadOnly), Type: TypeBool, Validation: func(vars *SessionVars, normalizedValue string, _ string, _ ScopeFlag) (string, error) {
		on := TiDBOptOn(normalizedValue)
		if !on {
			result, err := vars.GlobalVarsAccessor.GetGlobalSysVar(TiDBRestrictedReadOnly)
			if err != nil {
				return normalizedValue, err
			}
			if TiDBOptOn(result) {
				return normalizedValue, fmt.Errorf("can't turn off %s when %s is on", TiDBSuperReadOnly, TiDBRestrictedReadOnly)
			}
		}
		return normalizedValue, nil
	}, SetGlobal: func(s *SessionVars, val string) error {
		VarTiDBSuperReadOnly.Store(TiDBOptOn(val))
		return nil
	}},
	{Scope: ScopeGlobal | ScopeSession, Name: TiDBShardAllocateStep, Value: strconv.Itoa(DefTiDBShardAllocateStep), Type: TypeInt, MinValue: 1, MaxValue: uint64(math.MaxInt64), SetSession: func(s *SessionVars, val string) error {
		s.ShardAllocateStep = TidbOptInt64(val, DefTiDBShardAllocateStep)
		return nil
	}},
	{Scope: ScopeGlobal, Name: TiDBEnableTelemetry, Value: BoolToOnOff(DefTiDBEnableTelemetry), Type: TypeBool},
	{Scope: ScopeGlobal | ScopeSession, Name: TiDBEnableAmendPessimisticTxn, Value: BoolToOnOff(DefTiDBEnableAmendPessimisticTxn), Type: TypeBool, SetSession: func(s *SessionVars, val string) error {
		s.EnableAmendPessimisticTxn = TiDBOptOn(val)
		return nil
	}},
	{Scope: ScopeGlobal | ScopeSession, Name: TiDBEnableAsyncCommit, Value: BoolToOnOff(DefTiDBEnableAsyncCommit), Type: TypeBool, SetSession: func(s *SessionVars, val string) error {
		s.EnableAsyncCommit = TiDBOptOn(val)
		return nil
	}},
	{Scope: ScopeGlobal | ScopeSession, Name: TiDBEnable1PC, Value: BoolToOnOff(DefTiDBEnable1PC), Type: TypeBool, SetSession: func(s *SessionVars, val string) error {
		s.Enable1PC = TiDBOptOn(val)
		return nil
	}},
	{Scope: ScopeGlobal | ScopeSession, Name: TiDBGuaranteeLinearizability, Value: BoolToOnOff(DefTiDBGuaranteeLinearizability), Type: TypeBool, SetSession: func(s *SessionVars, val string) error {
		s.GuaranteeLinearizability = TiDBOptOn(val)
		return nil
	}},
	{Scope: ScopeGlobal | ScopeSession, Name: TiDBAnalyzeVersion, Value: strconv.Itoa(DefTiDBAnalyzeVersion), Type: TypeInt, MinValue: 1, MaxValue: 2, Validation: func(vars *SessionVars, normalizedValue string, originalValue string, scope ScopeFlag) (string, error) {
		if normalizedValue == "2" && FeedbackProbability != nil && FeedbackProbability.Load() > 0 {
			var original string
			var err error
			if scope == ScopeGlobal {
				original, err = vars.GlobalVarsAccessor.GetGlobalSysVar(TiDBAnalyzeVersion)
				if err != nil {
					return normalizedValue, nil
				}
			} else {
				original = strconv.Itoa(vars.AnalyzeVersion)
			}
			vars.StmtCtx.AppendError(errors.New("variable tidb_analyze_version not updated because analyze version 2 is incompatible with query feedback. Please consider setting feedback-probability to 0.0 in config file to disable query feedback"))
			return original, nil
		}
		return normalizedValue, nil
	}, SetSession: func(s *SessionVars, val string) error {
		s.AnalyzeVersion = tidbOptPositiveInt32(val, DefTiDBAnalyzeVersion)
		return nil
	}},
	{Scope: ScopeGlobal | ScopeSession, Name: TiDBEnableIndexMergeJoin, Value: BoolToOnOff(DefTiDBEnableIndexMergeJoin), Hidden: true, Type: TypeBool, SetSession: func(s *SessionVars, val string) error {
		s.EnableIndexMergeJoin = TiDBOptOn(val)
		return nil
	}},
	{Scope: ScopeGlobal | ScopeSession, Name: TiDBTrackAggregateMemoryUsage, Value: BoolToOnOff(DefTiDBTrackAggregateMemoryUsage), Type: TypeBool, SetSession: func(s *SessionVars, val string) error {
		s.TrackAggregateMemoryUsage = TiDBOptOn(val)
		return nil
	}},
	{Scope: ScopeGlobal | ScopeSession, Name: TiDBMultiStatementMode, Value: Off, Type: TypeEnum, PossibleValues: []string{Off, On, Warn}, SetSession: func(s *SessionVars, val string) error {
		s.MultiStatementMode = TiDBOptOnOffWarn(val)
		return nil
	}},
	{Scope: ScopeGlobal | ScopeSession, Name: TiDBEnableExchangePartition, Value: BoolToOnOff(DefTiDBEnableExchangePartition), Type: TypeBool, SetSession: func(s *SessionVars, val string) error {
		s.TiDBEnableExchangePartition = TiDBOptOn(val)
		return nil
	}},
	{Scope: ScopeNone, Name: TiDBEnableEnhancedSecurity, Value: Off, Type: TypeBool},
	{Scope: ScopeSession, Name: PluginLoad, Value: "", GetSession: func(s *SessionVars) (string, error) {
		return config.GetGlobalConfig().Plugin.Load, nil
	}},
	{Scope: ScopeSession, Name: PluginDir, Value: "/data/deploy/plugin", GetSession: func(s *SessionVars) (string, error) {
		return config.GetGlobalConfig().Plugin.Dir, nil
	}},
	{Scope: ScopeGlobal, Name: TiDBEnableHistoricalStats, Value: Off, Type: TypeBool, GetGlobal: func(s *SessionVars) (string, error) {
		return getTiDBTableValue(s, "tidb_enable_historical_stats", Off)
	}, SetGlobal: func(s *SessionVars, val string) error {
		return setTiDBTableValue(s, "tidb_enable_historical_stats", val, "Current historical statistics enable status")
	}},
	/* tikv gc metrics */
	{Scope: ScopeGlobal, Name: TiDBGCEnable, Value: On, Type: TypeBool, GetGlobal: func(s *SessionVars) (string, error) {
		return getTiDBTableValue(s, "tikv_gc_enable", On)
	}, SetGlobal: func(s *SessionVars, val string) error {
		return setTiDBTableValue(s, "tikv_gc_enable", val, "Current GC enable status")
	}},
	{Scope: ScopeGlobal, Name: TiDBGCRunInterval, Value: "10m0s", Type: TypeDuration, MinValue: int64(time.Minute * 10), MaxValue: uint64(time.Hour * 24 * 365), GetGlobal: func(s *SessionVars) (string, error) {
		return getTiDBTableValue(s, "tikv_gc_run_interval", "10m0s")
	}, SetGlobal: func(s *SessionVars, val string) error {
		return setTiDBTableValue(s, "tikv_gc_run_interval", val, "GC run interval, at least 10m, in Go format.")
	}},
	{Scope: ScopeGlobal, Name: TiDBGCLifetime, Value: "10m0s", Type: TypeDuration, MinValue: int64(time.Minute * 10), MaxValue: uint64(time.Hour * 24 * 365), GetGlobal: func(s *SessionVars) (string, error) {
		return getTiDBTableValue(s, "tikv_gc_life_time", "10m0s")
	}, SetGlobal: func(s *SessionVars, val string) error {
		return setTiDBTableValue(s, "tikv_gc_life_time", val, "All versions within life time will not be collected by GC, at least 10m, in Go format.")
	}},
	{Scope: ScopeGlobal, Name: TiDBGCConcurrency, Value: "-1", Type: TypeInt, MinValue: 1, MaxValue: MaxConfigurableConcurrency, AllowAutoValue: true, GetGlobal: func(s *SessionVars) (string, error) {
		autoConcurrencyVal, err := getTiDBTableValue(s, "tikv_gc_auto_concurrency", On)
		if err == nil && autoConcurrencyVal == On {
			return "-1", nil // convention for "AUTO"
		}
		return getTiDBTableValue(s, "tikv_gc_concurrency", "-1")
	}, SetGlobal: func(s *SessionVars, val string) error {
		autoConcurrency := Off
		if val == "-1" {
			autoConcurrency = On
		}
		// Update both autoconcurrency and concurrency.
		if err := setTiDBTableValue(s, "tikv_gc_auto_concurrency", autoConcurrency, "Let TiDB pick the concurrency automatically. If set false, tikv_gc_concurrency will be used"); err != nil {
			return err
		}
		return setTiDBTableValue(s, "tikv_gc_concurrency", val, "How many goroutines used to do GC parallel, [1, 256], default 2")
	}},
	{Scope: ScopeGlobal, Name: TiDBGCScanLockMode, Value: "LEGACY", Type: TypeEnum, PossibleValues: []string{"PHYSICAL", "LEGACY"}, GetGlobal: func(s *SessionVars) (string, error) {
		return getTiDBTableValue(s, "tikv_gc_scan_lock_mode", "LEGACY")
	}, SetGlobal: func(s *SessionVars, val string) error {
		return setTiDBTableValue(s, "tikv_gc_scan_lock_mode", val, "Mode of scanning locks, \"physical\" or \"legacy\"")
	}},
	// It's different from tmp_table_size or max_heap_table_size. See https://github.com/pingcap/tidb/issues/28691.
	{Scope: ScopeGlobal | ScopeSession, Name: TiDBTmpTableMaxSize, Value: strconv.Itoa(DefTiDBTmpTableMaxSize), Type: TypeUnsigned, MinValue: 1 << 20, MaxValue: 1 << 37, SetSession: func(s *SessionVars, val string) error {
		s.TMPTableSize = TidbOptInt64(val, DefTiDBTmpTableMaxSize)
		return nil
	}},
	{Scope: ScopeGlobal, Name: TiDBTableCacheLease, Value: strconv.Itoa(DefTiDBTableCacheLease), Type: TypeUnsigned, MinValue: 1, MaxValue: 10, SetGlobal: func(s *SessionVars, sVal string) error {
		var val int64
		val, err := strconv.ParseInt(sVal, 10, 64)
		if err != nil {
			return errors.Trace(err)
		}
		TableCacheLease.Store(val)
		return nil
	}},
	// variable for top SQL feature.
	// TopSQL enable only be controlled by TopSQL pub/sub sinker.
	// This global variable only uses to update the global config which store in PD(ETCD).
	{Scope: ScopeGlobal, Name: TiDBEnableTopSQL, Value: BoolToOnOff(topsqlstate.DefTiDBTopSQLEnable), Type: TypeBool, AllowEmpty: true, GlobalConfigName: GlobalConfigEnableTopSQL},
	{Scope: ScopeGlobal, Name: TiDBTopSQLMaxTimeSeriesCount, Value: strconv.Itoa(topsqlstate.DefTiDBTopSQLMaxTimeSeriesCount), Type: TypeInt, MinValue: 1, MaxValue: 5000, GetGlobal: func(s *SessionVars) (string, error) {
		return strconv.FormatInt(topsqlstate.GlobalState.MaxStatementCount.Load(), 10), nil
	}, SetGlobal: func(vars *SessionVars, s string) error {
		val, err := strconv.ParseInt(s, 10, 64)
		if err != nil {
			return err
		}
		topsqlstate.GlobalState.MaxStatementCount.Store(val)
		return nil
	}},
	{Scope: ScopeGlobal, Name: TiDBTopSQLMaxMetaCount, Value: strconv.Itoa(topsqlstate.DefTiDBTopSQLMaxMetaCount), Type: TypeInt, MinValue: 1, MaxValue: 10000, GetGlobal: func(s *SessionVars) (string, error) {
		return strconv.FormatInt(topsqlstate.GlobalState.MaxCollect.Load(), 10), nil
	}, SetGlobal: func(vars *SessionVars, s string) error {
		val, err := strconv.ParseInt(s, 10, 64)
		if err != nil {
			return err
		}
		topsqlstate.GlobalState.MaxCollect.Store(val)
		return nil
	}},
	{Scope: ScopeGlobal, Name: SkipNameResolve, Value: Off, Type: TypeBool},
	{Scope: ScopeGlobal, Name: DefaultAuthPlugin, Value: mysql.AuthNativePassword, Type: TypeEnum, PossibleValues: []string{mysql.AuthNativePassword, mysql.AuthCachingSha2Password}},
	{Scope: ScopeGlobal | ScopeSession, Name: TiDBEnableOrderedResultMode, Value: BoolToOnOff(DefTiDBEnableOrderedResultMode), Type: TypeBool, SetSession: func(s *SessionVars, val string) error {
		s.EnableStableResultMode = TiDBOptOn(val)
		return nil
	}},
	{Scope: ScopeGlobal | ScopeSession, Name: TiDBEnablePseudoForOutdatedStats, Value: BoolToOnOff(DefTiDBEnablePseudoForOutdatedStats), Type: TypeBool, SetSession: func(s *SessionVars, val string) error {
		s.EnablePseudoForOutdatedStats = TiDBOptOn(val)
		return nil
	}},
	{Scope: ScopeGlobal | ScopeSession, Name: TiDBRegardNULLAsPoint, Value: BoolToOnOff(DefTiDBRegardNULLAsPoint), Type: TypeBool, SetSession: func(s *SessionVars, val string) error {
		s.RegardNULLAsPoint = TiDBOptOn(val)
		return nil
	}},

	{Scope: ScopeNone, Name: "version_compile_os", Value: runtime.GOOS},
	{Scope: ScopeNone, Name: "version_compile_machine", Value: runtime.GOARCH},
	{Scope: ScopeNone, Name: TiDBAllowFunctionForExpressionIndex, ReadOnly: true, Value: collectAllowFuncName4ExpressionIndex()},
	{Scope: ScopeSession, Name: RandSeed1, Type: TypeInt, Value: "0", skipInit: true, MaxValue: math.MaxInt32, SetSession: func(s *SessionVars, val string) error {
		s.Rng.SetSeed1(uint32(tidbOptPositiveInt32(val, 0)))
		return nil
	}, GetSession: func(s *SessionVars) (string, error) {
		return "0", nil
	}},
	{Scope: ScopeSession, Name: RandSeed2, Type: TypeInt, Value: "0", skipInit: true, MaxValue: math.MaxInt32, SetSession: func(s *SessionVars, val string) error {
		s.Rng.SetSeed2(uint32(tidbOptPositiveInt32(val, 0)))
		return nil
	}, GetSession: func(s *SessionVars) (string, error) {
		return "0", nil
	}},
	{Scope: ScopeGlobal | ScopeSession, Name: TiDBEnablePaging, Value: Off, Type: TypeBool, Hidden: true, SetSession: func(s *SessionVars, val string) error {
		s.EnablePaging = TiDBOptOn(val)
		return nil
	}},
	{Scope: ScopeGlobal, Name: TiDBPersistAnalyzeOptions, Value: BoolToOnOff(DefTiDBPersistAnalyzeOptions), skipInit: true, Type: TypeBool,
		GetGlobal: func(s *SessionVars) (string, error) {
			return BoolToOnOff(PersistAnalyzeOptions.Load()), nil
		},
		SetGlobal: func(s *SessionVars, val string) error {
			PersistAnalyzeOptions.Store(TiDBOptOn(val))
			return nil
		},
	},
	{Scope: ScopeGlobal, Name: TiDBEnableColumnTracking, Value: BoolToOnOff(DefTiDBEnableColumnTracking), skipInit: true, Type: TypeBool, GetGlobal: func(s *SessionVars) (string, error) {
		return BoolToOnOff(EnableColumnTracking.Load()), nil
	}, SetGlobal: func(s *SessionVars, val string) error {
		v := TiDBOptOn(val)
		if !v {
			// Set the location to UTC to avoid time zone interference.
			disableTime := time.Now().UTC().Format(types.UTCTimeFormat)
			if err := setTiDBTableValue(s, TiDBDisableColumnTrackingTime, disableTime, "Record the last time tidb_enable_column_tracking is set off"); err != nil {
				return err
			}
		}
		EnableColumnTracking.Store(v)
		return nil
	}},
	{Scope: ScopeSession, Name: TiDBReadConsistency, Value: string(ReadConsistencyStrict), Type: TypeStr, Hidden: true,
		Validation: func(_ *SessionVars, normalized string, _ string, _ ScopeFlag) (string, error) {
			return normalized, validateReadConsistencyLevel(normalized)
		},
		SetSession: func(s *SessionVars, val string) error {
			s.ReadConsistency = ReadConsistencyLevel(val)
			return nil
		},
	},
	{Scope: ScopeGlobal | ScopeSession, Name: TiDBStatsLoadSyncWait, Value: strconv.Itoa(DefTiDBStatsLoadSyncWait), skipInit: true, Type: TypeInt, MinValue: 0, MaxValue: math.MaxInt32,
		SetSession: func(s *SessionVars, val string) error {
			s.StatsLoadSyncWait = TidbOptInt64(val, DefTiDBStatsLoadSyncWait)
			return nil
		},
		GetGlobal: func(s *SessionVars) (string, error) {
			return strconv.FormatInt(StatsLoadSyncWait.Load(), 10), nil
		},
		SetGlobal: func(s *SessionVars, val string) error {
			StatsLoadSyncWait.Store(TidbOptInt64(val, DefTiDBStatsLoadSyncWait))
			return nil
		},
	},
	{Scope: ScopeGlobal, Name: TiDBStatsLoadPseudoTimeout, Value: BoolToOnOff(DefTiDBStatsLoadPseudoTimeout), skipInit: true, Type: TypeBool,
		GetGlobal: func(s *SessionVars) (string, error) {
			return strconv.FormatBool(StatsLoadPseudoTimeout.Load()), nil
		},
		SetGlobal: func(s *SessionVars, val string) error {
			StatsLoadPseudoTimeout.Store(TiDBOptOn(val))
			return nil
		},
	},
	{Scope: ScopeGlobal | ScopeSession, Name: SysdateIsNow, Value: BoolToOnOff(DefSysdateIsNow), skipInit: true, Type: TypeBool,
		SetSession: func(vars *SessionVars, s string) error {
			vars.SysdateIsNow = TiDBOptOn(s)
			return nil
		},
		GetGlobal: func(vars *SessionVars) (s string, err error) {
			return strconv.FormatBool(GlobalSysdateIsNow.Load()), nil
		},
		SetGlobal: func(vars *SessionVars, s string) error {
			GlobalSysdateIsNow.Store(TiDBOptOn(s))
			return nil
		},
	},
	{Scope: ScopeGlobal | ScopeSession, Name: TiDBEnableMutationChecker, Hidden: true,
		Value: BoolToOnOff(DefTiDBEnableMutationChecker), Type: TypeBool,
		SetSession: func(s *SessionVars, val string) error {
			s.EnableMutationChecker = TiDBOptOn(val)
			return nil
		},
	},
	{Scope: ScopeGlobal | ScopeSession, Name: TiDBTxnAssertionLevel, Value: DefTiDBTxnAssertionLevel, PossibleValues: []string{AssertionOffStr, AssertionFastStr, AssertionStrictStr}, Hidden: true, Type: TypeEnum, SetSession: func(s *SessionVars, val string) error {
		s.AssertionLevel = tidbOptAssertionLevel(val)
		return nil
	}},
	{Scope: ScopeSession, Name: TiDBLastDDLInfo, Value: strconv.Itoa(DefCurretTS), ReadOnly: true, skipInit: true, GetSession: func(s *SessionVars) (string, error) {
		info, err := json.Marshal(s.LastDDLInfo)
		if err != nil {
			return "", err
		}
		return string(info), nil
	}},
}

// FeedbackProbability points to the FeedbackProbability in statistics package.
// It's initialized in init() in feedback.go to solve import cycle.
var FeedbackProbability *atomic2.Float64

// SetNamesVariables is the system variable names related to set names statements.
var SetNamesVariables = []string{
	CharacterSetClient,
	CharacterSetConnection,
	CharacterSetResults,
}

// SetCharsetVariables is the system variable names related to set charset statements.
var SetCharsetVariables = []string{
	CharacterSetClient,
	CharacterSetResults,
}

const (
	// CharacterSetConnection is the name for character_set_connection system variable.
	CharacterSetConnection = "character_set_connection"
	// CollationConnection is the name for collation_connection system variable.
	CollationConnection = "collation_connection"
	// CharsetDatabase is the name for character_set_database system variable.
	CharsetDatabase = "character_set_database"
	// CollationDatabase is the name for collation_database system variable.
	CollationDatabase = "collation_database"
	// CharacterSetFilesystem is the name for character_set_filesystem system variable.
	CharacterSetFilesystem = "character_set_filesystem"
	// CharacterSetClient is the name for character_set_client system variable.
	CharacterSetClient = "character_set_client"
	// CharacterSetSystem is the name for character_set_system system variable.
	CharacterSetSystem = "character_set_system"
	// GeneralLog is the name for 'general_log' system variable.
	GeneralLog = "general_log"
	// AvoidTemporalUpgrade is the name for 'avoid_temporal_upgrade' system variable.
	AvoidTemporalUpgrade = "avoid_temporal_upgrade"
	// MaxPreparedStmtCount is the name for 'max_prepared_stmt_count' system variable.
	MaxPreparedStmtCount = "max_prepared_stmt_count"
	// BigTables is the name for 'big_tables' system variable.
	BigTables = "big_tables"
	// CheckProxyUsers is the name for 'check_proxy_users' system variable.
	CheckProxyUsers = "check_proxy_users"
	// CoreFile is the name for 'core_file' system variable.
	CoreFile = "core_file"
	// DefaultWeekFormat is the name for 'default_week_format' system variable.
	DefaultWeekFormat = "default_week_format"
	// GroupConcatMaxLen is the name for 'group_concat_max_len' system variable.
	GroupConcatMaxLen = "group_concat_max_len"
	// DelayKeyWrite is the name for 'delay_key_write' system variable.
	DelayKeyWrite = "delay_key_write"
	// EndMarkersInJSON is the name for 'end_markers_in_json' system variable.
	EndMarkersInJSON = "end_markers_in_json"
	// Hostname is the name for 'hostname' system variable.
	Hostname = "hostname"
	// InnodbCommitConcurrency is the name for 'innodb_commit_concurrency' system variable.
	InnodbCommitConcurrency = "innodb_commit_concurrency"
	// InnodbFastShutdown is the name for 'innodb_fast_shutdown' system variable.
	InnodbFastShutdown = "innodb_fast_shutdown"
	// InnodbLockWaitTimeout is the name for 'innodb_lock_wait_timeout' system variable.
	InnodbLockWaitTimeout = "innodb_lock_wait_timeout"
	// SQLLogBin is the name for 'sql_log_bin' system variable.
	SQLLogBin = "sql_log_bin"
	// LogBin is the name for 'log_bin' system variable.
	LogBin = "log_bin"
	// MaxSortLength is the name for 'max_sort_length' system variable.
	MaxSortLength = "max_sort_length"
	// MaxSpRecursionDepth is the name for 'max_sp_recursion_depth' system variable.
	MaxSpRecursionDepth = "max_sp_recursion_depth"
	// MaxUserConnections is the name for 'max_user_connections' system variable.
	MaxUserConnections = "max_user_connections"
	// OfflineMode is the name for 'offline_mode' system variable.
	OfflineMode = "offline_mode"
	// InteractiveTimeout is the name for 'interactive_timeout' system variable.
	InteractiveTimeout = "interactive_timeout"
	// FlushTime is the name for 'flush_time' system variable.
	FlushTime = "flush_time"
	// PseudoSlaveMode is the name for 'pseudo_slave_mode' system variable.
	PseudoSlaveMode = "pseudo_slave_mode"
	// LowPriorityUpdates is the name for 'low_priority_updates' system variable.
	LowPriorityUpdates = "low_priority_updates"
	// LowerCaseTableNames is the name for 'lower_case_table_names' system variable.
	LowerCaseTableNames = "lower_case_table_names"
	// SessionTrackGtids is the name for 'session_track_gtids' system variable.
	SessionTrackGtids = "session_track_gtids"
	// OldPasswords is the name for 'old_passwords' system variable.
	OldPasswords = "old_passwords"
	// MaxConnections is the name for 'max_connections' system variable.
	MaxConnections = "max_connections"
	// SkipNameResolve is the name for 'skip_name_resolve' system variable.
	SkipNameResolve = "skip_name_resolve"
	// ForeignKeyChecks is the name for 'foreign_key_checks' system variable.
	ForeignKeyChecks = "foreign_key_checks"
	// PlacementChecks is the name for 'placement_checks' system variable.
	// Deprecated: use tidb_placement_mode instead
	PlacementChecks = "placement_checks"
	// SQLSafeUpdates is the name for 'sql_safe_updates' system variable.
	SQLSafeUpdates = "sql_safe_updates"
	// WarningCount is the name for 'warning_count' system variable.
	WarningCount = "warning_count"
	// ErrorCount is the name for 'error_count' system variable.
	ErrorCount = "error_count"
	// SQLSelectLimit is the name for 'sql_select_limit' system variable.
	SQLSelectLimit = "sql_select_limit"
	// MaxConnectErrors is the name for 'max_connect_errors' system variable.
	MaxConnectErrors = "max_connect_errors"
	// TableDefinitionCache is the name for 'table_definition_cache' system variable.
	TableDefinitionCache = "table_definition_cache"
	// Timestamp is the name for 'timestamp' system variable.
	Timestamp = "timestamp"
	// ConnectTimeout is the name for 'connect_timeout' system variable.
	ConnectTimeout = "connect_timeout"
	// SyncBinlog is the name for 'sync_binlog' system variable.
	SyncBinlog = "sync_binlog"
	// BlockEncryptionMode is the name for 'block_encryption_mode' system variable.
	BlockEncryptionMode = "block_encryption_mode"
	// WaitTimeout is the name for 'wait_timeout' system variable.
	WaitTimeout = "wait_timeout"
	// ValidatePasswordNumberCount is the name of 'validate_password_number_count' system variable.
	ValidatePasswordNumberCount = "validate_password_number_count"
	// ValidatePasswordLength is the name of 'validate_password_length' system variable.
	ValidatePasswordLength = "validate_password_length"
	// Version is the name of 'version' system variable.
	Version = "version"
	// VersionComment is the name of 'version_comment' system variable.
	VersionComment = "version_comment"
	// PluginDir is the name of 'plugin_dir' system variable.
	PluginDir = "plugin_dir"
	// PluginLoad is the name of 'plugin_load' system variable.
	PluginLoad = "plugin_load"
	// Port is the name for 'port' system variable.
	Port = "port"
	// DataDir is the name for 'datadir' system variable.
	DataDir = "datadir"
	// Profiling is the name for 'Profiling' system variable.
	Profiling = "profiling"
	// Socket is the name for 'socket' system variable.
	Socket = "socket"
	// BinlogOrderCommits is the name for 'binlog_order_commits' system variable.
	BinlogOrderCommits = "binlog_order_commits"
	// MasterVerifyChecksum is the name for 'master_verify_checksum' system variable.
	MasterVerifyChecksum = "master_verify_checksum"
	// ValidatePasswordCheckUserName is the name for 'validate_password_check_user_name' system variable.
	ValidatePasswordCheckUserName = "validate_password_check_user_name"
	// SuperReadOnly is the name for 'super_read_only' system variable.
	SuperReadOnly = "super_read_only"
	// SQLNotes is the name for 'sql_notes' system variable.
	SQLNotes = "sql_notes"
	// QueryCacheType is the name for 'query_cache_type' system variable.
	QueryCacheType = "query_cache_type"
	// SlaveCompressedProtocol is the name for 'slave_compressed_protocol' system variable.
	SlaveCompressedProtocol = "slave_compressed_protocol"
	// BinlogRowQueryLogEvents is the name for 'binlog_rows_query_log_events' system variable.
	BinlogRowQueryLogEvents = "binlog_rows_query_log_events"
	// LogSlowSlaveStatements is the name for 'log_slow_slave_statements' system variable.
	LogSlowSlaveStatements = "log_slow_slave_statements"
	// LogSlowAdminStatements is the name for 'log_slow_admin_statements' system variable.
	LogSlowAdminStatements = "log_slow_admin_statements"
	// LogQueriesNotUsingIndexes is the name for 'log_queries_not_using_indexes' system variable.
	LogQueriesNotUsingIndexes = "log_queries_not_using_indexes"
	// QueryCacheWlockInvalidate is the name for 'query_cache_wlock_invalidate' system variable.
	QueryCacheWlockInvalidate = "query_cache_wlock_invalidate"
	// SQLAutoIsNull is the name for 'sql_auto_is_null' system variable.
	SQLAutoIsNull = "sql_auto_is_null"
	// RelayLogPurge is the name for 'relay_log_purge' system variable.
	RelayLogPurge = "relay_log_purge"
	// AutomaticSpPrivileges is the name for 'automatic_sp_privileges' system variable.
	AutomaticSpPrivileges = "automatic_sp_privileges"
	// SQLQuoteShowCreate is the name for 'sql_quote_show_create' system variable.
	SQLQuoteShowCreate = "sql_quote_show_create"
	// SlowQueryLog is the name for 'slow_query_log' system variable.
	SlowQueryLog = "slow_query_log"
	// BinlogDirectNonTransactionalUpdates is the name for 'binlog_direct_non_transactional_updates' system variable.
	BinlogDirectNonTransactionalUpdates = "binlog_direct_non_transactional_updates"
	// SQLBigSelects is the name for 'sql_big_selects' system variable.
	SQLBigSelects = "sql_big_selects"
	// LogBinTrustFunctionCreators is the name for 'log_bin_trust_function_creators' system variable.
	LogBinTrustFunctionCreators = "log_bin_trust_function_creators"
	// OldAlterTable is the name for 'old_alter_table' system variable.
	OldAlterTable = "old_alter_table"
	// EnforceGtidConsistency is the name for 'enforce_gtid_consistency' system variable.
	EnforceGtidConsistency = "enforce_gtid_consistency"
	// SecureAuth is the name for 'secure_auth' system variable.
	SecureAuth = "secure_auth"
	// UniqueChecks is the name for 'unique_checks' system variable.
	UniqueChecks = "unique_checks"
	// SQLWarnings is the name for 'sql_warnings' system variable.
	SQLWarnings = "sql_warnings"
	// AutoCommit is the name for 'autocommit' system variable.
	AutoCommit = "autocommit"
	// KeepFilesOnCreate is the name for 'keep_files_on_create' system variable.
	KeepFilesOnCreate = "keep_files_on_create"
	// ShowOldTemporals is the name for 'show_old_temporals' system variable.
	ShowOldTemporals = "show_old_temporals"
	// LocalInFile is the name for 'local_infile' system variable.
	LocalInFile = "local_infile"
	// PerformanceSchema is the name for 'performance_schema' system variable.
	PerformanceSchema = "performance_schema"
	// Flush is the name for 'flush' system variable.
	Flush = "flush"
	// SlaveAllowBatching is the name for 'slave_allow_batching' system variable.
	SlaveAllowBatching = "slave_allow_batching"
	// MyISAMUseMmap is the name for 'myisam_use_mmap' system variable.
	MyISAMUseMmap = "myisam_use_mmap"
	// InnodbFilePerTable is the name for 'innodb_file_per_table' system variable.
	InnodbFilePerTable = "innodb_file_per_table"
	// InnodbLogCompressedPages is the name for 'innodb_log_compressed_pages' system variable.
	InnodbLogCompressedPages = "innodb_log_compressed_pages"
	// InnodbPrintAllDeadlocks is the name for 'innodb_print_all_deadlocks' system variable.
	InnodbPrintAllDeadlocks = "innodb_print_all_deadlocks"
	// InnodbStrictMode is the name for 'innodb_strict_mode' system variable.
	InnodbStrictMode = "innodb_strict_mode"
	// InnodbCmpPerIndexEnabled is the name for 'innodb_cmp_per_index_enabled' system variable.
	InnodbCmpPerIndexEnabled = "innodb_cmp_per_index_enabled"
	// InnodbBufferPoolDumpAtShutdown is the name for 'innodb_buffer_pool_dump_at_shutdown' system variable.
	InnodbBufferPoolDumpAtShutdown = "innodb_buffer_pool_dump_at_shutdown"
	// InnodbAdaptiveHashIndex is the name for 'innodb_adaptive_hash_index' system variable.
	InnodbAdaptiveHashIndex = "innodb_adaptive_hash_index"
	// InnodbFtEnableStopword is the name for 'innodb_ft_enable_stopword' system variable.
	InnodbFtEnableStopword = "innodb_ft_enable_stopword" // #nosec G101
	// InnodbSupportXA is the name for 'innodb_support_xa' system variable.
	InnodbSupportXA = "innodb_support_xa"
	// InnodbOptimizeFullTextOnly is the name for 'innodb_optimize_fulltext_only' system variable.
	InnodbOptimizeFullTextOnly = "innodb_optimize_fulltext_only"
	// InnodbStatusOutputLocks is the name for 'innodb_status_output_locks' system variable.
	InnodbStatusOutputLocks = "innodb_status_output_locks"
	// InnodbBufferPoolDumpNow is the name for 'innodb_buffer_pool_dump_now' system variable.
	InnodbBufferPoolDumpNow = "innodb_buffer_pool_dump_now"
	// InnodbBufferPoolLoadNow is the name for 'innodb_buffer_pool_load_now' system variable.
	InnodbBufferPoolLoadNow = "innodb_buffer_pool_load_now"
	// InnodbStatsOnMetadata is the name for 'innodb_stats_on_metadata' system variable.
	InnodbStatsOnMetadata = "innodb_stats_on_metadata"
	// InnodbDisableSortFileCache is the name for 'innodb_disable_sort_file_cache' system variable.
	InnodbDisableSortFileCache = "innodb_disable_sort_file_cache"
	// InnodbStatsAutoRecalc is the name for 'innodb_stats_auto_recalc' system variable.
	InnodbStatsAutoRecalc = "innodb_stats_auto_recalc"
	// InnodbBufferPoolLoadAbort is the name for 'innodb_buffer_pool_load_abort' system variable.
	InnodbBufferPoolLoadAbort = "innodb_buffer_pool_load_abort"
	// InnodbStatsPersistent is the name for 'innodb_stats_persistent' system variable.
	InnodbStatsPersistent = "innodb_stats_persistent"
	// InnodbRandomReadAhead is the name for 'innodb_random_read_ahead' system variable.
	InnodbRandomReadAhead = "innodb_random_read_ahead"
	// InnodbAdaptiveFlushing is the name for 'innodb_adaptive_flushing' system variable.
	InnodbAdaptiveFlushing = "innodb_adaptive_flushing"
	// InnodbTableLocks is the name for 'innodb_table_locks' system variable.
	InnodbTableLocks = "innodb_table_locks"
	// InnodbStatusOutput is the name for 'innodb_status_output' system variable.
	InnodbStatusOutput = "innodb_status_output"
	// NetBufferLength is the name for 'net_buffer_length' system variable.
	NetBufferLength = "net_buffer_length"
	// QueryCacheSize is the name of 'query_cache_size' system variable.
	QueryCacheSize = "query_cache_size"
	// TxReadOnly is the name of 'tx_read_only' system variable.
	TxReadOnly = "tx_read_only"
	// TransactionReadOnly is the name of 'transaction_read_only' system variable.
	TransactionReadOnly = "transaction_read_only"
	// CharacterSetServer is the name of 'character_set_server' system variable.
	CharacterSetServer = "character_set_server"
	// AutoIncrementIncrement is the name of 'auto_increment_increment' system variable.
	AutoIncrementIncrement = "auto_increment_increment"
	// AutoIncrementOffset is the name of 'auto_increment_offset' system variable.
	AutoIncrementOffset = "auto_increment_offset"
	// InitConnect is the name of 'init_connect' system variable.
	InitConnect = "init_connect"
	// CollationServer is the name of 'collation_server' variable.
	CollationServer = "collation_server"
	// NetWriteTimeout is the name of 'net_write_timeout' variable.
	NetWriteTimeout = "net_write_timeout"
	// ThreadPoolSize is the name of 'thread_pool_size' variable.
	ThreadPoolSize = "thread_pool_size"
	// WindowingUseHighPrecision is the name of 'windowing_use_high_precision' system variable.
	WindowingUseHighPrecision = "windowing_use_high_precision"
	// OptimizerSwitch is the name of 'optimizer_switch' system variable.
	OptimizerSwitch = "optimizer_switch"
	// SystemTimeZone is the name of 'system_time_zone' system variable.
	SystemTimeZone = "system_time_zone"
	// CTEMaxRecursionDepth is the name of 'cte_max_recursion_depth' system variable.
	CTEMaxRecursionDepth = "cte_max_recursion_depth"
	// SQLModeVar is the name of the 'sql_mode' system variable.
	SQLModeVar = "sql_mode"
	// CharacterSetResults is the name of the 'character_set_results' system variable.
	CharacterSetResults = "character_set_results"
	// MaxAllowedPacket is the name of the 'max_allowed_packet' system variable.
	MaxAllowedPacket = "max_allowed_packet"
	// TimeZone is the name of the 'time_zone' system variable.
	TimeZone = "time_zone"
	// TxnIsolation is the name of the 'tx_isolation' system variable.
	TxnIsolation = "tx_isolation"
	// TransactionIsolation is the name of the 'transaction_isolation' system variable.
	TransactionIsolation = "transaction_isolation"
	// TxnIsolationOneShot is the name of the 'tx_isolation_one_shot' system variable.
	TxnIsolationOneShot = "tx_isolation_one_shot"
	// MaxExecutionTime is the name of the 'max_execution_time' system variable.
	MaxExecutionTime = "max_execution_time"
	// ReadOnly is the name of the 'read_only' system variable.
	ReadOnly = "read_only"
	// DefaultAuthPlugin is the name of 'default_authentication_plugin' system variable.
	DefaultAuthPlugin = "default_authentication_plugin"
	// LastInsertID is the name of 'last_insert_id' system variable.
	LastInsertID = "last_insert_id"
	// Identity is the name of 'identity' system variable.
	Identity = "identity"
	// TiDBAllowFunctionForExpressionIndex is the name of `TiDBAllowFunctionForExpressionIndex` system variable.
	TiDBAllowFunctionForExpressionIndex = "tidb_allow_function_for_expression_index"
	// RandSeed1 is the name of 'rand_seed1' system variable.
	RandSeed1 = "rand_seed1"
	// RandSeed2 is the name of 'rand_seed2' system variable.
	RandSeed2 = "rand_seed2"
	// SysdateIsNow is the name of the `sysdate_is_now` system variable
	SysdateIsNow = "sysdate_is_now"
)<|MERGE_RESOLUTION|>--- conflicted
+++ resolved
@@ -666,15 +666,10 @@
 		s.MemQuotaApplyCache = TidbOptInt64(val, DefTiDBMemQuotaApplyCache)
 		return nil
 	}},
-<<<<<<< HEAD
-	{Scope: ScopeGlobal | ScopeSession, Name: TiDBMemQuotaBindCache, Value: strconv.Itoa(DefTiDBMemQuotaBindCache), Type: TypeUnsigned, MaxValue: math.MaxInt64, SetSession: func(s *SessionVars, val string) error {
-		s.MemQuotaBindCache = TidbOptInt64(val, DefTiDBMemQuotaBindCache)
-=======
 	{Scope: ScopeGlobal, Name: TiDBMemQuotaBindCache, Value: strconv.FormatInt(DefTiDBMemQuotaBindCache, 10), Type: TypeUnsigned, MaxValue: math.MaxInt32, GetGlobal: func(sv *SessionVars) (string, error) {
 		return strconv.FormatInt(MemQuotaBindCache.Load(), 10), nil
 	}, SetGlobal: func(s *SessionVars, val string) error {
 		MemQuotaBindCache.Store(TidbOptInt64(val, DefTiDBMemQuotaBindCache))
->>>>>>> 8134942c
 		return nil
 	}},
 	{Scope: ScopeGlobal | ScopeSession, Name: TiDBBackoffLockFast, Value: strconv.Itoa(tikvstore.DefBackoffLockFast), Type: TypeUnsigned, MinValue: 1, MaxValue: math.MaxInt32, SetSession: func(s *SessionVars, val string) error {
