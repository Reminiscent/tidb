// Copyright 2022 PingCAP, Inc.
//
// Licensed under the Apache License, Version 2.0 (the "License");
// you may not use this file except in compliance with the License.
// You may obtain a copy of the License at
//
//     http://www.apache.org/licenses/LICENSE-2.0
//
// Unless required by applicable law or agreed to in writing, software
// distributed under the License is distributed on an "AS IS" BASIS,
// WITHOUT WARRANTIES OR CONDITIONS OF ANY KIND, either express or implied.
// See the License for the specific language governing permissions and
// limitations under the License.

package executor_test

import (
	"archive/zip"
	"fmt"
	"path/filepath"
	"testing"

	"github.com/pingcap/tidb/domain"
	"github.com/pingcap/tidb/parser/mysql"
	"github.com/pingcap/tidb/sessionctx/variable"
	"github.com/pingcap/tidb/testkit"
	"github.com/pingcap/tidb/testkit/testdata"
	"github.com/pingcap/tidb/util/dbterror"
	"github.com/stretchr/testify/require"
)

func TestPessimisticSelectForUpdate(t *testing.T) {
	store, clean := testkit.CreateMockStore(t)
	defer clean()
	tk := testkit.NewTestKit(t, store)
	tk.MustExec("use test")
	tk.MustExec("create table t(id int primary key, a int)")
	tk.MustExec("insert into t values(1, 1)")
	tk.MustExec("begin PESSIMISTIC")
	tk.MustQuery("select a from t where id=1 for update").Check(testkit.Rows("1"))
	tk.MustExec("update t set a=a+1 where id=1")
	tk.MustExec("commit")
	tk.MustQuery("select a from t where id=1").Check(testkit.Rows("2"))
}

func TestBind(t *testing.T) {
	store, clean := testkit.CreateMockStore(t)
	defer clean()
	tk := testkit.NewTestKit(t, store)
	tk.MustExec("use test")
	tk.MustExec("drop table if exists testbind")

	tk.MustExec("create table testbind(i int, s varchar(20))")
	tk.MustExec("create index index_t on testbind(i,s)")
	tk.MustExec("create global binding for select * from testbind using select * from testbind use index for join(index_t)")
	require.Len(t, tk.MustQuery("show global bindings").Rows(), 1)

	tk.MustExec("create session binding for select * from testbind using select * from testbind use index for join(index_t)")
	require.Len(t, tk.MustQuery("show session bindings").Rows(), 1)
	tk.MustExec("drop session binding for select * from testbind")
}

func TestChangePumpAndDrainer(t *testing.T) {
	store, clean := testkit.CreateMockStore(t)
	defer clean()
	tk := testkit.NewTestKit(t, store)
	// change pump or drainer's state need connect to etcd
	// so will meet error "URL scheme must be http, https, unix, or unixs: /tmp/tidb"
	tk.MustMatchErrMsg("change pump to node_state ='paused' for node_id 'pump1'", "URL scheme must be http, https, unix, or unixs.*")
	tk.MustMatchErrMsg("change drainer to node_state ='paused' for node_id 'drainer1'", "URL scheme must be http, https, unix, or unixs.*")
}

func TestLoadStats(t *testing.T) {
	store, clean := testkit.CreateMockStore(t)
	defer clean()
	tk := testkit.NewTestKit(t, store)
	tk.MustExec("use test")
	require.Error(t, tk.ExecToErr("load stats"))
	require.Error(t, tk.ExecToErr("load stats ./xxx.json"))
}

func TestPlanReplayer(t *testing.T) {
	store, clean := testkit.CreateMockStore(t)
	defer clean()
	tk := testkit.NewTestKit(t, store)
	tk.MustExec("use test")
	tk.MustExec("drop table if exists t")
	tk.MustExec("create table t(a int, b int, index idx_a(a))")
	tk.MustExec("plan replayer dump explain select * from t where a=10")
}

func TestShow(t *testing.T) {
	store, clean := testkit.CreateMockStore(t)
	defer clean()
	tk := testkit.NewTestKit(t, store)
	tk.MustExec("create database test_show;")
	tk.MustExec("use test_show")

	tk.MustQuery("show engines")
	tk.MustExec("drop table if exists t")
	tk.MustExec("create table t(a int primary key)")
	require.Len(t, tk.MustQuery("show index in t").Rows(), 1)
	require.Len(t, tk.MustQuery("show index from t").Rows(), 1)
	require.Len(t, tk.MustQuery("show master status").Rows(), 1)

	tk.MustQuery("show create database test_show").Check(testkit.Rows("test_show CREATE DATABASE `test_show` /*!40100 DEFAULT CHARACTER SET utf8mb4 */"))
	tk.MustQuery("show privileges").Check(testkit.Rows("Alter Tables To alter the table",
		"Alter routine Functions,Procedures To alter or drop stored functions/procedures",
		"Create Databases,Tables,Indexes To create new databases and tables",
		"Create routine Databases To use CREATE FUNCTION/PROCEDURE",
		"Create temporary tables Databases To use CREATE TEMPORARY TABLE",
		"Create view Tables To create new views",
		"Create user Server Admin To create new users",
		"Delete Tables To delete existing rows",
		"Drop Databases,Tables To drop databases, tables, and views",
		"Event Server Admin To create, alter, drop and execute events",
		"Execute Functions,Procedures To execute stored routines",
		"File File access on server To read and write files on the server",
		"Grant option Databases,Tables,Functions,Procedures To give to other users those privileges you possess",
		"Index Tables To create or drop indexes",
		"Insert Tables To insert data into tables",
		"Lock tables Databases To use LOCK TABLES (together with SELECT privilege)",
		"Process Server Admin To view the plain text of currently executing queries",
		"Proxy Server Admin To make proxy user possible",
		"References Databases,Tables To have references on tables",
		"Reload Server Admin To reload or refresh tables, logs and privileges",
		"Replication client Server Admin To ask where the slave or master servers are",
		"Replication slave Server Admin To read binary log events from the master",
		"Select Tables To retrieve rows from table",
		"Show databases Server Admin To see all databases with SHOW DATABASES",
		"Show view Tables To see views with SHOW CREATE VIEW",
		"Shutdown Server Admin To shut down the server",
		"Super Server Admin To use KILL thread, SET GLOBAL, CHANGE MASTER, etc.",
		"Trigger Tables To use triggers",
		"Create tablespace Server Admin To create/alter/drop tablespaces",
		"Update Tables To update existing rows",
		"Usage Server Admin No privileges - allow connect only",
		"BACKUP_ADMIN Server Admin ",
		"RESTORE_ADMIN Server Admin ",
		"SYSTEM_USER Server Admin ",
		"SYSTEM_VARIABLES_ADMIN Server Admin ",
		"ROLE_ADMIN Server Admin ",
		"CONNECTION_ADMIN Server Admin ",
		"PLACEMENT_ADMIN Server Admin ",
		"DASHBOARD_CLIENT Server Admin ",
		"RESTRICTED_TABLES_ADMIN Server Admin ",
		"RESTRICTED_STATUS_ADMIN Server Admin ",
		"RESTRICTED_VARIABLES_ADMIN Server Admin ",
		"RESTRICTED_USER_ADMIN Server Admin ",
		"RESTRICTED_CONNECTION_ADMIN Server Admin ",
		"RESTRICTED_REPLICA_WRITER_ADMIN Server Admin ",
	))
	require.Len(t, tk.MustQuery("show table status").Rows(), 1)
}

func TestSelectWithoutFrom(t *testing.T) {
	store, clean := testkit.CreateMockStore(t)
	defer clean()
	tk := testkit.NewTestKit(t, store)
	tk.MustExec("use test")
	tk.MustQuery("select 1 + 2*3;").Check(testkit.Rows("7"))
	tk.MustQuery(`select _utf8"string";`).Check(testkit.Rows("string"))
	tk.MustQuery("select 1 order by 1;").Check(testkit.Rows("1"))
}

// TestSelectBackslashN Issue 3685.
func TestSelectBackslashN(t *testing.T) {
	store, clean := testkit.CreateMockStore(t)
	defer clean()
	tk := testkit.NewTestKit(t, store)

	sql := `select \N;`
	tk.MustQuery(sql).Check(testkit.Rows("<nil>"))
	rs, err := tk.Exec(sql)
	require.NoError(t, err)
	fields := rs.Fields()
	require.Len(t, fields, 1)
	require.Equal(t, "NULL", fields[0].Column.Name.O)
	require.NoError(t, rs.Close())

	sql = `select "\N";`
	tk.MustQuery(sql).Check(testkit.Rows("N"))
	rs, err = tk.Exec(sql)
	require.NoError(t, err)
	fields = rs.Fields()
	require.Len(t, fields, 1)
	require.Equal(t, `N`, fields[0].Column.Name.O)
	require.NoError(t, rs.Close())

	tk.MustExec("use test;")
	tk.MustExec("create table test (`\\N` int);")
	tk.MustExec("insert into test values (1);")
	tk.CheckExecResult(1, 0)
	sql = "select * from test;"
	tk.MustQuery(sql).Check(testkit.Rows("1"))
	rs, err = tk.Exec(sql)
	require.NoError(t, err)
	fields = rs.Fields()
	require.Len(t, fields, 1)
	require.Equal(t, `\N`, fields[0].Column.Name.O)
	require.NoError(t, rs.Close())

	sql = `select \N from test;`
	tk.MustQuery(sql).Check(testkit.Rows("<nil>"))
	rs, err = tk.Exec(sql)
	require.NoError(t, err)
	fields = rs.Fields()
	require.NoError(t, err)
	require.Len(t, fields, 1)
	require.Equal(t, `NULL`, fields[0].Column.Name.O)
	require.NoError(t, rs.Close())

	sql = `select (\N) from test;`
	tk.MustQuery(sql).Check(testkit.Rows("<nil>"))
	rs, err = tk.Exec(sql)
	require.NoError(t, err)
	fields = rs.Fields()
	require.Len(t, fields, 1)
	require.Equal(t, `NULL`, fields[0].Column.Name.O)
	require.NoError(t, rs.Close())

	sql = "select `\\N` from test;"
	tk.MustQuery(sql).Check(testkit.Rows("1"))
	rs, err = tk.Exec(sql)
	require.NoError(t, err)
	fields = rs.Fields()
	require.Len(t, fields, 1)
	require.Equal(t, `\N`, fields[0].Column.Name.O)
	require.NoError(t, rs.Close())

	sql = "select (`\\N`) from test;"
	tk.MustQuery(sql).Check(testkit.Rows("1"))
	rs, err = tk.Exec(sql)
	require.NoError(t, err)
	fields = rs.Fields()
	require.Len(t, fields, 1)
	require.Equal(t, `\N`, fields[0].Column.Name.O)
	require.NoError(t, rs.Close())

	sql = `select '\N' from test;`
	tk.MustQuery(sql).Check(testkit.Rows("N"))
	rs, err = tk.Exec(sql)
	require.NoError(t, err)
	fields = rs.Fields()
	require.Len(t, fields, 1)
	require.Equal(t, `N`, fields[0].Column.Name.O)
	require.NoError(t, rs.Close())

	sql = `select ('\N') from test;`
	tk.MustQuery(sql).Check(testkit.Rows("N"))
	rs, err = tk.Exec(sql)
	require.NoError(t, err)
	fields = rs.Fields()
	require.Len(t, fields, 1)
	require.Equal(t, `N`, fields[0].Column.Name.O)
	require.NoError(t, rs.Close())
}

// TestSelectNull Issue #4053.
func TestSelectNull(t *testing.T) {
	store, clean := testkit.CreateMockStore(t)
	defer clean()
	tk := testkit.NewTestKit(t, store)

	sql := `select nUll;`
	tk.MustQuery(sql).Check(testkit.Rows("<nil>"))
	rs, err := tk.Exec(sql)
	require.NoError(t, err)
	fields := rs.Fields()
	require.Len(t, fields, 1)
	require.Equal(t, `NULL`, fields[0].Column.Name.O)
	require.NoError(t, rs.Close())

	sql = `select (null);`
	tk.MustQuery(sql).Check(testkit.Rows("<nil>"))
	rs, err = tk.Exec(sql)
	require.NoError(t, err)
	fields = rs.Fields()
	require.Len(t, fields, 1)
	require.Equal(t, `NULL`, fields[0].Column.Name.O)
	require.NoError(t, rs.Close())

	sql = `select null+NULL;`
	tk.MustQuery(sql).Check(testkit.Rows("<nil>"))
	rs, err = tk.Exec(sql)
	require.NoError(t, err)
	fields = rs.Fields()
	require.NoError(t, err)
	require.Len(t, fields, 1)
	require.Equal(t, `null+NULL`, fields[0].Column.Name.O)
	require.NoError(t, rs.Close())
}

// TestSelectStringLiteral Issue #3686.
func TestSelectStringLiteral(t *testing.T) {
	store, clean := testkit.CreateMockStore(t)
	defer clean()
	tk := testkit.NewTestKit(t, store)

	sql := `select 'abc';`
	tk.MustQuery(sql).Check(testkit.Rows("abc"))
	rs, err := tk.Exec(sql)
	require.NoError(t, err)
	fields := rs.Fields()
	require.Len(t, fields, 1)
	require.Equal(t, `abc`, fields[0].Column.Name.O)
	require.NoError(t, rs.Close())

	sql = `select (('abc'));`
	tk.MustQuery(sql).Check(testkit.Rows("abc"))
	rs, err = tk.Exec(sql)
	require.NoError(t, err)
	fields = rs.Fields()
	require.Len(t, fields, 1)
	require.Equal(t, `abc`, fields[0].Column.Name.O)
	require.NoError(t, rs.Close())

	sql = `select 'abc'+'def';`
	tk.MustQuery(sql).Check(testkit.Rows("0"))
	rs, err = tk.Exec(sql)
	require.NoError(t, err)
	fields = rs.Fields()
	require.Len(t, fields, 1)
	require.Equal(t, `'abc'+'def'`, fields[0].Column.Name.O)
	require.NoError(t, rs.Close())

	// Below checks whether leading invalid chars are trimmed.
	sql = "select '\n';"
	tk.MustQuery(sql).Check(testkit.Rows("\n"))
	rs, err = tk.Exec(sql)
	require.NoError(t, err)
	fields = rs.Fields()
	require.Len(t, fields, 1)
	require.Equal(t, "", fields[0].Column.Name.O)
	require.NoError(t, rs.Close())

	sql = "select '\t   col';" // Lowercased letter is a valid char.
	rs, err = tk.Exec(sql)
	require.NoError(t, err)
	fields = rs.Fields()
	require.Len(t, fields, 1)
	require.Equal(t, "col", fields[0].Column.Name.O)
	require.NoError(t, rs.Close())

	sql = "select '\t   Col';" // Uppercased letter is a valid char.
	rs, err = tk.Exec(sql)
	require.NoError(t, err)
	fields = rs.Fields()
	require.Len(t, fields, 1)
	require.Equal(t, "Col", fields[0].Column.Name.O)
	require.NoError(t, rs.Close())

	sql = "select '\n\t   中文 col';" // Chinese char is a valid char.
	rs, err = tk.Exec(sql)
	require.NoError(t, err)
	fields = rs.Fields()
	require.Len(t, fields, 1)
	require.Equal(t, "中文 col", fields[0].Column.Name.O)
	require.NoError(t, rs.Close())

	sql = "select ' \r\n  .col';" // Punctuation is a valid char.
	rs, err = tk.Exec(sql)
	require.NoError(t, err)
	fields = rs.Fields()
	require.Len(t, fields, 1)
	require.Equal(t, ".col", fields[0].Column.Name.O)
	require.NoError(t, rs.Close())

	sql = "select '   😆col';" // Emoji is a valid char.
	rs, err = tk.Exec(sql)
	require.NoError(t, err)
	fields = rs.Fields()
	require.Len(t, fields, 1)
	require.Equal(t, "😆col", fields[0].Column.Name.O)
	require.NoError(t, rs.Close())

	// Below checks whether trailing invalid chars are preserved.
	sql = `select 'abc   ';`
	rs, err = tk.Exec(sql)
	require.NoError(t, err)
	fields = rs.Fields()
	require.Len(t, fields, 1)
	require.Equal(t, "abc   ", fields[0].Column.Name.O)
	require.NoError(t, rs.Close())

	sql = `select '  abc   123   ';`
	rs, err = tk.Exec(sql)
	require.NoError(t, err)
	fields = rs.Fields()
	require.Len(t, fields, 1)
	require.Equal(t, "abc   123   ", fields[0].Column.Name.O)
	require.NoError(t, rs.Close())

	// Issue #4239.
	sql = `select 'a' ' ' 'string';`
	tk.MustQuery(sql).Check(testkit.Rows("a string"))
	rs, err = tk.Exec(sql)
	require.NoError(t, err)
	fields = rs.Fields()
	require.Len(t, fields, 1)
	require.Equal(t, "a", fields[0].Column.Name.O)
	require.NoError(t, rs.Close())

	sql = `select 'a' " " "string";`
	tk.MustQuery(sql).Check(testkit.Rows("a string"))
	rs, err = tk.Exec(sql)
	require.NoError(t, err)
	fields = rs.Fields()
	require.Len(t, fields, 1)
	require.Equal(t, "a", fields[0].Column.Name.O)
	require.NoError(t, rs.Close())

	sql = `select 'string' 'string';`
	tk.MustQuery(sql).Check(testkit.Rows("stringstring"))
	rs, err = tk.Exec(sql)
	require.NoError(t, err)
	fields = rs.Fields()
	require.Len(t, fields, 1)
	require.Equal(t, "string", fields[0].Column.Name.O)
	require.NoError(t, rs.Close())

	sql = `select "ss" "a";`
	tk.MustQuery(sql).Check(testkit.Rows("ssa"))
	rs, err = tk.Exec(sql)
	require.NoError(t, err)
	fields = rs.Fields()
	require.Len(t, fields, 1)
	require.Equal(t, "ss", fields[0].Column.Name.O)
	require.NoError(t, rs.Close())

	sql = `select "ss" "a" "b";`
	tk.MustQuery(sql).Check(testkit.Rows("ssab"))
	rs, err = tk.Exec(sql)
	require.NoError(t, err)
	fields = rs.Fields()
	require.Len(t, fields, 1)
	require.Equal(t, "ss", fields[0].Column.Name.O)
	require.NoError(t, rs.Close())

	sql = `select "ss" "a" ' ' "b";`
	tk.MustQuery(sql).Check(testkit.Rows("ssa b"))
	rs, err = tk.Exec(sql)
	require.NoError(t, err)
	fields = rs.Fields()
	require.Len(t, fields, 1)
	require.Equal(t, "ss", fields[0].Column.Name.O)
	require.NoError(t, rs.Close())

	sql = `select "ss" "a" ' ' "b" ' ' "d";`
	tk.MustQuery(sql).Check(testkit.Rows("ssa b d"))
	rs, err = tk.Exec(sql)
	require.NoError(t, err)
	fields = rs.Fields()
	require.Len(t, fields, 1)
	require.Equal(t, "ss", fields[0].Column.Name.O)
	require.NoError(t, rs.Close())
}

func TestSelectLimit(t *testing.T) {
	store, clean := testkit.CreateMockStore(t)
	defer clean()
	tk := testkit.NewTestKit(t, store)
	tk.MustExec("use test")
	tk.MustExec("create table select_limit(id int not null default 1, name varchar(255), PRIMARY KEY(id));")
	// insert data
	tk.MustExec("insert INTO select_limit VALUES (1, \"hello\");")
	tk.CheckExecResult(1, 0)
	tk.MustExec("insert into select_limit values (2, \"hello\");")
	tk.CheckExecResult(1, 0)

	tk.MustExec("insert INTO select_limit VALUES (3, \"hello\");")
	tk.CheckExecResult(1, 0)
	tk.MustExec("insert INTO select_limit VALUES (4, \"hello\");")
	tk.CheckExecResult(1, 0)

	tk.MustQuery("select * from select_limit limit 1;").Check(testkit.Rows("1 hello"))

	tk.MustQuery("select id from (select * from select_limit limit 1) k where id != 1;").Check(testkit.Rows())

	tk.MustQuery("select * from select_limit limit 18446744073709551615 offset 0;").Check(testkit.Rows("1 hello", "2 hello", "3 hello", "4 hello"))

	tk.MustQuery("select * from select_limit limit 18446744073709551615 offset 1;").Check(testkit.Rows("2 hello", "3 hello", "4 hello"))

	tk.MustQuery("select * from select_limit limit 18446744073709551615 offset 3;").Check(testkit.Rows("4 hello"))

	err := tk.ExecToErr("select * from select_limit limit 18446744073709551616 offset 3;")
	require.Error(t, err)
}

func TestSelectOrderBy(t *testing.T) {
	store, clean := testkit.CreateMockStore(t)
	defer clean()
	tk := testkit.NewTestKit(t, store)
	tk.MustExec("use test")
	tk.MustExec("create table select_order_test(id int not null default 1, name varchar(255), PRIMARY KEY(id));")

	// insert data
	tk.MustExec("insert INTO select_order_test VALUES (1, \"hello\");")
	tk.CheckExecResult(1, 0)
	tk.MustExec("insert into select_order_test values (2, \"hello\");")
	tk.CheckExecResult(1, 0)

	// Test star field
	tk.MustQuery("select * from select_order_test where id = 1 order by id limit 1 offset 0;").Check(testkit.Rows("1 hello"))
	tk.MustQuery("select id from select_order_test order by id desc limit 1 ").Check(testkit.Rows("2"))
	tk.MustQuery("select id from select_order_test order by id + 1 desc limit 1 ").Check(testkit.Rows("2"))
	// Test limit
	tk.MustQuery("select * from select_order_test order by name, id limit 1 offset 0;").Check(testkit.Rows("1 hello"))
	// Test limit
	tk.MustQuery("select id as c1, name from select_order_test order by 2, id limit 1 offset 0;").Check(testkit.Rows("1 hello"))
	// Test limit overflow
	tk.MustQuery("select * from select_order_test order by name, id limit 100 offset 0;").Check(testkit.Rows("1 hello", "2 hello"))
	// Test offset overflow
	tk.MustQuery("select * from select_order_test order by name, id limit 1 offset 100;").Check(testkit.Rows())
	// Test limit exceeds int range.
	tk.MustQuery("select id from select_order_test order by name, id limit 18446744073709551615;").Check(testkit.Rows("1", "2"))
	// Test multiple field
	tk.MustQuery("select id, name from select_order_test where id = 1 group by id, name limit 1 offset 0;").Check(testkit.Rows("1 hello"))

	// Test limit + order by
	for i := 3; i <= 10; i += 1 {
		tk.MustExec(fmt.Sprintf("insert INTO select_order_test VALUES (%d, \"zz\");", i))
	}
	tk.MustExec("insert INTO select_order_test VALUES (10086, \"hi\");")
	for i := 11; i <= 20; i += 1 {
		tk.MustExec(fmt.Sprintf("insert INTO select_order_test VALUES (%d, \"hh\");", i))
	}
	for i := 21; i <= 30; i += 1 {
		tk.MustExec(fmt.Sprintf("insert INTO select_order_test VALUES (%d, \"zz\");", i))
	}
	tk.MustExec("insert INTO select_order_test VALUES (1501, \"aa\");")
	tk.MustQuery("select * from select_order_test order by name, id limit 1 offset 3;").Check(testkit.Rows("11 hh"))
	tk.MustExec("drop table select_order_test")
	tk.MustExec("drop table if exists t")
	tk.MustExec("create table t (c int, d int)")
	tk.MustExec("insert t values (1, 1)")
	tk.MustExec("insert t values (1, 2)")
	tk.MustExec("insert t values (1, 3)")
	tk.MustQuery("select 1-d as d from t order by d;").Check(testkit.Rows("-2", "-1", "0"))
	tk.MustQuery("select 1-d as d from t order by d + 1;").Check(testkit.Rows("0", "-1", "-2"))
	tk.MustQuery("select t.d from t order by d;").Check(testkit.Rows("1", "2", "3"))

	tk.MustExec("drop table if exists t")
	tk.MustExec("create table t (a int, b int, c int)")
	tk.MustExec("insert t values (1, 2, 3)")
	tk.MustQuery("select b from (select a,b from t order by a,c) t").Check(testkit.Rows("2"))
	tk.MustQuery("select b from (select a,b from t order by a,c limit 1) t").Check(testkit.Rows("2"))
	tk.MustExec("drop table if exists t")
	tk.MustExec("create table t(a int, b int, index idx(a))")
	tk.MustExec("insert into t values(1, 1), (2, 2)")
	tk.MustQuery("select * from t where 1 order by b").Check(testkit.Rows("1 1", "2 2"))
	tk.MustQuery("select * from t where a between 1 and 2 order by a desc").Check(testkit.Rows("2 2", "1 1"))

	// Test double read and topN is pushed down to first read plannercore.
	tk.MustExec("drop table if exists t")
	tk.MustExec("create table t(a int primary key, b int, c int, index idx(b))")
	tk.MustExec("insert into t values(1, 3, 1)")
	tk.MustExec("insert into t values(2, 2, 2)")
	tk.MustExec("insert into t values(3, 1, 3)")
	tk.MustQuery("select * from t use index(idx) order by a desc limit 1").Check(testkit.Rows("3 1 3"))

	// Test double read which needs to keep order.
	tk.MustExec("drop table if exists t")
	tk.MustExec("create table t(a int, b int, key b (b))")
	tk.Session().GetSessionVars().IndexLookupSize = 3
	for i := 0; i < 10; i++ {
		tk.MustExec(fmt.Sprintf("insert into t values(%d, %d)", i, 10-i))
	}
	tk.MustQuery("select a from t use index(b) order by b").Check(testkit.Rows("9", "8", "7", "6", "5", "4", "3", "2", "1", "0"))
}

func TestOrderBy(t *testing.T) {
	store, clean := testkit.CreateMockStore(t)
	defer clean()
	tk := testkit.NewTestKit(t, store)
	tk.MustExec("use test")
	tk.MustExec("create table t (c1 int, c2 int, c3 varchar(20))")
	tk.MustExec("insert into t values (1, 2, 'abc'), (2, 1, 'bcd')")

	// Fix issue https://github.com/pingcap/tidb/issues/337
	tk.MustQuery("select c1 as a, c1 as b from t order by c1").Check(testkit.Rows("1 1", "2 2"))

	tk.MustQuery("select c1 as a, t.c1 as a from t order by a desc").Check(testkit.Rows("2 2", "1 1"))
	tk.MustQuery("select c1 as c2 from t order by c2").Check(testkit.Rows("1", "2"))
	tk.MustQuery("select sum(c1) from t order by sum(c1)").Check(testkit.Rows("3"))
	tk.MustQuery("select c1 as c2 from t order by c2 + 1").Check(testkit.Rows("2", "1"))

	// Order by position.
	tk.MustQuery("select * from t order by 1").Check(testkit.Rows("1 2 abc", "2 1 bcd"))
	tk.MustQuery("select * from t order by 2").Check(testkit.Rows("2 1 bcd", "1 2 abc"))

	// Order by binary.
	tk.MustQuery("select c1, c3 from t order by binary c1 desc").Check(testkit.Rows("2 bcd", "1 abc"))
	tk.MustQuery("select c1, c2 from t order by binary c3").Check(testkit.Rows("1 2", "2 1"))
}

func TestSelectErrorRow(t *testing.T) {
	store, clean := testkit.CreateMockStore(t)
	defer clean()
	tk := testkit.NewTestKit(t, store)
	tk.MustExec("use test")
	require.Error(t, tk.ExecToErr("select row(1, 1) from test"))
	require.Error(t, tk.ExecToErr("select * from test group by row(1, 1);"))
	require.Error(t, tk.ExecToErr("select * from test order by row(1, 1);"))
	require.Error(t, tk.ExecToErr("select * from test having row(1, 1);"))
	require.Error(t, tk.ExecToErr("select (select 1, 1) from test;"))
	require.Error(t, tk.ExecToErr("select * from test group by (select 1, 1);"))
	require.Error(t, tk.ExecToErr("select * from test order by (select 1, 1);"))
	require.Error(t, tk.ExecToErr("select * from test having (select 1, 1);"))
}

func TestNeighbouringProj(t *testing.T) {
	store, clean := testkit.CreateMockStore(t)
	defer clean()
	tk := testkit.NewTestKit(t, store)
	tk.MustExec("use test")
	tk.MustExec("create table t1(a int, b int)")
	tk.MustExec("create table t2(a int, b int)")
	tk.MustExec("insert into t1 value(1, 1), (2, 2)")
	tk.MustExec("insert into t2 value(1, 1), (2, 2)")
	tk.MustQuery("select sum(c) from (select t1.a as a, t1.a as c, length(t1.b) from t1  union select a, b, b from t2) t;").Check(testkit.Rows("5"))

	tk.MustExec("drop table if exists t")
	tk.MustExec("create table t(a bigint, b bigint, c bigint);")
	tk.MustExec("insert into t values(1, 1, 1), (2, 2, 2), (3, 3, 3);")
	tk.MustQuery("select cast(count(a) as signed), a as another, a from t group by a order by cast(count(a) as signed), a limit 10;").Check(testkit.Rows("1 1 1", "1 2 2", "1 3 3"))
}

func TestIn(t *testing.T) {
	store, clean := testkit.CreateMockStore(t)
	defer clean()
	tk := testkit.NewTestKit(t, store)
	tk.MustExec("use test")
	tk.MustExec(`drop table if exists t`)
	tk.MustExec(`create table t (c1 int primary key, c2 int, key c (c2));`)
	for i := 0; i <= 200; i++ {
		tk.MustExec(fmt.Sprintf("insert t values(%d, %d)", i, i))
	}
	queryStr := `select c2 from t where c1 in ('7', '10', '112', '111', '98', '106', '100', '9', '18', '17') order by c2`
	tk.MustQuery(queryStr).Check(testkit.Rows("7", "9", "10", "17", "18", "98", "100", "106", "111", "112"))

	queryStr = `select c2 from t where c1 in ('7a')`
	tk.MustQuery(queryStr).Check(testkit.Rows("7"))
}

func TestTablePKisHandleScan(t *testing.T) {
	store, clean := testkit.CreateMockStore(t)
	defer clean()
	tk := testkit.NewTestKit(t, store)
	tk.MustExec("use test")
	tk.MustExec("drop table if exists t")
	tk.MustExec("create table t (a int PRIMARY KEY AUTO_INCREMENT)")
	tk.MustExec("insert t values (),()")
	tk.MustExec("insert t values (-100),(0)")

	tests := []struct {
		sql    string
		result [][]interface{}
	}{
		{
			"select * from t",
			testkit.Rows("-100", "1", "2", "3"),
		},
		{
			"select * from t where a = 1",
			testkit.Rows("1"),
		},
		{
			"select * from t where a != 1",
			testkit.Rows("-100", "2", "3"),
		},
		{
			"select * from t where a >= '1.1'",
			testkit.Rows("2", "3"),
		},
		{
			"select * from t where a < '1.1'",
			testkit.Rows("-100", "1"),
		},
		{
			"select * from t where a > '-100.1' and a < 2",
			testkit.Rows("-100", "1"),
		},
		{
			"select * from t where a is null",
			testkit.Rows(),
		}, {
			"select * from t where a is true",
			testkit.Rows("-100", "1", "2", "3"),
		}, {
			"select * from t where a is false",
			testkit.Rows(),
		},
		{
			"select * from t where a in (1, 2)",
			testkit.Rows("1", "2"),
		},
		{
			"select * from t where a between 1 and 2",
			testkit.Rows("1", "2"),
		},
	}

	for _, tt := range tests {
		tk.MustQuery(tt.sql).Check(tt.result)
	}
}

func TestIndexReverseOrder(t *testing.T) {
	store, clean := testkit.CreateMockStore(t)
	defer clean()
	tk := testkit.NewTestKit(t, store)
	tk.MustExec("use test")
	tk.MustExec("drop table if exists t")
	tk.MustExec("create table t (a int primary key auto_increment, b int, index idx (b))")
	tk.MustExec("insert t (b) values (0), (1), (2), (3), (4), (5), (6), (7), (8), (9)")
	tk.MustQuery("select b from t order by b desc").Check(testkit.Rows("9", "8", "7", "6", "5", "4", "3", "2", "1", "0"))
	tk.MustQuery("select b from t where b <3 or (b >=6 and b < 8) order by b desc").Check(testkit.Rows("7", "6", "2", "1", "0"))

	tk.MustExec("drop table if exists t")
	tk.MustExec("create table t (a int, b int, index idx (b, a))")
	tk.MustExec("insert t values (0, 2), (1, 2), (2, 2), (0, 1), (1, 1), (2, 1), (0, 0), (1, 0), (2, 0)")
	tk.MustQuery("select b, a from t order by b, a desc").Check(testkit.Rows("0 2", "0 1", "0 0", "1 2", "1 1", "1 0", "2 2", "2 1", "2 0"))
}

func TestTableReverseOrder(t *testing.T) {
	store, clean := testkit.CreateMockStore(t)
	defer clean()
	tk := testkit.NewTestKit(t, store)
	tk.MustExec("use test")
	tk.MustExec("drop table if exists t")
	tk.MustExec("create table t (a int primary key auto_increment, b int)")
	tk.MustExec("insert t (b) values (1), (2), (3), (4), (5), (6), (7), (8), (9)")
	tk.MustQuery("select b from t order by a desc").Check(testkit.Rows("9", "8", "7", "6", "5", "4", "3", "2", "1"))
	tk.MustQuery("select a from t where a <3 or (a >=6 and a < 8) order by a desc").Check(testkit.Rows("7", "6", "2", "1"))
}

func TestDefaultNull(t *testing.T) {
	store, clean := testkit.CreateMockStore(t)
	defer clean()
	tk := testkit.NewTestKit(t, store)
	tk.MustExec("use test")
	tk.MustExec("drop table if exists t")
	tk.MustExec("create table t (a int primary key auto_increment, b int default 1, c int)")
	tk.MustExec("insert t values ()")
	tk.MustQuery("select * from t").Check(testkit.Rows("1 1 <nil>"))
	tk.MustExec("update t set b = NULL where a = 1")
	tk.MustQuery("select * from t").Check(testkit.Rows("1 <nil> <nil>"))
	tk.MustExec("update t set c = 1")
	tk.MustQuery("select * from t ").Check(testkit.Rows("1 <nil> 1"))
	tk.MustExec("delete from t where a = 1")
	tk.MustExec("insert t (a) values (1)")
	tk.MustQuery("select * from t").Check(testkit.Rows("1 1 <nil>"))
}

func TestUnsignedPKColumn(t *testing.T) {
	store, clean := testkit.CreateMockStore(t)
	defer clean()
	tk := testkit.NewTestKit(t, store)
	tk.MustExec("use test")
	tk.MustExec("drop table if exists t")
	tk.MustExec("create table t (a int unsigned primary key, b int, c int, key idx_ba (b, c, a));")
	tk.MustExec("insert t values (1, 1, 1)")
	tk.MustQuery("select * from t;").Check(testkit.Rows("1 1 1"))
	tk.MustExec("update t set c=2 where a=1;")
	tk.MustQuery("select * from t where b=1;").Check(testkit.Rows("1 1 2"))
}

func TestJSON(t *testing.T) {
	store, clean := testkit.CreateMockStore(t)
	defer clean()
	tk := testkit.NewTestKit(t, store)

	tk.MustExec("use test")
	tk.MustExec("drop table if exists test_json")
	tk.MustExec("create table test_json (id int, a json)")
	tk.MustExec(`insert into test_json (id, a) values (1, '{"a":[1,"2",{"aa":"bb"},4],"b":true}')`)
	tk.MustExec(`insert into test_json (id, a) values (2, "null")`)
	tk.MustExec(`insert into test_json (id, a) values (3, null)`)
	tk.MustExec(`insert into test_json (id, a) values (4, 'true')`)
	tk.MustExec(`insert into test_json (id, a) values (5, '3')`)
	tk.MustExec(`insert into test_json (id, a) values (5, '4.0')`)
	tk.MustExec(`insert into test_json (id, a) values (6, '"string"')`)

	tk.MustQuery(`select tj.a from test_json tj order by tj.id`).Check(testkit.Rows(`{"a": [1, "2", {"aa": "bb"}, 4], "b": true}`, "null", "<nil>", "true", "3", "4", `"string"`))

	// Check json_type function
	tk.MustQuery(`select json_type(a) from test_json tj order by tj.id`).Check(testkit.Rows("OBJECT", "NULL", "<nil>", "BOOLEAN", "INTEGER", "DOUBLE", "STRING"))

	// Check json compare with primitives.
	tk.MustQuery(`select a from test_json tj where a = 3`).Check(testkit.Rows("3"))
	tk.MustQuery(`select a from test_json tj where a = 4.0`).Check(testkit.Rows("4"))
	tk.MustQuery(`select a from test_json tj where a = true`).Check(testkit.Rows("true"))
	tk.MustQuery(`select a from test_json tj where a = "string"`).Check(testkit.Rows(`"string"`))

	// Check cast(true/false as JSON).
	tk.MustQuery(`select cast(true as JSON)`).Check(testkit.Rows(`true`))
	tk.MustQuery(`select cast(false as JSON)`).Check(testkit.Rows(`false`))

	// Check two json grammar sugar.
	tk.MustQuery(`select a->>'$.a[2].aa' as x, a->'$.b' as y from test_json having x is not null order by id`).Check(testkit.Rows(`bb true`))
	tk.MustQuery(`select a->'$.a[2].aa' as x, a->>'$.b' as y from test_json having x is not null order by id`).Check(testkit.Rows(`"bb" true`))

	// Check some DDL limits for TEXT/BLOB/JSON column.
	tk.MustGetErrCode(`create table test_bad_json(a json default '{}')`, mysql.ErrBlobCantHaveDefault)
	tk.MustGetErrCode(`create table test_bad_json(a blob default 'hello')`, mysql.ErrBlobCantHaveDefault)
	tk.MustGetErrCode(`create table test_bad_json(a text default 'world')`, mysql.ErrBlobCantHaveDefault)

	// check json fields cannot be used as key.
	tk.MustGetErrCode(`create table test_bad_json(id int, a json, key (a))`, mysql.ErrJSONUsedAsKey)

	// check CAST AS JSON.
	tk.MustQuery(`select CAST('3' AS JSON), CAST('{}' AS JSON), CAST(null AS JSON)`).Check(testkit.Rows(`3 {} <nil>`))

	tk.MustQuery("select a, count(1) from test_json group by a order by a").Check(testkit.Rows(
		"<nil> 1",
		"null 1",
		"3 1",
		"4 1",
		`"string" 1`,
		"{\"a\": [1, \"2\", {\"aa\": \"bb\"}, 4], \"b\": true} 1",
		"true 1"))

	// Check cast json to decimal.
	// NOTE: this test case contains a bug, it should be uncommented after the bug is fixed.
	// TODO: Fix bug https://github.com/pingcap/tidb/issues/12178
	// tk.MustExec("drop table if exists test_json")
	// tk.MustExec("create table test_json ( a decimal(60,2) as (JSON_EXTRACT(b,'$.c')), b json );")
	// tk.MustExec(`insert into test_json (b) values
	//	('{"c": "1267.1"}'),
	//	('{"c": "1267.01"}'),
	//	('{"c": "1267.1234"}'),
	//	('{"c": "1267.3456"}'),
	//	('{"c": "1234567890123456789012345678901234567890123456789012345"}'),
	//	('{"c": "1234567890123456789012345678901234567890123456789012345.12345"}');`)
	//
	// tk.MustQuery("select a from test_json;").Check(testkit.Rows("1267.10", "1267.01", "1267.12",
	//	"1267.35", "1234567890123456789012345678901234567890123456789012345.00",
	//	"1234567890123456789012345678901234567890123456789012345.12"))
}

func TestMultiUpdate(t *testing.T) {
	store, clean := testkit.CreateMockStore(t)
	defer clean()
	tk := testkit.NewTestKit(t, store)
	tk.MustExec("use test")
	tk.MustExec(`CREATE TABLE test_mu (a int primary key, b int, c int)`)
	tk.MustExec(`INSERT INTO test_mu VALUES (1, 2, 3), (4, 5, 6), (7, 8, 9)`)

	// Test INSERT ... ON DUPLICATE UPDATE set_lists.
	tk.MustExec(`INSERT INTO test_mu VALUES (1, 2, 3) ON DUPLICATE KEY UPDATE b = 3, c = b`)
	tk.MustQuery(`SELECT * FROM test_mu ORDER BY a`).Check(testkit.Rows(`1 3 3`, `4 5 6`, `7 8 9`))

	tk.MustExec(`INSERT INTO test_mu VALUES (1, 2, 3) ON DUPLICATE KEY UPDATE c = 2, b = c+5`)
	tk.MustQuery(`SELECT * FROM test_mu ORDER BY a`).Check(testkit.Rows(`1 7 2`, `4 5 6`, `7 8 9`))

	// Test UPDATE ... set_lists.
	tk.MustExec(`UPDATE test_mu SET b = 0, c = b WHERE a = 4`)
	tk.MustQuery(`SELECT * FROM test_mu ORDER BY a`).Check(testkit.Rows(`1 7 2`, `4 0 5`, `7 8 9`))

	tk.MustExec(`UPDATE test_mu SET c = 8, b = c WHERE a = 4`)
	tk.MustQuery(`SELECT * FROM test_mu ORDER BY a`).Check(testkit.Rows(`1 7 2`, `4 5 8`, `7 8 9`))

	tk.MustExec(`UPDATE test_mu SET c = b, b = c WHERE a = 7`)
	tk.MustQuery(`SELECT * FROM test_mu ORDER BY a`).Check(testkit.Rows(`1 7 2`, `4 5 8`, `7 9 8`))
}

func TestGeneratedColumnWrite(t *testing.T) {
	store, clean := testkit.CreateMockStore(t)
	defer clean()
	tk := testkit.NewTestKit(t, store)
	tk.MustExec("use test")
	tk.MustGetErrMsg(`CREATE TABLE test_gc_write (a int primary key auto_increment, b int, c int as (a+8) virtual)`, dbterror.ErrGeneratedColumnRefAutoInc.GenWithStackByArgs("c").Error())
	tk.MustExec(`CREATE TABLE test_gc_write (a int primary key auto_increment, b int, c int as (b+8) virtual)`)
	tk.MustExec(`CREATE TABLE test_gc_write_1 (a int primary key, b int, c int)`)

	tests := []struct {
		stmt string
		err  int
	}{
		// Can't modify generated column by values.
		{`insert into test_gc_write (a, b, c) values (1, 1, 1)`, mysql.ErrBadGeneratedColumn},
		{`insert into test_gc_write values (1, 1, 1)`, mysql.ErrBadGeneratedColumn},
		// Can't modify generated column by select clause.
		{`insert into test_gc_write select 1, 1, 1`, mysql.ErrBadGeneratedColumn},
		// Can't modify generated column by on duplicate clause.
		{`insert into test_gc_write (a, b) values (1, 1) on duplicate key update c = 1`, mysql.ErrBadGeneratedColumn},
		// Can't modify generated column by set.
		{`insert into test_gc_write set a = 1, b = 1, c = 1`, mysql.ErrBadGeneratedColumn},
		// Can't modify generated column by update clause.
		{`update test_gc_write set c = 1`, mysql.ErrBadGeneratedColumn},
		// Can't modify generated column by multi-table update clause.
		{`update test_gc_write, test_gc_write_1 set test_gc_write.c = 1`, mysql.ErrBadGeneratedColumn},

		// Can insert without generated columns.
		{`insert into test_gc_write (a, b) values (1, 1)`, 0},
		{`insert into test_gc_write set a = 2, b = 2`, 0},
		{`insert into test_gc_write (b) select c from test_gc_write`, 0},
		// Can update without generated columns.
		{`update test_gc_write set b = 2 where a = 2`, 0},
		{`update test_gc_write t1, test_gc_write_1 t2 set t1.b = 3, t2.b = 4`, 0},

		// But now we can't do this, just as same with MySQL 5.7:
		{`insert into test_gc_write values (1, 1)`, mysql.ErrWrongValueCountOnRow},
		{`insert into test_gc_write select 1, 1`, mysql.ErrWrongValueCountOnRow},
		{`insert into test_gc_write (c) select a, b from test_gc_write`, mysql.ErrWrongValueCountOnRow},
		{`insert into test_gc_write (b, c) select a, b from test_gc_write`, mysql.ErrBadGeneratedColumn},
	}
	for _, tt := range tests {
		if tt.err != 0 {
			tk.MustGetErrCode(tt.stmt, tt.err)
		} else {
			tk.MustExec(tt.stmt)
		}
	}
}

// TestGeneratedColumnRead tests select generated columns from table.
// They should be calculated from their generation expressions.
func TestGeneratedColumnRead(t *testing.T) {
	store, clean := testkit.CreateMockStore(t)
	defer clean()
	tk := testkit.NewTestKit(t, store)
	tk.MustExec("use test")
	tk.MustExec(`CREATE TABLE test_gc_read(a int primary key, b int, c int as (a+b), d int as (a*b) stored, e int as (c*2))`)

	tk.MustQuery(`SELECT generation_expression FROM information_schema.columns WHERE table_name = 'test_gc_read' AND column_name = 'd'`).Check(testkit.Rows("`a` * `b`"))

	// Insert only column a and b, leave c and d be calculated from them.
	tk.MustExec(`INSERT INTO test_gc_read (a, b) VALUES (0,null),(1,2),(3,4)`)
	tk.MustQuery(`SELECT * FROM test_gc_read ORDER BY a`).Check(testkit.Rows(`0 <nil> <nil> <nil> <nil>`, `1 2 3 2 6`, `3 4 7 12 14`))

	tk.MustExec(`INSERT INTO test_gc_read SET a = 5, b = 10`)
	tk.MustQuery(`SELECT * FROM test_gc_read ORDER BY a`).Check(testkit.Rows(`0 <nil> <nil> <nil> <nil>`, `1 2 3 2 6`, `3 4 7 12 14`, `5 10 15 50 30`))

	tk.MustExec(`REPLACE INTO test_gc_read (a, b) VALUES (5, 6)`)
	tk.MustQuery(`SELECT * FROM test_gc_read ORDER BY a`).Check(testkit.Rows(`0 <nil> <nil> <nil> <nil>`, `1 2 3 2 6`, `3 4 7 12 14`, `5 6 11 30 22`))

	tk.MustExec(`INSERT INTO test_gc_read (a, b) VALUES (5, 8) ON DUPLICATE KEY UPDATE b = 9`)
	tk.MustQuery(`SELECT * FROM test_gc_read ORDER BY a`).Check(testkit.Rows(`0 <nil> <nil> <nil> <nil>`, `1 2 3 2 6`, `3 4 7 12 14`, `5 9 14 45 28`))

	// Test select only-generated-column-without-dependences.
	tk.MustQuery(`SELECT c, d FROM test_gc_read`).Check(testkit.Rows(`<nil> <nil>`, `3 2`, `7 12`, `14 45`))

	// Test select only virtual generated column that refers to other virtual generated columns.
	tk.MustQuery(`SELECT e FROM test_gc_read`).Check(testkit.Rows(`<nil>`, `6`, `14`, `28`))

	// Test order of on duplicate key update list.
	tk.MustExec(`INSERT INTO test_gc_read (a, b) VALUES (5, 8) ON DUPLICATE KEY UPDATE a = 6, b = a`)
	tk.MustQuery(`SELECT * FROM test_gc_read ORDER BY a`).Check(testkit.Rows(`0 <nil> <nil> <nil> <nil>`, `1 2 3 2 6`, `3 4 7 12 14`, `6 6 12 36 24`))

	tk.MustExec(`INSERT INTO test_gc_read (a, b) VALUES (6, 8) ON DUPLICATE KEY UPDATE b = 8, a = b`)
	tk.MustQuery(`SELECT * FROM test_gc_read ORDER BY a`).Check(testkit.Rows(`0 <nil> <nil> <nil> <nil>`, `1 2 3 2 6`, `3 4 7 12 14`, `8 8 16 64 32`))

	// Test where-conditions on virtual/stored generated columns.
	tk.MustQuery(`SELECT * FROM test_gc_read WHERE c = 7`).Check(testkit.Rows(`3 4 7 12 14`))

	tk.MustQuery(`SELECT * FROM test_gc_read WHERE d = 64`).Check(testkit.Rows(`8 8 16 64 32`))

	tk.MustQuery(`SELECT * FROM test_gc_read WHERE e = 6`).Check(testkit.Rows(`1 2 3 2 6`))

	// Test update where-conditions on virtual/generated columns.
	tk.MustExec(`UPDATE test_gc_read SET a = a + 100 WHERE c = 7`)
	tk.MustQuery(`SELECT * FROM test_gc_read WHERE c = 107`).Check(testkit.Rows(`103 4 107 412 214`))

	// Test update where-conditions on virtual/generated columns.
	tk.MustExec(`UPDATE test_gc_read m SET m.a = m.a + 100 WHERE c = 107`)
	tk.MustQuery(`SELECT * FROM test_gc_read WHERE c = 207`).Check(testkit.Rows(`203 4 207 812 414`))

	tk.MustExec(`UPDATE test_gc_read SET a = a - 200 WHERE d = 812`)
	tk.MustQuery(`SELECT * FROM test_gc_read WHERE d = 12`).Check(testkit.Rows(`3 4 7 12 14`))

	tk.MustExec(`INSERT INTO test_gc_read set a = 4, b = d + 1`)
	tk.MustQuery(`SELECT * FROM test_gc_read ORDER BY a`).Check(testkit.Rows(`0 <nil> <nil> <nil> <nil>`, `1 2 3 2 6`, `3 4 7 12 14`,
		`4 <nil> <nil> <nil> <nil>`, `8 8 16 64 32`))
	tk.MustExec(`DELETE FROM test_gc_read where a = 4`)

	// Test on-conditions on virtual/stored generated columns.
	tk.MustExec(`CREATE TABLE test_gc_help(a int primary key, b int, c int, d int, e int)`)
	tk.MustExec(`INSERT INTO test_gc_help(a, b, c, d, e) SELECT * FROM test_gc_read`)

	tk.MustQuery(`SELECT t1.* FROM test_gc_read t1 JOIN test_gc_help t2 ON t1.c = t2.c ORDER BY t1.a`).Check(testkit.Rows(`1 2 3 2 6`, `3 4 7 12 14`, `8 8 16 64 32`))

	tk.MustQuery(`SELECT t1.* FROM test_gc_read t1 JOIN test_gc_help t2 ON t1.d = t2.d ORDER BY t1.a`).Check(testkit.Rows(`1 2 3 2 6`, `3 4 7 12 14`, `8 8 16 64 32`))

	tk.MustQuery(`SELECT t1.* FROM test_gc_read t1 JOIN test_gc_help t2 ON t1.e = t2.e ORDER BY t1.a`).Check(testkit.Rows(`1 2 3 2 6`, `3 4 7 12 14`, `8 8 16 64 32`))

	// Test generated column in subqueries.
	tk.MustQuery(`SELECT * FROM test_gc_read t WHERE t.a not in (SELECT t.a FROM test_gc_read t where t.c > 5)`).Sort().Check(testkit.Rows(`0 <nil> <nil> <nil> <nil>`, `1 2 3 2 6`))
	tk.MustQuery(`SELECT * FROM test_gc_read t WHERE t.c in (SELECT t.c FROM test_gc_read t where t.c > 5)`).Sort().Check(testkit.Rows(`3 4 7 12 14`, `8 8 16 64 32`))

	tk.MustQuery(`SELECT tt.b FROM test_gc_read tt WHERE tt.a = (SELECT max(t.a) FROM test_gc_read t WHERE t.c = tt.c) ORDER BY b`).Check(testkit.Rows(`2`, `4`, `8`))

	// Test aggregation on virtual/stored generated columns.
	tk.MustQuery(`SELECT c, sum(a) aa, max(d) dd, sum(e) ee FROM test_gc_read GROUP BY c ORDER BY aa`).Check(testkit.Rows(`<nil> 0 <nil> <nil>`, `3 1 2 6`, `7 3 12 14`, `16 8 64 32`))

	tk.MustQuery(`SELECT a, sum(c), sum(d), sum(e) FROM test_gc_read GROUP BY a ORDER BY a`).Check(testkit.Rows(`0 <nil> <nil> <nil>`, `1 3 2 6`, `3 7 12 14`, `8 16 64 32`))

	// Test multi-update on generated columns.
	tk.MustExec(`UPDATE test_gc_read m, test_gc_read n SET m.b = m.b + 10, n.b = n.b + 10`)
	tk.MustQuery(`SELECT * FROM test_gc_read ORDER BY a`).Check(testkit.Rows(`0 <nil> <nil> <nil> <nil>`, `1 12 13 12 26`, `3 14 17 42 34`, `8 18 26 144 52`))

	tk.MustExec("drop table if exists t")
	tk.MustExec("create table t(a int)")
	tk.MustExec("insert into t values(8)")
	tk.MustExec("update test_gc_read set a = a+1 where a in (select a from t)")
	tk.MustQuery("select * from test_gc_read order by a").Check(testkit.Rows(`0 <nil> <nil> <nil> <nil>`, `1 12 13 12 26`, `3 14 17 42 34`, `9 18 27 162 54`))

	// Test different types between generation expression and generated column.
	tk.MustExec(`CREATE TABLE test_gc_read_cast(a VARCHAR(255), b VARCHAR(255), c INT AS (JSON_EXTRACT(a, b)), d INT AS (JSON_EXTRACT(a, b)) STORED)`)
	tk.MustExec(`INSERT INTO test_gc_read_cast (a, b) VALUES ('{"a": "3"}', '$.a')`)
	tk.MustQuery(`SELECT c, d FROM test_gc_read_cast`).Check(testkit.Rows(`3 3`))

	tk.MustExec(`CREATE TABLE test_gc_read_cast_1(a VARCHAR(255), b VARCHAR(255), c ENUM("red", "yellow") AS (JSON_UNQUOTE(JSON_EXTRACT(a, b))))`)
	tk.MustExec(`INSERT INTO test_gc_read_cast_1 (a, b) VALUES ('{"a": "yellow"}', '$.a')`)
	tk.MustQuery(`SELECT c FROM test_gc_read_cast_1`).Check(testkit.Rows(`yellow`))

	tk.MustExec(`CREATE TABLE test_gc_read_cast_2( a JSON, b JSON AS (a->>'$.a'))`)
	tk.MustExec(`INSERT INTO test_gc_read_cast_2(a) VALUES ('{"a": "{    \\\"key\\\": \\\"\\u6d4b\\\"    }"}')`)
	tk.MustQuery(`SELECT b FROM test_gc_read_cast_2`).Check(testkit.Rows(`{"key": "测"}`))

	tk.MustExec(`CREATE TABLE test_gc_read_cast_3( a JSON, b JSON AS (a->>'$.a'), c INT AS (b * 3.14) )`)
	tk.MustExec(`INSERT INTO test_gc_read_cast_3(a) VALUES ('{"a": "5"}')`)
	tk.MustQuery(`SELECT c FROM test_gc_read_cast_3`).Check(testkit.Rows(`16`))

	require.Error(t, tk.ExecToErr(`INSERT INTO test_gc_read_cast_1 (a, b) VALUES ('{"a": "invalid"}', '$.a')`))

	// Test read generated columns after drop some irrelevant column
	tk.MustExec(`DROP TABLE IF EXISTS test_gc_read_m`)
	tk.MustExec(`CREATE TABLE test_gc_read_m (a int primary key, b int, c int as (a+1), d int as (c*2))`)
	tk.MustExec(`INSERT INTO test_gc_read_m(a) values (1), (2)`)
	tk.MustExec(`ALTER TABLE test_gc_read_m DROP b`)
	tk.MustQuery(`SELECT * FROM test_gc_read_m`).Check(testkit.Rows(`1 2 4`, `2 3 6`))

	// Test not null generated columns.
	tk.MustExec(`CREATE TABLE test_gc_read_1(a int primary key, b int, c int as (a+b) not null, d int as (a*b) stored)`)
	tk.MustExec(`CREATE TABLE test_gc_read_2(a int primary key, b int, c int as (a+b), d int as (a*b) stored not null)`)
	tests := []struct {
		stmt string
		err  int
	}{
		// Can't insert these records, because generated columns are not null.
		{`insert into test_gc_read_1(a, b) values (1, null)`, mysql.ErrBadNull},
		{`insert into test_gc_read_2(a, b) values (1, null)`, mysql.ErrBadNull},
	}
	for _, tt := range tests {
		if tt.err != 0 {
			tk.MustGetErrCode(tt.stmt, tt.err)
		} else {
			tk.MustExec(tt.stmt)
		}
	}
}

// TestGeneratedColumnRead tests generated columns using point get and batch point get
func TestGeneratedColumnPointGet(t *testing.T) {
	store, clean := testkit.CreateMockStore(t)
	defer clean()
	tk := testkit.NewTestKit(t, store)
	tk.MustExec("use test")
	tk.MustExec("drop table if exists tu")
	tk.MustExec("CREATE TABLE tu(a int, b int, c int GENERATED ALWAYS AS (a + b) VIRTUAL, d int as (a * b) stored, " +
		"e int GENERATED ALWAYS as (b * 2) VIRTUAL, PRIMARY KEY (a), UNIQUE KEY ukc (c), unique key ukd(d), key ke(e))")
	tk.MustExec("insert into tu(a, b) values(1, 2)")
	tk.MustExec("insert into tu(a, b) values(5, 6)")
	tk.MustQuery("select * from tu for update").Check(testkit.Rows("1 2 3 2 4", "5 6 11 30 12"))
	tk.MustQuery("select * from tu where a = 1").Check(testkit.Rows("1 2 3 2 4"))
	tk.MustQuery("select * from tu where a in (1, 2)").Check(testkit.Rows("1 2 3 2 4"))
	tk.MustQuery("select * from tu where c in (1, 2, 3)").Check(testkit.Rows("1 2 3 2 4"))
	tk.MustQuery("select * from tu where c = 3").Check(testkit.Rows("1 2 3 2 4"))
	tk.MustQuery("select d, e from tu where c = 3").Check(testkit.Rows("2 4"))
	tk.MustQuery("select * from tu where d in (1, 2, 3)").Check(testkit.Rows("1 2 3 2 4"))
	tk.MustQuery("select * from tu where d = 2").Check(testkit.Rows("1 2 3 2 4"))
	tk.MustQuery("select c, d from tu where d = 2").Check(testkit.Rows("3 2"))
	tk.MustQuery("select d, e from tu where e = 4").Check(testkit.Rows("2 4"))
	tk.MustQuery("select * from tu where e = 4").Check(testkit.Rows("1 2 3 2 4"))
	tk.MustExec("update tu set a = a + 1, b = b + 1 where c = 11")
	tk.MustQuery("select * from tu for update").Check(testkit.Rows("1 2 3 2 4", "6 7 13 42 14"))
	tk.MustQuery("select * from tu where a = 6").Check(testkit.Rows("6 7 13 42 14"))
	tk.MustQuery("select * from tu where c in (5, 6, 13)").Check(testkit.Rows("6 7 13 42 14"))
	tk.MustQuery("select b, c, e, d from tu where c = 13").Check(testkit.Rows("7 13 14 42"))
	tk.MustQuery("select a, e, d from tu where c in (5, 6, 13)").Check(testkit.Rows("6 14 42"))
	tk.MustExec("drop table if exists tu")
}

func TestUnionAutoSignedCast(t *testing.T) {
	store, clean := testkit.CreateMockStore(t)
	defer clean()
	tk := testkit.NewTestKit(t, store)
	tk.MustExec("use test")
	tk.MustExec("drop table if exists t1,t2")
	tk.MustExec("create table t1 (id int, i int, b bigint, d double, dd decimal)")
	tk.MustExec("create table t2 (id int, i int unsigned, b bigint unsigned, d double unsigned, dd decimal unsigned)")
	tk.MustExec("insert into t1 values(1, -1, -1, -1.1, -1)")
	tk.MustExec("insert into t2 values(2, 1, 1, 1.1, 1)")
	tk.MustQuery("select * from t1 union select * from t2 order by id").
		Check(testkit.Rows("1 -1 -1 -1.1 -1", "2 1 1 1.1 1"))
	tk.MustQuery("select id, i, b, d, dd from t2 union select id, i, b, d, dd from t1 order by id").
		Check(testkit.Rows("1 -1 -1 -1.1 -1", "2 1 1 1.1 1"))
	tk.MustQuery("select id, i from t2 union select id, cast(i as unsigned int) from t1 order by id").
		Check(testkit.Rows("1 18446744073709551615", "2 1"))
	tk.MustQuery("select dd from t2 union all select dd from t2").
		Check(testkit.Rows("1", "1"))

	tk.MustExec("drop table if exists t3,t4")
	tk.MustExec("create table t3 (id int, v int)")
	tk.MustExec("create table t4 (id int, v double unsigned)")
	tk.MustExec("insert into t3 values (1, -1)")
	tk.MustExec("insert into t4 values (2, 1)")
	tk.MustQuery("select id, v from t3 union select id, v from t4 order by id").
		Check(testkit.Rows("1 -1", "2 1"))
	tk.MustQuery("select id, v from t4 union select id, v from t3 order by id").
		Check(testkit.Rows("1 -1", "2 1"))

	tk.MustExec("drop table if exists t5,t6,t7")
	tk.MustExec("create table t5 (id int, v bigint unsigned)")
	tk.MustExec("create table t6 (id int, v decimal)")
	tk.MustExec("create table t7 (id int, v bigint)")
	tk.MustExec("insert into t5 values (1, 1)")
	tk.MustExec("insert into t6 values (2, -1)")
	tk.MustExec("insert into t7 values (3, -1)")
	tk.MustQuery("select id, v from t5 union select id, v from t6 order by id").
		Check(testkit.Rows("1 1", "2 -1"))
	tk.MustQuery("select id, v from t5 union select id, v from t7 union select id, v from t6 order by id").
		Check(testkit.Rows("1 1", "2 -1", "3 -1"))
}

func TestUpdateClustered(t *testing.T) {
	store, clean := testkit.CreateMockStore(t)
	defer clean()
	tk := testkit.NewTestKit(t, store)
	tk.MustExec("use test")

	type resultChecker struct {
		check  string
		assert []string
	}

<<<<<<< HEAD
	tk.MustExec("set sql_mode = ''")
	tk.MustExec("insert t values ()")
	tk.MustQuery("show warnings").Check(testkit.Rows("Warning 1364 Field 'a' doesn't have a default value"))
	tk.MustExec("insert t values (null)")
	tk.MustQuery("show warnings").Check(testkit.Rows("Warning 1048 Column 'a' cannot be null"))
	tk.MustExec("insert ignore t values (null)")
	tk.MustQuery("show warnings").Check(testkit.Rows("Warning 1048 Column 'a' cannot be null"))
	tk.MustExec("insert t select null")
	tk.MustQuery("show warnings").Check(testkit.Rows("Warning 1048 Column 'a' cannot be null"))
	tk.MustExec("insert t values (1000)")
	tk.MustQuery("select * from t order by a").Check(testkit.Rows("0", "0", "0", "0", "127"))

	tk.MustExec("insert tdouble values (10.23)")
	tk.MustQuery("select * from tdouble").Check(testkit.Rows("9.99"))

	tk.MustExec("set sql_mode = 'STRICT_TRANS_TABLES'")
	tk.MustExec("set @@global.sql_mode = ''")

	tk2 := testkit.NewTestKit(c, s.store)
	tk2.MustExec("use test")
	tk2.MustExec("drop table if exists t2")
	tk2.MustExec("create table t2 (a varchar(3))")
	tk2.MustExec("insert t2 values ('abcd')")
	tk2.MustQuery("select * from t2").Check(testkit.Rows("abc"))

	// session1 is still in strict mode.
	_, err = tk.Exec("insert t2 values ('abcd')")
	c.Check(err, NotNil)
	// Restore original global strict mode.
	tk.MustExec("set @@global.sql_mode = 'STRICT_TRANS_TABLES'")
}

func (s *testSuiteP2) TestTableDual(c *C) {
	tk := testkit.NewTestKit(c, s.store)
	tk.MustExec("use test")
	result := tk.MustQuery("Select 1")
	result.Check(testkit.Rows("1"))
	result = tk.MustQuery("Select 1 from dual")
	result.Check(testkit.Rows("1"))
	result = tk.MustQuery("Select count(*) from dual")
	result.Check(testkit.Rows("1"))
	result = tk.MustQuery("Select 1 from dual where 1")
	result.Check(testkit.Rows("1"))

	tk.MustExec("drop table if exists t")
	tk.MustExec("create table t(a int primary key)")
	tk.MustQuery("select t1.* from t t1, t t2 where t1.a=t2.a and 1=0").Check(testkit.Rows())
}

func (s *testSuiteP2) TestTableScan(c *C) {
	tk := testkit.NewTestKit(c, s.store)
	tk.MustExec("use information_schema")
	result := tk.MustQuery("select * from schemata")
	// There must be these tables: information_schema, mysql, performance_schema and test.
	c.Assert(len(result.Rows()), GreaterEqual, 4)
	tk.MustExec("use test")
	tk.MustExec("create database mytest")
	rowStr1 := fmt.Sprintf("%s %s %s %s %v %v", "def", "mysql", "utf8mb4", "utf8mb4_bin", nil, nil)
	rowStr2 := fmt.Sprintf("%s %s %s %s %v %v", "def", "mytest", "utf8mb4", "utf8mb4_bin", nil, nil)
	tk.MustExec("use information_schema")
	result = tk.MustQuery("select * from schemata where schema_name = 'mysql'")
	result.Check(testkit.Rows(rowStr1))
	result = tk.MustQuery("select * from schemata where schema_name like 'my%'")
	result.Check(testkit.Rows(rowStr1, rowStr2))
	result = tk.MustQuery("select 1 from tables limit 1")
	result.Check(testkit.Rows("1"))
}

func (s *testSuiteP2) TestAdapterStatement(c *C) {
	se, err := session.CreateSession4Test(s.store)
	c.Check(err, IsNil)
	se.GetSessionVars().TxnCtx.InfoSchema = domain.GetDomain(se).InfoSchema()
	compiler := &executor.Compiler{Ctx: se}
	stmtNode, err := s.ParseOneStmt("select 1", "", "")
	c.Check(err, IsNil)
	stmt, err := compiler.Compile(context.TODO(), stmtNode)
	c.Check(err, IsNil)
	c.Check(stmt.OriginText(), Equals, "select 1")

	stmtNode, err = s.ParseOneStmt("create table test.t (a int)", "", "")
	c.Check(err, IsNil)
	stmt, err = compiler.Compile(context.TODO(), stmtNode)
	c.Check(err, IsNil)
	c.Check(stmt.OriginText(), Equals, "create table test.t (a int)")
}

func (s *testSuiteP2) TestIsPointGet(c *C) {
	tk := testkit.NewTestKit(c, s.store)
	tk.MustExec("use mysql")
	ctx := tk.Se.(sessionctx.Context)
	tests := map[string]bool{
		"select * from help_topic where name='aaa'":         false,
		"select 1 from help_topic where name='aaa'":         false,
		"select * from help_topic where help_topic_id=1":    true,
		"select * from help_topic where help_category_id=1": false,
	}

	for sqlStr, result := range tests {
		stmtNode, err := s.ParseOneStmt(sqlStr, "", "")
		c.Check(err, IsNil)
		preprocessorReturn := &plannercore.PreprocessorReturn{}
		err = plannercore.Preprocess(ctx, stmtNode, plannercore.WithPreprocessorReturn(preprocessorReturn))
		c.Check(err, IsNil)
		p, _, err := planner.Optimize(context.TODO(), ctx, stmtNode, preprocessorReturn.InfoSchema)
		c.Check(err, IsNil)
		ret, err := plannercore.IsPointGetWithPKOrUniqueKeyByAutoCommit(ctx, p)
		c.Assert(err, IsNil)
		c.Assert(ret, Equals, result)
	}
}

func (s *testSuiteP2) TestClusteredIndexIsPointGet(c *C) {
	tk := testkit.NewTestKit(c, s.store)
	tk.MustExec("drop database if exists test_cluster_index_is_point_get;")
	tk.MustExec("create database test_cluster_index_is_point_get;")
	tk.MustExec("use test_cluster_index_is_point_get;")

	tk.Se.GetSessionVars().EnableClusteredIndex = variable.ClusteredIndexDefModeOn
	tk.MustExec("drop table if exists t;")
	tk.MustExec("create table t (a varchar(255), b int, c char(10), primary key (c, a));")
	ctx := tk.Se.(sessionctx.Context)

	tests := map[string]bool{
		"select 1 from t where a='x'":                   false,
		"select * from t where c='x'":                   false,
		"select * from t where a='x' and c='x'":         true,
		"select * from t where a='x' and c='x' and b=1": false,
	}
	for sqlStr, result := range tests {
		stmtNode, err := s.ParseOneStmt(sqlStr, "", "")
		c.Check(err, IsNil)
		preprocessorReturn := &plannercore.PreprocessorReturn{}
		err = plannercore.Preprocess(ctx, stmtNode, plannercore.WithPreprocessorReturn(preprocessorReturn))
		c.Check(err, IsNil)
		p, _, err := planner.Optimize(context.TODO(), ctx, stmtNode, preprocessorReturn.InfoSchema)
		c.Check(err, IsNil)
		ret, err := plannercore.IsPointGetWithPKOrUniqueKeyByAutoCommit(ctx, p)
		c.Assert(err, IsNil)
		c.Assert(ret, Equals, result)
	}
}

func (s *testSerialSuite) TestPointGetRepeatableRead(c *C) {
	tk1 := testkit.NewTestKit(c, s.store)
	tk1.MustExec("use test")
	tk1.MustExec(`create table point_get (a int, b int, c int,
			primary key k_a(a),
			unique key k_b(b))`)
	tk1.MustExec("insert into point_get values (1, 1, 1)")
	tk2 := testkit.NewTestKit(c, s.store)
	tk2.MustExec("use test")

	var (
		step1 = "github.com/pingcap/tidb/executor/pointGetRepeatableReadTest-step1"
		step2 = "github.com/pingcap/tidb/executor/pointGetRepeatableReadTest-step2"
	)

	c.Assert(failpoint.Enable(step1, "return"), IsNil)
	c.Assert(failpoint.Enable(step2, "pause"), IsNil)

	updateWaitCh := make(chan struct{})
	go func() {
		ctx := context.WithValue(context.Background(), "pointGetRepeatableReadTest", updateWaitCh)
		ctx = failpoint.WithHook(ctx, func(ctx context.Context, fpname string) bool {
			return fpname == step1 || fpname == step2
		})
		rs, err := tk1.Se.Execute(ctx, "select c from point_get where b = 1")
		c.Assert(err, IsNil)
		result := tk1.ResultSetToResultWithCtx(ctx, rs[0], Commentf("execute sql fail"))
		result.Check(testkit.Rows("1"))
	}()

	<-updateWaitCh // Wait `POINT GET` first time `get`
	c.Assert(failpoint.Disable(step1), IsNil)
	tk2.MustExec("update point_get set b = 2, c = 2 where a = 1")
	c.Assert(failpoint.Disable(step2), IsNil)
}

func (s *testSerialSuite) TestBatchPointGetRepeatableRead(c *C) {
	tk1 := testkit.NewTestKit(c, s.store)
	tk1.MustExec("use test")
	tk1.MustExec(`create table batch_point_get (a int, b int, c int, unique key k_b(a, b, c))`)
	tk1.MustExec("insert into batch_point_get values (1, 1, 1), (2, 3, 4), (3, 4, 5)")
	tk2 := testkit.NewTestKit(c, s.store)
	tk2.MustExec("use test")

	var (
		step1 = "github.com/pingcap/tidb/executor/batchPointGetRepeatableReadTest-step1"
		step2 = "github.com/pingcap/tidb/executor/batchPointGetRepeatableReadTest-step2"
	)

	c.Assert(failpoint.Enable(step1, "return"), IsNil)
	c.Assert(failpoint.Enable(step2, "pause"), IsNil)

	updateWaitCh := make(chan struct{})
	go func() {
		ctx := context.WithValue(context.Background(), "batchPointGetRepeatableReadTest", updateWaitCh)
		ctx = failpoint.WithHook(ctx, func(ctx context.Context, fpname string) bool {
			return fpname == step1 || fpname == step2
		})
		rs, err := tk1.Se.Execute(ctx, "select c from batch_point_get where (a, b, c) in ((1, 1, 1))")
		c.Assert(err, IsNil)
		result := tk1.ResultSetToResultWithCtx(ctx, rs[0], Commentf("execute sql fail"))
		result.Check(testkit.Rows("1"))
	}()

	<-updateWaitCh // Wait `POINT GET` first time `get`
	c.Assert(failpoint.Disable(step1), IsNil)
	tk2.MustExec("update batch_point_get set b = 2, c = 2 where a = 1")
	c.Assert(failpoint.Disable(step2), IsNil)
}

func (s *testSerialSuite) TestSplitRegionTimeout(c *C) {
	c.Assert(failpoint.Enable("tikvclient/mockSplitRegionTimeout", `return(true)`), IsNil)
	tk := testkit.NewTestKit(c, s.store)
	tk.MustExec("use test")
	tk.MustExec("drop table if exists t")
	tk.MustExec("create table t(a varchar(100),b int, index idx1(b,a))")
	tk.MustExec(`split table t index idx1 by (10000,"abcd"),(10000000);`)
	tk.MustExec(`set @@tidb_wait_split_region_timeout=1`)
	// result 0 0 means split 0 region and 0 region finish scatter regions before timeout.
	tk.MustQuery(`split table t between (0) and (10000) regions 10`).Check(testkit.Rows("0 0"))
	err := failpoint.Disable("tikvclient/mockSplitRegionTimeout")
	c.Assert(err, IsNil)

	// Test scatter regions timeout.
	c.Assert(failpoint.Enable("tikvclient/mockScatterRegionTimeout", `return(true)`), IsNil)
	tk.MustQuery(`split table t between (0) and (10000) regions 10`).Check(testkit.Rows("10 1"))
	err = failpoint.Disable("tikvclient/mockScatterRegionTimeout")
	c.Assert(err, IsNil)

	// Test pre-split with timeout.
	tk.MustExec("drop table if exists t")
	tk.MustExec("set @@global.tidb_scatter_region=1;")
	c.Assert(failpoint.Enable("tikvclient/mockScatterRegionTimeout", `return(true)`), IsNil)
	atomic.StoreUint32(&ddl.EnableSplitTableRegion, 1)
	start := time.Now()
	tk.MustExec("create table t (a int, b int) partition by hash(a) partitions 5;")
	c.Assert(time.Since(start).Seconds(), Less, 10.0)
	err = failpoint.Disable("tikvclient/mockScatterRegionTimeout")
	c.Assert(err, IsNil)
}

func (s *testSuiteP2) TestRow(c *C) {
	tk := testkit.NewTestKit(c, s.store)
	tk.MustExec("use test")
	tk.MustExec("drop table if exists t")
	tk.MustExec("create table t (c int, d int)")
	tk.MustExec("insert t values (1, 1)")
	tk.MustExec("insert t values (1, 3)")
	tk.MustExec("insert t values (2, 1)")
	tk.MustExec("insert t values (2, 3)")
	result := tk.MustQuery("select * from t where (c, d) < (2,2)")
	result.Check(testkit.Rows("1 1", "1 3", "2 1"))
	result = tk.MustQuery("select * from t where (1,2,3) > (3,2,1)")
	result.Check(testkit.Rows())
	result = tk.MustQuery("select * from t where row(1,2,3) > (3,2,1)")
	result.Check(testkit.Rows())
	result = tk.MustQuery("select * from t where (c, d) = (select * from t where (c,d) = (1,1))")
	result.Check(testkit.Rows("1 1"))
	result = tk.MustQuery("select * from t where (c, d) = (select * from t k where (t.c,t.d) = (c,d))")
	result.Check(testkit.Rows("1 1", "1 3", "2 1", "2 3"))
	result = tk.MustQuery("select (1, 2, 3) < (2, 3, 4)")
	result.Check(testkit.Rows("1"))
	result = tk.MustQuery("select (2, 3, 4) <= (2, 3, 3)")
	result.Check(testkit.Rows("0"))
	result = tk.MustQuery("select (2, 3, 4) <= (2, 3, 4)")
	result.Check(testkit.Rows("1"))
	result = tk.MustQuery("select (2, 3, 4) <= (2, 1, 4)")
	result.Check(testkit.Rows("0"))
	result = tk.MustQuery("select (2, 3, 4) >= (2, 3, 4)")
	result.Check(testkit.Rows("1"))
	result = tk.MustQuery("select (2, 3, 4) = (2, 3, 4)")
	result.Check(testkit.Rows("1"))
	result = tk.MustQuery("select (2, 3, 4) != (2, 3, 4)")
	result.Check(testkit.Rows("0"))
	result = tk.MustQuery("select row(1, 1) in (row(1, 1))")
	result.Check(testkit.Rows("1"))
	result = tk.MustQuery("select row(1, 0) in (row(1, 1))")
	result.Check(testkit.Rows("0"))
	result = tk.MustQuery("select row(1, 1) in (select 1, 1)")
	result.Check(testkit.Rows("1"))
	result = tk.MustQuery("select row(1, 1) > row(1, 0)")
	result.Check(testkit.Rows("1"))
	result = tk.MustQuery("select row(1, 1) > (select 1, 0)")
	result.Check(testkit.Rows("1"))
	result = tk.MustQuery("select 1 > (select 1)")
	result.Check(testkit.Rows("0"))
	result = tk.MustQuery("select (select 1)")
	result.Check(testkit.Rows("1"))

	tk.MustExec("drop table if exists t1")
	tk.MustExec("create table t1 (a int, b int)")
	tk.MustExec("insert t1 values (1,2),(1,null)")
	tk.MustExec("drop table if exists t2")
	tk.MustExec("create table t2 (c int, d int)")
	tk.MustExec("insert t2 values (0,0)")

	tk.MustQuery("select * from t2 where (1,2) in (select * from t1)").Check(testkit.Rows("0 0"))
	tk.MustQuery("select * from t2 where (1,2) not in (select * from t1)").Check(testkit.Rows())
	tk.MustQuery("select * from t2 where (1,1) not in (select * from t1)").Check(testkit.Rows())
	tk.MustQuery("select * from t2 where (1,null) in (select * from t1)").Check(testkit.Rows())
	tk.MustQuery("select * from t2 where (null,null) in (select * from t1)").Check(testkit.Rows())

	tk.MustExec("delete from t1 where a=1 and b=2")
	tk.MustQuery("select (1,1) in (select * from t2) from t1").Check(testkit.Rows("0"))
	tk.MustQuery("select (1,1) not in (select * from t2) from t1").Check(testkit.Rows("1"))
	tk.MustQuery("select (1,1) in (select 1,1 from t2) from t1").Check(testkit.Rows("1"))
	tk.MustQuery("select (1,1) not in (select 1,1 from t2) from t1").Check(testkit.Rows("0"))

	// MySQL 5.7 returns 1 for these 2 queries, which is wrong.
	tk.MustQuery("select (1,null) not in (select 1,1 from t2) from t1").Check(testkit.Rows("<nil>"))
	tk.MustQuery("select (t1.a,null) not in (select 1,1 from t2) from t1").Check(testkit.Rows("<nil>"))

	tk.MustQuery("select (1,null) in (select * from t1)").Check(testkit.Rows("<nil>"))
	tk.MustQuery("select (1,null) not in (select * from t1)").Check(testkit.Rows("<nil>"))
}

func (s *testSuiteP2) TestColumnName(c *C) {
	tk := testkit.NewTestKit(c, s.store)
	tk.MustExec("use test")
	tk.MustExec("drop table if exists t")
	tk.MustExec("create table t (c int, d int)")
	// disable only full group by
	tk.MustExec("set sql_mode='STRICT_TRANS_TABLES'")
	rs, err := tk.Exec("select 1 + c, count(*) from t")
	c.Check(err, IsNil)
	fields := rs.Fields()
	c.Check(len(fields), Equals, 2)
	c.Check(fields[0].Column.Name.L, Equals, "1 + c")
	c.Check(fields[0].ColumnAsName.L, Equals, "1 + c")
	c.Check(fields[1].Column.Name.L, Equals, "count(*)")
	c.Check(fields[1].ColumnAsName.L, Equals, "count(*)")
	c.Assert(rs.Close(), IsNil)
	rs, err = tk.Exec("select (c) > all (select c from t) from t")
	c.Check(err, IsNil)
	fields = rs.Fields()
	c.Check(len(fields), Equals, 1)
	c.Check(fields[0].Column.Name.L, Equals, "(c) > all (select c from t)")
	c.Check(fields[0].ColumnAsName.L, Equals, "(c) > all (select c from t)")
	c.Assert(rs.Close(), IsNil)
	tk.MustExec("begin")
	tk.MustExec("insert t values(1,1)")
	rs, err = tk.Exec("select c d, d c from t")
	c.Check(err, IsNil)
	fields = rs.Fields()
	c.Check(len(fields), Equals, 2)
	c.Check(fields[0].Column.Name.L, Equals, "c")
	c.Check(fields[0].ColumnAsName.L, Equals, "d")
	c.Check(fields[1].Column.Name.L, Equals, "d")
	c.Check(fields[1].ColumnAsName.L, Equals, "c")
	c.Assert(rs.Close(), IsNil)
	// Test case for query a column of a table.
	// In this case, all attributes have values.
	rs, err = tk.Exec("select c as a from t as t2")
	c.Check(err, IsNil)
	fields = rs.Fields()
	c.Check(fields[0].Column.Name.L, Equals, "c")
	c.Check(fields[0].ColumnAsName.L, Equals, "a")
	c.Check(fields[0].Table.Name.L, Equals, "t")
	c.Check(fields[0].TableAsName.L, Equals, "t2")
	c.Check(fields[0].DBName.L, Equals, "test")
	c.Assert(rs.Close(), IsNil)
	// Test case for query a expression which only using constant inputs.
	// In this case, the table, org_table and database attributes will all be empty.
	rs, err = tk.Exec("select hour(1) as a from t as t2")
	c.Check(err, IsNil)
	fields = rs.Fields()
	c.Check(fields[0].Column.Name.L, Equals, "a")
	c.Check(fields[0].ColumnAsName.L, Equals, "a")
	c.Check(fields[0].Table.Name.L, Equals, "")
	c.Check(fields[0].TableAsName.L, Equals, "")
	c.Check(fields[0].DBName.L, Equals, "")
	c.Assert(rs.Close(), IsNil)
	// Test case for query a column wrapped with parentheses and unary plus.
	// In this case, the column name should be its original name.
	rs, err = tk.Exec("select (c), (+c), +(c), +(+(c)), ++c from t")
	c.Check(err, IsNil)
	fields = rs.Fields()
	for i := 0; i < 5; i++ {
		c.Check(fields[i].Column.Name.L, Equals, "c")
		c.Check(fields[i].ColumnAsName.L, Equals, "c")
	}
	c.Assert(rs.Close(), IsNil)

	// Test issue https://github.com/pingcap/tidb/issues/9639 .
	// Both window function and expression appear in final result field.
	tk.MustExec("set @@tidb_enable_window_function = 1")
	rs, err = tk.Exec("select 1+1, row_number() over() num from t")
	c.Check(err, IsNil)
	fields = rs.Fields()
	c.Assert(fields[0].Column.Name.L, Equals, "1+1")
	c.Assert(fields[0].ColumnAsName.L, Equals, "1+1")
	c.Assert(fields[1].Column.Name.L, Equals, "num")
	c.Assert(fields[1].ColumnAsName.L, Equals, "num")
	tk.MustExec("set @@tidb_enable_window_function = 0")
	c.Assert(rs.Close(), IsNil)

	rs, err = tk.Exec("select if(1,c,c) from t;")
	c.Check(err, IsNil)
	fields = rs.Fields()
	c.Assert(fields[0].Column.Name.L, Equals, "if(1,c,c)")
	// It's a compatibility issue. Should be empty instead.
	c.Assert(fields[0].ColumnAsName.L, Equals, "if(1,c,c)")
	c.Assert(rs.Close(), IsNil)
}

func (s *testSuiteP2) TestSelectVar(c *C) {
	tk := testkit.NewTestKit(c, s.store)
	tk.MustExec("use test")
	tk.MustExec("drop table if exists t")
	tk.MustExec("create table t (d int)")
	tk.MustExec("insert into t values(1), (2), (1)")
	// This behavior is different from MySQL.
	result := tk.MustQuery("select @a, @a := d+1 from t")
	result.Check(testkit.Rows("<nil> 2", "2 3", "3 2"))
	// Test for PR #10658.
	tk.MustExec("select SQL_BIG_RESULT d from t group by d")
	tk.MustExec("select SQL_SMALL_RESULT d from t group by d")
	tk.MustExec("select SQL_BUFFER_RESULT d from t group by d")
}

func (s *testSuiteP2) TestHistoryRead(c *C) {
	tk := testkit.NewTestKit(c, s.store)
	tk.MustExec("use test")
	tk.MustExec("drop table if exists history_read")
	tk.MustExec("create table history_read (a int)")
	tk.MustExec("insert history_read values (1)")

	// For mocktikv, safe point is not initialized, we manually insert it for snapshot to use.
	safePointName := "tikv_gc_safe_point"
	safePointValue := "20060102-15:04:05 -0700"
	safePointComment := "All versions after safe point can be accessed. (DO NOT EDIT)"
	updateSafePoint := fmt.Sprintf(`INSERT INTO mysql.tidb VALUES ('%[1]s', '%[2]s', '%[3]s')
	ON DUPLICATE KEY
	UPDATE variable_value = '%[2]s', comment = '%[3]s'`, safePointName, safePointValue, safePointComment)
	tk.MustExec(updateSafePoint)

	// Set snapshot to a time before save point will fail.
	_, err := tk.Exec("set @@tidb_snapshot = '2006-01-01 15:04:05.999999'")
	c.Assert(terror.ErrorEqual(err, variable.ErrSnapshotTooOld), IsTrue, Commentf("err %v", err))
	// SnapshotTS Is not updated if check failed.
	c.Assert(tk.Se.GetSessionVars().SnapshotTS, Equals, uint64(0))

	// Setting snapshot to a time in the future will fail. (One day before the 2038 problem)
	_, err = tk.Exec("set @@tidb_snapshot = '2038-01-18 03:14:07'")
	c.Assert(err, ErrorMatches, "cannot set read timestamp to a future time")
	// SnapshotTS Is not updated if check failed.
	c.Assert(tk.Se.GetSessionVars().SnapshotTS, Equals, uint64(0))

	curVer1, _ := s.store.CurrentVersion(kv.GlobalTxnScope)
	time.Sleep(time.Millisecond)
	snapshotTime := time.Now()
	time.Sleep(time.Millisecond)
	curVer2, _ := s.store.CurrentVersion(kv.GlobalTxnScope)
	tk.MustExec("insert history_read values (2)")
	tk.MustQuery("select * from history_read").Check(testkit.Rows("1", "2"))
	tk.MustExec("set @@tidb_snapshot = '" + snapshotTime.Format("2006-01-02 15:04:05.999999") + "'")
	ctx := tk.Se.(sessionctx.Context)
	snapshotTS := ctx.GetSessionVars().SnapshotTS
	c.Assert(snapshotTS, Greater, curVer1.Ver)
	c.Assert(snapshotTS, Less, curVer2.Ver)
	tk.MustQuery("select * from history_read").Check(testkit.Rows("1"))
	_, err = tk.Exec("insert history_read values (2)")
	c.Assert(err, NotNil)
	_, err = tk.Exec("update history_read set a = 3 where a = 1")
	c.Assert(err, NotNil)
	_, err = tk.Exec("delete from history_read where a = 1")
	c.Assert(err, NotNil)
	tk.MustExec("set @@tidb_snapshot = ''")
	tk.MustQuery("select * from history_read").Check(testkit.Rows("1", "2"))
	tk.MustExec("insert history_read values (3)")
	tk.MustExec("update history_read set a = 4 where a = 3")
	tk.MustExec("delete from history_read where a = 1")

	time.Sleep(time.Millisecond)
	snapshotTime = time.Now()
	time.Sleep(time.Millisecond)
	tk.MustExec("alter table history_read add column b int")
	tk.MustExec("insert history_read values (8, 8), (9, 9)")
	tk.MustQuery("select * from history_read order by a").Check(testkit.Rows("2 <nil>", "4 <nil>", "8 8", "9 9"))
	tk.MustExec("set @@tidb_snapshot = '" + snapshotTime.Format("2006-01-02 15:04:05.999999") + "'")
	tk.MustQuery("select * from history_read order by a").Check(testkit.Rows("2", "4"))
	tsoStr := strconv.FormatUint(oracle.GoTimeToTS(snapshotTime), 10)

	tk.MustExec("set @@tidb_snapshot = '" + tsoStr + "'")
	tk.MustQuery("select * from history_read order by a").Check(testkit.Rows("2", "4"))

	tk.MustExec("set @@tidb_snapshot = ''")
	tk.MustQuery("select * from history_read order by a").Check(testkit.Rows("2 <nil>", "4 <nil>", "8 8", "9 9"))
}

func (s *testSuite2) TestLowResolutionTSORead(c *C) {
	tk := testkit.NewTestKit(c, s.store)
	tk.MustExec("set @@autocommit=1")
	tk.MustExec("use test")
	tk.MustExec("drop table if exists low_resolution_tso")
	tk.MustExec("create table low_resolution_tso(a int)")
	tk.MustExec("insert low_resolution_tso values (1)")

	// enable low resolution tso
	c.Assert(tk.Se.GetSessionVars().LowResolutionTSO, IsFalse)
	_, err := tk.Exec("set @@tidb_low_resolution_tso = 'on'")
	c.Assert(err, IsNil)
	c.Assert(tk.Se.GetSessionVars().LowResolutionTSO, IsTrue)

	time.Sleep(3 * time.Second)
	tk.MustQuery("select * from low_resolution_tso").Check(testkit.Rows("1"))
	_, err = tk.Exec("update low_resolution_tso set a = 2")
	c.Assert(err, NotNil)
	tk.MustExec("set @@tidb_low_resolution_tso = 'off'")
	tk.MustExec("update low_resolution_tso set a = 2")
	tk.MustQuery("select * from low_resolution_tso").Check(testkit.Rows("2"))
}

func (s *testSuite2) TestStaleReadFutureTime(c *C) {
	tk := testkit.NewTestKit(c, s.store)
	// Setting tx_read_ts to a time in the future will fail. (One day before the 2038 problem)
	_, err := tk.Exec("set @@tx_read_ts = '2038-01-18 03:14:07'")
	c.Assert(err, ErrorMatches, "cannot set read timestamp to a future time")
	// TxnReadTS Is not updated if check failed.
	c.Assert(tk.Se.GetSessionVars().TxnReadTS.PeakTxnReadTS(), Equals, uint64(0))
}

func (s *testSuite) TestScanControlSelection(c *C) {
	tk := testkit.NewTestKit(c, s.store)
	tk.MustExec("use test")
	tk.MustExec("drop table if exists t")
	tk.MustExec("create table t(a int primary key, b int, c int, index idx_b(b))")
	tk.MustExec("insert into t values (1, 1, 1), (2, 1, 1), (3, 1, 2), (4, 2, 3)")
	tk.MustQuery("select (select count(1) k from t s where s.b = t1.c) from t t1").Sort().Check(testkit.Rows("0", "1", "3", "3"))
}

func (s *testSuite) TestSimpleDAG(c *C) {
	tk := testkit.NewTestKit(c, s.store)
	tk.MustExec("use test")
	tk.MustExec("drop table if exists t")
	tk.MustExec("create table t(a int primary key, b int, c int)")
	tk.MustExec("insert into t values (1, 1, 1), (2, 1, 1), (3, 1, 2), (4, 2, 3)")
	tk.MustQuery("select a from t").Check(testkit.Rows("1", "2", "3", "4"))
	tk.MustQuery("select * from t where a = 4").Check(testkit.Rows("4 2 3"))
	tk.MustQuery("select a from t limit 1").Check(testkit.Rows("1"))
	tk.MustQuery("select a from t order by a desc").Check(testkit.Rows("4", "3", "2", "1"))
	tk.MustQuery("select a from t order by a desc limit 1").Check(testkit.Rows("4"))
	tk.MustQuery("select a from t order by b desc limit 1").Check(testkit.Rows("4"))
	tk.MustQuery("select a from t where a < 3").Check(testkit.Rows("1", "2"))
	tk.MustQuery("select a from t where b > 1").Check(testkit.Rows("4"))
	tk.MustQuery("select a from t where b > 1 and a < 3").Check(testkit.Rows())
	tk.MustQuery("select count(*) from t where b > 1 and a < 3").Check(testkit.Rows("0"))
	tk.MustQuery("select count(*) from t").Check(testkit.Rows("4"))
	tk.MustQuery("select count(*), c from t group by c order by c").Check(testkit.Rows("2 1", "1 2", "1 3"))
	tk.MustQuery("select sum(c) as s from t group by b order by s").Check(testkit.Rows("3", "4"))
	tk.MustQuery("select avg(a) as s from t group by b order by s").Check(testkit.Rows("2.0000", "4.0000"))
	tk.MustQuery("select sum(distinct c) from t group by b").Check(testkit.Rows("3", "3"))

	tk.MustExec("create index i on t(c,b)")
	tk.MustQuery("select a from t where c = 1").Check(testkit.Rows("1", "2"))
	tk.MustQuery("select a from t where c = 1 and a < 2").Check(testkit.Rows("1"))
	tk.MustQuery("select a from t where c = 1 order by a limit 1").Check(testkit.Rows("1"))
	tk.MustQuery("select count(*) from t where c = 1 ").Check(testkit.Rows("2"))
	tk.MustExec("create index i1 on t(b)")
	tk.MustQuery("select c from t where b = 2").Check(testkit.Rows("3"))
	tk.MustQuery("select * from t where b = 2").Check(testkit.Rows("4 2 3"))
	tk.MustQuery("select count(*) from t where b = 1").Check(testkit.Rows("3"))
	tk.MustQuery("select * from t where b = 1 and a > 1 limit 1").Check(testkit.Rows("2 1 1"))

	// Test time push down.
	tk.MustExec("drop table if exists t")
	tk.MustExec("create table t (id int, c1 datetime);")
	tk.MustExec("insert into t values (1, '2015-06-07 12:12:12')")
	tk.MustQuery("select id from t where c1 = '2015-06-07 12:12:12'").Check(testkit.Rows("1"))

	// Test issue 17816
	tk.MustExec("drop table if exists t0")
	tk.MustExec("CREATE TABLE t0(c0 INT)")
	tk.MustExec("INSERT INTO t0 VALUES (100000)")
	tk.MustQuery("SELECT * FROM t0 WHERE NOT SPACE(t0.c0)").Check(testkit.Rows("100000"))
}

func (s *testSuite) TestTimestampTimeZone(c *C) {
	tk := testkit.NewTestKit(c, s.store)
	tk.MustExec("use test")
	tk.MustExec("drop table if exists t")
	tk.MustExec("create table t (ts timestamp)")
	tk.MustExec("set time_zone = '+00:00'")
	tk.MustExec("insert into t values ('2017-04-27 22:40:42')")
	// The timestamp will get different value if time_zone session variable changes.
	tests := []struct {
		timezone string
		expect   string
	}{
		{"+10:00", "2017-04-28 08:40:42"},
		{"-6:00", "2017-04-27 16:40:42"},
	}
	for _, tt := range tests {
		tk.MustExec(fmt.Sprintf("set time_zone = '%s'", tt.timezone))
		tk.MustQuery("select * from t").Check(testkit.Rows(tt.expect))
	}

	// For issue https://github.com/pingcap/tidb/issues/3467
	tk.MustExec("drop table if exists t1")
	tk.MustExec(`CREATE TABLE t1 (
 	      id bigint(20) NOT NULL AUTO_INCREMENT,
 	      uid int(11) DEFAULT NULL,
 	      datetime timestamp NOT NULL DEFAULT CURRENT_TIMESTAMP,
 	      ip varchar(128) DEFAULT NULL,
 	    PRIMARY KEY (id),
 	      KEY i_datetime (datetime),
 	      KEY i_userid (uid)
 	    );`)
	tk.MustExec(`INSERT INTO t1 VALUES (123381351,1734,"2014-03-31 08:57:10","127.0.0.1");`)
	r := tk.MustQuery("select datetime from t1;") // Cover TableReaderExec
	r.Check(testkit.Rows("2014-03-31 08:57:10"))
	r = tk.MustQuery("select datetime from t1 where datetime='2014-03-31 08:57:10';")
	r.Check(testkit.Rows("2014-03-31 08:57:10")) // Cover IndexReaderExec
	r = tk.MustQuery("select * from t1 where datetime='2014-03-31 08:57:10';")
	r.Check(testkit.Rows("123381351 1734 2014-03-31 08:57:10 127.0.0.1")) // Cover IndexLookupExec

	// For issue https://github.com/pingcap/tidb/issues/3485
	tk.MustExec("set time_zone = 'Asia/Shanghai'")
	tk.MustExec("drop table if exists t1")
	tk.MustExec(`CREATE TABLE t1 (
	    id bigint(20) NOT NULL AUTO_INCREMENT,
	    datetime timestamp NOT NULL DEFAULT CURRENT_TIMESTAMP,
	    PRIMARY KEY (id)
	  );`)
	tk.MustExec(`INSERT INTO t1 VALUES (123381351,"2014-03-31 08:57:10");`)
	r = tk.MustQuery(`select * from t1 where datetime="2014-03-31 08:57:10";`)
	r.Check(testkit.Rows("123381351 2014-03-31 08:57:10"))
	tk.MustExec(`alter table t1 add key i_datetime (datetime);`)
	r = tk.MustQuery(`select * from t1 where datetime="2014-03-31 08:57:10";`)
	r.Check(testkit.Rows("123381351 2014-03-31 08:57:10"))
	r = tk.MustQuery(`select * from t1;`)
	r.Check(testkit.Rows("123381351 2014-03-31 08:57:10"))
	r = tk.MustQuery("select datetime from t1 where datetime='2014-03-31 08:57:10';")
	r.Check(testkit.Rows("2014-03-31 08:57:10"))
}

func (s *testSuite) TestTimestampDefaultValueTimeZone(c *C) {
	tk := testkit.NewTestKit(c, s.store)
	tk.MustExec("use test")
	tk.MustExec("drop table if exists t")
	tk.MustExec("set time_zone = '+08:00'")
	tk.MustExec(`create table t (a int, b timestamp default "2019-01-17 14:46:14")`)
	tk.MustExec("insert into t set a=1")
	r := tk.MustQuery(`show create table t`)
	r.Check(testkit.Rows("t CREATE TABLE `t` (\n" + "  `a` int(11) DEFAULT NULL,\n" + "  `b` timestamp DEFAULT '2019-01-17 14:46:14'\n" + ") ENGINE=InnoDB DEFAULT CHARSET=utf8mb4 COLLATE=utf8mb4_bin"))
	tk.MustExec("set time_zone = '+00:00'")
	tk.MustExec("insert into t set a=2")
	r = tk.MustQuery(`show create table t`)
	r.Check(testkit.Rows("t CREATE TABLE `t` (\n" + "  `a` int(11) DEFAULT NULL,\n" + "  `b` timestamp DEFAULT '2019-01-17 06:46:14'\n" + ") ENGINE=InnoDB DEFAULT CHARSET=utf8mb4 COLLATE=utf8mb4_bin"))
	r = tk.MustQuery(`select a,b from t order by a`)
	r.Check(testkit.Rows("1 2019-01-17 06:46:14", "2 2019-01-17 06:46:14"))
	// Test the column's version is greater than ColumnInfoVersion1.
	sctx := tk.Se.(sessionctx.Context)
	is := domain.GetDomain(sctx).InfoSchema()
	c.Assert(is, NotNil)
	tb, err := is.TableByName(model.NewCIStr("test"), model.NewCIStr("t"))
	c.Assert(err, IsNil)
	tb.Cols()[1].Version = model.ColumnInfoVersion1 + 1
	tk.MustExec("insert into t set a=3")
	r = tk.MustQuery(`select a,b from t order by a`)
	r.Check(testkit.Rows("1 2019-01-17 06:46:14", "2 2019-01-17 06:46:14", "3 2019-01-17 06:46:14"))
	tk.MustExec("delete from t where a=3")
	// Change time zone back.
	tk.MustExec("set time_zone = '+08:00'")
	r = tk.MustQuery(`select a,b from t order by a`)
	r.Check(testkit.Rows("1 2019-01-17 14:46:14", "2 2019-01-17 14:46:14"))
	tk.MustExec("set time_zone = '-08:00'")
	r = tk.MustQuery(`show create table t`)
	r.Check(testkit.Rows("t CREATE TABLE `t` (\n" + "  `a` int(11) DEFAULT NULL,\n" + "  `b` timestamp DEFAULT '2019-01-16 22:46:14'\n" + ") ENGINE=InnoDB DEFAULT CHARSET=utf8mb4 COLLATE=utf8mb4_bin"))

	// test zero default value in multiple time zone.
	defer tk.MustExec(fmt.Sprintf("set @@sql_mode='%s'", tk.MustQuery("select @@sql_mode").Rows()[0][0]))
	tk.MustExec("set @@sql_mode='STRICT_TRANS_TABLES,NO_ENGINE_SUBSTITUTION';")
	tk.MustExec("drop table if exists t")
	tk.MustExec("set time_zone = '+08:00'")
	tk.MustExec(`create table t (a int, b timestamp default "0000-00-00 00")`)
	tk.MustExec("insert into t set a=1")
	r = tk.MustQuery(`show create table t`)
	r.Check(testkit.Rows("t CREATE TABLE `t` (\n" + "  `a` int(11) DEFAULT NULL,\n" + "  `b` timestamp DEFAULT '0000-00-00 00:00:00'\n" + ") ENGINE=InnoDB DEFAULT CHARSET=utf8mb4 COLLATE=utf8mb4_bin"))
	tk.MustExec("set time_zone = '+00:00'")
	tk.MustExec("insert into t set a=2")
	r = tk.MustQuery(`show create table t`)
	r.Check(testkit.Rows("t CREATE TABLE `t` (\n" + "  `a` int(11) DEFAULT NULL,\n" + "  `b` timestamp DEFAULT '0000-00-00 00:00:00'\n" + ") ENGINE=InnoDB DEFAULT CHARSET=utf8mb4 COLLATE=utf8mb4_bin"))
	tk.MustExec("set time_zone = '-08:00'")
	tk.MustExec("insert into t set a=3")
	r = tk.MustQuery(`show create table t`)
	r.Check(testkit.Rows("t CREATE TABLE `t` (\n" + "  `a` int(11) DEFAULT NULL,\n" + "  `b` timestamp DEFAULT '0000-00-00 00:00:00'\n" + ") ENGINE=InnoDB DEFAULT CHARSET=utf8mb4 COLLATE=utf8mb4_bin"))
	r = tk.MustQuery(`select a,b from t order by a`)
	r.Check(testkit.Rows("1 0000-00-00 00:00:00", "2 0000-00-00 00:00:00", "3 0000-00-00 00:00:00"))

	// test add timestamp column default current_timestamp.
	tk.MustExec(`drop table if exists t`)
	tk.MustExec(`set time_zone = 'Asia/Shanghai'`)
	tk.MustExec(`create table t (a int)`)
	tk.MustExec(`insert into t set a=1`)
	tk.MustExec(`alter table t add column b timestamp not null default current_timestamp;`)
	timeIn8 := tk.MustQuery("select b from t").Rows()[0][0]
	tk.MustExec(`set time_zone = '+00:00'`)
	timeIn0 := tk.MustQuery("select b from t").Rows()[0][0]
	c.Assert(timeIn8 != timeIn0, IsTrue, Commentf("%v == %v", timeIn8, timeIn0))
	datumTimeIn8, err := expression.GetTimeValue(tk.Se, timeIn8, mysql.TypeTimestamp, 0)
	c.Assert(err, IsNil)
	tIn8To0 := datumTimeIn8.GetMysqlTime()
	timeZoneIn8, err := time.LoadLocation("Asia/Shanghai")
	c.Assert(err, IsNil)
	err = tIn8To0.ConvertTimeZone(timeZoneIn8, time.UTC)
	c.Assert(err, IsNil)
	c.Assert(timeIn0 == tIn8To0.String(), IsTrue, Commentf("%v != %v", timeIn0, tIn8To0.String()))

	// test add index.
	tk.MustExec(`alter table t add index(b);`)
	tk.MustExec("admin check table t")
	tk.MustExec(`set time_zone = '+05:00'`)
	tk.MustExec("admin check table t")

	// 1. add a timestamp general column
	// 2. add the index
	tk.MustExec(`drop table if exists t`)
	// change timezone
	tk.MustExec(`set time_zone = 'Asia/Shanghai'`)
	tk.MustExec(`create table t(a timestamp default current_timestamp)`)
	tk.MustExec(`insert into t set a=now()`)
	tk.MustExec(`alter table t add column b timestamp as (a+1) virtual;`)
	// change timezone
	tk.MustExec(`set time_zone = '+05:00'`)
	tk.MustExec(`insert into t set a=now()`)
	tk.MustExec(`alter table t add index(b);`)
	tk.MustExec("admin check table t")
	tk.MustExec(`set time_zone = '-03:00'`)
	tk.MustExec("admin check table t")
}

func (s *testSuite) TestTiDBCurrentTS(c *C) {
	tk := testkit.NewTestKit(c, s.store)
	tk.MustQuery("select @@tidb_current_ts").Check(testkit.Rows("0"))
	tk.MustExec("begin")
	rows := tk.MustQuery("select @@tidb_current_ts").Rows()
	tsStr := rows[0][0].(string)
	txn, err := tk.Se.Txn(true)
	c.Assert(err, IsNil)
	c.Assert(tsStr, Equals, fmt.Sprintf("%d", txn.StartTS()))
	tk.MustExec("begin")
	rows = tk.MustQuery("select @@tidb_current_ts").Rows()
	newTsStr := rows[0][0].(string)
	txn, err = tk.Se.Txn(true)
	c.Assert(err, IsNil)
	c.Assert(newTsStr, Equals, fmt.Sprintf("%d", txn.StartTS()))
	c.Assert(newTsStr, Not(Equals), tsStr)
	tk.MustExec("commit")
	tk.MustQuery("select @@tidb_current_ts").Check(testkit.Rows("0"))

	_, err = tk.Exec("set @@tidb_current_ts = '1'")
	c.Assert(terror.ErrorEqual(err, variable.ErrIncorrectScope), IsTrue, Commentf("err %v", err))
}

func (s *testSuite) TestTiDBLastTxnInfo(c *C) {
	tk := testkit.NewTestKit(c, s.store)
	tk.MustExec("use test")
	tk.MustExec("drop table if exists t")
	tk.MustExec("create table t (a int primary key)")
	tk.MustQuery("select @@tidb_last_txn_info").Check(testkit.Rows(""))

	tk.MustExec("insert into t values (1)")
	rows1 := tk.MustQuery("select json_extract(@@tidb_last_txn_info, '$.start_ts'), json_extract(@@tidb_last_txn_info, '$.commit_ts')").Rows()
	c.Assert(rows1[0][0].(string), Greater, "0")
	c.Assert(rows1[0][0].(string), Less, rows1[0][1].(string))

	tk.MustExec("begin")
	tk.MustQuery("select a from t where a = 1").Check(testkit.Rows("1"))
	rows2 := tk.MustQuery("select json_extract(@@tidb_last_txn_info, '$.start_ts'), json_extract(@@tidb_last_txn_info, '$.commit_ts'), @@tidb_current_ts").Rows()
	tk.MustExec("commit")
	rows3 := tk.MustQuery("select json_extract(@@tidb_last_txn_info, '$.start_ts'), json_extract(@@tidb_last_txn_info, '$.commit_ts')").Rows()
	c.Assert(rows2[0][0], Equals, rows1[0][0])
	c.Assert(rows2[0][1], Equals, rows1[0][1])
	c.Assert(rows3[0][0], Equals, rows1[0][0])
	c.Assert(rows3[0][1], Equals, rows1[0][1])
	c.Assert(rows2[0][1], Less, rows2[0][2])

	tk.MustExec("begin")
	tk.MustExec("update t set a = a + 1 where a = 1")
	rows4 := tk.MustQuery("select json_extract(@@tidb_last_txn_info, '$.start_ts'), json_extract(@@tidb_last_txn_info, '$.commit_ts'), @@tidb_current_ts").Rows()
	tk.MustExec("commit")
	rows5 := tk.MustQuery("select json_extract(@@tidb_last_txn_info, '$.start_ts'), json_extract(@@tidb_last_txn_info, '$.commit_ts')").Rows()
	c.Assert(rows4[0][0], Equals, rows1[0][0])
	c.Assert(rows4[0][1], Equals, rows1[0][1])
	c.Assert(rows4[0][2], Equals, rows5[0][0])
	c.Assert(rows4[0][1], Less, rows4[0][2])
	c.Assert(rows4[0][2], Less, rows5[0][1])

	tk.MustExec("begin")
	tk.MustExec("update t set a = a + 1 where a = 2")
	tk.MustExec("rollback")
	rows6 := tk.MustQuery("select json_extract(@@tidb_last_txn_info, '$.start_ts'), json_extract(@@tidb_last_txn_info, '$.commit_ts')").Rows()
	c.Assert(rows6[0][0], Equals, rows5[0][0])
	c.Assert(rows6[0][1], Equals, rows5[0][1])

	tk.MustExec("begin optimistic")
	tk.MustExec("insert into t values (2)")
	_, err := tk.Exec("commit")
	c.Assert(err, NotNil)
	rows7 := tk.MustQuery("select json_extract(@@tidb_last_txn_info, '$.start_ts'), json_extract(@@tidb_last_txn_info, '$.commit_ts'), json_extract(@@tidb_last_txn_info, '$.error')").Rows()
	c.Assert(rows7[0][0], Greater, rows5[0][0])
	c.Assert(rows7[0][1], Equals, "0")
	c.Assert(strings.Contains(err.Error(), rows7[0][1].(string)), IsTrue)

	_, err = tk.Exec("set @@tidb_last_txn_info = '{}'")
	c.Assert(terror.ErrorEqual(err, variable.ErrIncorrectScope), IsTrue, Commentf("err %v", err))
}

func (s *testSerialSuite) TestTiDBLastTxnInfoCommitMode(c *C) {
	defer config.RestoreFunc()()
	config.UpdateGlobal(func(conf *config.Config) {
		conf.TiKVClient.AsyncCommit.SafeWindow = time.Second
	})

	tk := testkit.NewTestKit(c, s.store)
	tk.MustExec("use test")
	tk.MustExec("drop table if exists t")
	tk.MustExec("create table t (a int primary key, v int)")
	tk.MustExec("insert into t values (1, 1)")

	tk.MustExec("set @@tidb_enable_async_commit = 1")
	tk.MustExec("set @@tidb_enable_1pc = 0")
	tk.MustExec("update t set v = v + 1 where a = 1")
	rows := tk.MustQuery("select json_extract(@@tidb_last_txn_info, '$.txn_commit_mode'), json_extract(@@tidb_last_txn_info, '$.async_commit_fallback'), json_extract(@@tidb_last_txn_info, '$.one_pc_fallback')").Rows()
	c.Log(rows)
	c.Assert(rows[0][0], Equals, `"async_commit"`)
	c.Assert(rows[0][1], Equals, "false")
	c.Assert(rows[0][2], Equals, "false")

	tk.MustExec("set @@tidb_enable_async_commit = 0")
	tk.MustExec("set @@tidb_enable_1pc = 1")
	tk.MustExec("update t set v = v + 1 where a = 1")
	rows = tk.MustQuery("select json_extract(@@tidb_last_txn_info, '$.txn_commit_mode'), json_extract(@@tidb_last_txn_info, '$.async_commit_fallback'), json_extract(@@tidb_last_txn_info, '$.one_pc_fallback')").Rows()
	c.Assert(rows[0][0], Equals, `"1pc"`)
	c.Assert(rows[0][1], Equals, "false")
	c.Assert(rows[0][2], Equals, "false")

	tk.MustExec("set @@tidb_enable_async_commit = 0")
	tk.MustExec("set @@tidb_enable_1pc = 0")
	tk.MustExec("update t set v = v + 1 where a = 1")
	rows = tk.MustQuery("select json_extract(@@tidb_last_txn_info, '$.txn_commit_mode'), json_extract(@@tidb_last_txn_info, '$.async_commit_fallback'), json_extract(@@tidb_last_txn_info, '$.one_pc_fallback')").Rows()
	c.Assert(rows[0][0], Equals, `"2pc"`)
	c.Assert(rows[0][1], Equals, "false")
	c.Assert(rows[0][2], Equals, "false")

	c.Assert(failpoint.Enable("tikvclient/invalidMaxCommitTS", "return"), IsNil)
	defer func() {
		c.Assert(failpoint.Disable("tikvclient/invalidMaxCommitTS"), IsNil)
	}()

	tk.MustExec("set @@tidb_enable_async_commit = 1")
	tk.MustExec("set @@tidb_enable_1pc = 0")
	tk.MustExec("update t set v = v + 1 where a = 1")
	rows = tk.MustQuery("select json_extract(@@tidb_last_txn_info, '$.txn_commit_mode'), json_extract(@@tidb_last_txn_info, '$.async_commit_fallback'), json_extract(@@tidb_last_txn_info, '$.one_pc_fallback')").Rows()
	c.Log(rows)
	c.Assert(rows[0][0], Equals, `"2pc"`)
	c.Assert(rows[0][1], Equals, "true")
	c.Assert(rows[0][2], Equals, "false")

	tk.MustExec("set @@tidb_enable_async_commit = 0")
	tk.MustExec("set @@tidb_enable_1pc = 1")
	tk.MustExec("update t set v = v + 1 where a = 1")
	rows = tk.MustQuery("select json_extract(@@tidb_last_txn_info, '$.txn_commit_mode'), json_extract(@@tidb_last_txn_info, '$.async_commit_fallback'), json_extract(@@tidb_last_txn_info, '$.one_pc_fallback')").Rows()
	c.Log(rows)
	c.Assert(rows[0][0], Equals, `"2pc"`)
	c.Assert(rows[0][1], Equals, "false")
	c.Assert(rows[0][2], Equals, "true")

	tk.MustExec("set @@tidb_enable_async_commit = 1")
	tk.MustExec("set @@tidb_enable_1pc = 1")
	tk.MustExec("update t set v = v + 1 where a = 1")
	rows = tk.MustQuery("select json_extract(@@tidb_last_txn_info, '$.txn_commit_mode'), json_extract(@@tidb_last_txn_info, '$.async_commit_fallback'), json_extract(@@tidb_last_txn_info, '$.one_pc_fallback')").Rows()
	c.Log(rows)
	c.Assert(rows[0][0], Equals, `"2pc"`)
	c.Assert(rows[0][1], Equals, "true")
	c.Assert(rows[0][2], Equals, "true")
}

func (s *testSuite) TestTiDBLastQueryInfo(c *C) {
	tk := testkit.NewTestKit(c, s.store)
	tk.MustExec("use test")
	tk.MustExec("drop table if exists t")
	tk.MustExec("create table t (a int primary key, v int)")
	tk.MustQuery("select json_extract(@@tidb_last_query_info, '$.start_ts'), json_extract(@@tidb_last_query_info, '$.start_ts')").Check(testkit.Rows("0 0"))

	toUint64 := func(str interface{}) uint64 {
		res, err := strconv.ParseUint(str.(string), 10, 64)
		c.Assert(err, IsNil)
		return res
	}

	tk.MustExec("select * from t")
	rows := tk.MustQuery("select json_extract(@@tidb_last_query_info, '$.start_ts'), json_extract(@@tidb_last_query_info, '$.for_update_ts')").Rows()
	c.Assert(toUint64(rows[0][0]), Greater, uint64(0))
	c.Assert(rows[0][0], Equals, rows[0][1])

	tk.MustExec("insert into t values (1, 10)")
	rows = tk.MustQuery("select json_extract(@@tidb_last_query_info, '$.start_ts'), json_extract(@@tidb_last_query_info, '$.for_update_ts')").Rows()
	c.Assert(toUint64(rows[0][0]), Greater, uint64(0))
	c.Assert(rows[0][0], Equals, rows[0][1])
	// tidb_last_txn_info is still valid after checking query info.
	rows = tk.MustQuery("select json_extract(@@tidb_last_txn_info, '$.start_ts'), json_extract(@@tidb_last_txn_info, '$.commit_ts')").Rows()
	c.Assert(toUint64(rows[0][0]), Greater, uint64(0))
	c.Assert(rows[0][0].(string), Less, rows[0][1].(string))

	tk.MustExec("begin pessimistic")
	tk.MustExec("select * from t")
	rows = tk.MustQuery("select json_extract(@@tidb_last_query_info, '$.start_ts'), json_extract(@@tidb_last_query_info, '$.for_update_ts')").Rows()
	c.Assert(toUint64(rows[0][0]), Greater, uint64(0))
	c.Assert(rows[0][0], Equals, rows[0][1])

	tk2 := testkit.NewTestKit(c, s.store)
	tk2.MustExec("use test")
	tk2.MustExec("update t set v = 11 where a = 1")

	tk.MustExec("select * from t")
	rows = tk.MustQuery("select json_extract(@@tidb_last_query_info, '$.start_ts'), json_extract(@@tidb_last_query_info, '$.for_update_ts')").Rows()
	c.Assert(toUint64(rows[0][0]), Greater, uint64(0))
	c.Assert(rows[0][0], Equals, rows[0][1])

	tk.MustExec("update t set v = 12 where a = 1")
	rows = tk.MustQuery("select json_extract(@@tidb_last_query_info, '$.start_ts'), json_extract(@@tidb_last_query_info, '$.for_update_ts')").Rows()
	c.Assert(toUint64(rows[0][0]), Greater, uint64(0))
	c.Assert(toUint64(rows[0][0]), Less, toUint64(rows[0][1]))

	tk.MustExec("commit")

	tk.MustExec("set transaction isolation level read committed")
	tk.MustExec("begin pessimistic")
	tk.MustExec("select * from t")
	rows = tk.MustQuery("select json_extract(@@tidb_last_query_info, '$.start_ts'), json_extract(@@tidb_last_query_info, '$.for_update_ts')").Rows()
	c.Assert(toUint64(rows[0][0]), Greater, uint64(0))
	c.Assert(toUint64(rows[0][0]), Less, toUint64(rows[0][1]))

	tk.MustExec("rollback")
}

func (s *testSuite) TestSelectForUpdate(c *C) {
	tk := testkit.NewTestKit(c, s.store)
	tk.MustExec("use test")
	tk1 := testkit.NewTestKit(c, s.store)
	tk1.MustExec("use test")
	tk2 := testkit.NewTestKit(c, s.store)
	tk2.MustExec("use test")

	tk.MustExec("drop table if exists t, t1")

	txn, err := tk.Se.Txn(true)
	c.Assert(kv.ErrInvalidTxn.Equal(err), IsTrue)
	c.Assert(txn.Valid(), IsFalse)
	tk.MustExec("create table t (c1 int, c2 int, c3 int)")
	tk.MustExec("insert t values (11, 2, 3)")
	tk.MustExec("insert t values (12, 2, 3)")
	tk.MustExec("insert t values (13, 2, 3)")

	tk.MustExec("create table t1 (c1 int)")
	tk.MustExec("insert t1 values (11)")

	// conflict
	tk1.MustExec("begin")
	tk1.MustQuery("select * from t where c1=11 for update")

	tk2.MustExec("begin")
	tk2.MustExec("update t set c2=211 where c1=11")
	tk2.MustExec("commit")

	_, err = tk1.Exec("commit")
	c.Assert(err, NotNil)

	// no conflict for subquery.
	tk1.MustExec("begin")
	tk1.MustQuery("select * from t where exists(select null from t1 where t1.c1=t.c1) for update")

	tk2.MustExec("begin")
	tk2.MustExec("update t set c2=211 where c1=12")
	tk2.MustExec("commit")

	tk1.MustExec("commit")

	// not conflict
	tk1.MustExec("begin")
	tk1.MustQuery("select * from t where c1=11 for update")

	tk2.MustExec("begin")
	tk2.MustExec("update t set c2=22 where c1=12")
	tk2.MustExec("commit")

	tk1.MustExec("commit")

	// not conflict, auto commit
	tk1.MustExec("set @@autocommit=1;")
	tk1.MustQuery("select * from t where c1=11 for update")

	tk2.MustExec("begin")
	tk2.MustExec("update t set c2=211 where c1=11")
	tk2.MustExec("commit")

	tk1.MustExec("commit")

	// conflict
	tk1.MustExec("begin")
	tk1.MustQuery("select * from (select * from t for update) t join t1 for update")

	tk2.MustExec("begin")
	tk2.MustExec("update t1 set c1 = 13")
	tk2.MustExec("commit")

	_, err = tk1.Exec("commit")
	c.Assert(err, NotNil)

}

func (s *testSuite) TestSelectForUpdateOf(c *C) {
	tk := testkit.NewTestKit(c, s.store)
	tk.MustExec("use test")
	tk1 := testkit.NewTestKit(c, s.store)
	tk1.MustExec("use test")

	tk.MustExec("drop table if exists t, t1")
	tk.MustExec("create table t (i int)")
	tk.MustExec("create table t1 (i int)")
	tk.MustExec("insert t values (1)")
	tk.MustExec("insert t1 values (1)")

	tk.MustExec("begin pessimistic")
	tk.MustQuery("select * from t, t1 where t.i = t1.i for update of t").Check(testkit.Rows("1 1"))

	tk1.MustExec("begin pessimistic")

	// no lock for t
	tk1.MustQuery("select * from t1 for update").Check(testkit.Rows("1"))

	// meet lock for t1
	err := tk1.ExecToErr("select * from t for update nowait")
	c.Assert(terror.ErrorEqual(err, error2.ErrLockAcquireFailAndNoWaitSet), IsTrue, Commentf("error: ", err))

	// t1 rolled back, tk1 acquire the lock
	tk.MustExec("rollback")
	tk1.MustQuery("select * from t for update nowait").Check(testkit.Rows("1"))

	tk1.MustExec("rollback")
}

func (s *testSuite) TestEmptyEnum(c *C) {
	tk := testkit.NewTestKit(c, s.store)
	tk.MustExec("use test")
	tk.MustExec("drop table if exists t")
	tk.MustExec("create table t (e enum('Y', 'N'))")
	tk.MustExec("set sql_mode='STRICT_TRANS_TABLES'")
	_, err := tk.Exec("insert into t values (0)")
	c.Assert(terror.ErrorEqual(err, types.ErrTruncated), IsTrue, Commentf("err %v", err))
	_, err = tk.Exec("insert into t values ('abc')")
	c.Assert(terror.ErrorEqual(err, types.ErrTruncated), IsTrue, Commentf("err %v", err))

	tk.MustExec("set sql_mode=''")
	tk.MustExec("insert into t values (0)")
	tk.MustQuery("select * from t").Check(testkit.Rows(""))
	tk.MustExec("insert into t values ('abc')")
	tk.MustQuery("select * from t").Check(testkit.Rows("", ""))
	tk.MustExec("insert into t values (null)")
	tk.MustQuery("select * from t").Check(testkit.Rows("", "", "<nil>"))

	// Test https://github.com/pingcap/tidb/issues/29525.
	tk.MustExec("drop table if exists t;")
	tk.MustExec("create table t (id int auto_increment primary key, c1 enum('a', '', 'c'));")
	tk.MustExec("insert into t(c1) values (0);")
	tk.MustQuery("select id, c1+0, c1 from t;").Check(testkit.Rows("1 0 "))
	tk.MustExec("alter table t change c1 c1 enum('a', '') not null;")
	tk.MustQuery("select id, c1+0, c1 from t;").Check(testkit.Rows("1 0 "))
	tk.MustExec("insert into t(c1) values (0);")
	tk.MustQuery("select id, c1+0, c1 from t;").Check(testkit.Rows("1 0 ", "2 0 "))
}

const (
	checkRequestOff = iota
	checkRequestSyncLog
	checkDDLAddIndexPriority
)

type checkRequestClient struct {
	tikv.Client
	priority       kvrpcpb.CommandPri
	lowPriorityCnt uint32
	mu             struct {
		sync.RWMutex
		checkFlags uint32
		syncLog    bool
	}
}

func (c *checkRequestClient) getCheckPriority() kvrpcpb.CommandPri {
	return (kvrpcpb.CommandPri)(atomic.LoadInt32((*int32)(&c.priority)))
}

func (c *checkRequestClient) SendRequest(ctx context.Context, addr string, req *tikvrpc.Request, timeout time.Duration) (*tikvrpc.Response, error) {
	resp, err := c.Client.SendRequest(ctx, addr, req, timeout)
	c.mu.RLock()
	checkFlags := c.mu.checkFlags
	c.mu.RUnlock()
	if checkFlags == checkRequestSyncLog {
		switch req.Type {
		case tikvrpc.CmdPrewrite, tikvrpc.CmdCommit:
			c.mu.RLock()
			syncLog := c.mu.syncLog
			c.mu.RUnlock()
			if syncLog != req.SyncLog {
				return nil, errors.New("fail to set sync log")
			}
		}
	} else if checkFlags == checkDDLAddIndexPriority {
		if req.Type == tikvrpc.CmdScan {
			if c.getCheckPriority() != req.Priority {
				return nil, errors.New("fail to set priority")
			}
		} else if req.Type == tikvrpc.CmdPrewrite {
			if c.getCheckPriority() == kvrpcpb.CommandPri_Low {
				atomic.AddUint32(&c.lowPriorityCnt, 1)
			}
		}
	}
	return resp, err
}

type testSuiteWithCliBaseCharset struct {
	testSuiteWithCliBase
}

type testSuiteWithCliBase struct {
	store kv.Storage
	dom   *domain.Domain
	cli   *checkRequestClient
}

type testSuite1 struct {
	testSuiteWithCliBase
}

type testSerialSuite2 struct {
	testSuiteWithCliBase
}

func (s *testSuiteWithCliBase) SetUpSuite(c *C) {
	cli := &checkRequestClient{}
	hijackClient := func(c tikv.Client) tikv.Client {
		cli.Client = c
		return cli
	}
	s.cli = cli

	var err error
	s.store, err = mockstore.NewMockStore(
		mockstore.WithClientHijacker(hijackClient),
	)
	c.Assert(err, IsNil)
	session.SetStatsLease(0)
	s.dom, err = session.BootstrapSession(s.store)
	c.Assert(err, IsNil)
	s.dom.SetStatsUpdating(true)
}

func (s *testSuiteWithCliBase) TearDownSuite(c *C) {
	s.dom.Close()
	s.store.Close()
}

func (s *testSuiteWithCliBase) TearDownTest(c *C) {
	tk := testkit.NewTestKit(c, s.store)
	tk.MustExec("use test")
	r := tk.MustQuery("show tables")
	for _, tb := range r.Rows() {
		tableName := tb[0]
		tk.MustExec(fmt.Sprintf("drop table %v", tableName))
	}
}

func (s *testSuite1) TestAlterTableComment(c *C) {
	tk := testkit.NewTestKit(c, s.store)
	tk.MustExec("use test")
	tk.MustExec("drop table if exists t_1")
	tk.MustExec("create table t_1 (c1 int, c2 int, c3 int default 1, index (c1)) comment = 'test table';")
	tk.MustExec("alter table `t_1` comment 'this is table comment';")
	result := tk.MustQuery("select table_comment from information_schema.tables where table_name = 't_1';")
	result.Check(testkit.Rows("this is table comment"))
	tk.MustExec("alter table `t_1` comment 'table t comment';")
	result = tk.MustQuery("select table_comment from information_schema.tables where table_name = 't_1';")
	result.Check(testkit.Rows("table t comment"))
}

func (s *testSuite) TestTimezonePushDown(c *C) {
	tk := testkit.NewTestKit(c, s.store)
	tk.MustExec("use test")
	tk.MustExec("create table t (ts timestamp)")
	defer tk.MustExec("drop table t")
	tk.MustExec(`insert into t values ("2018-09-13 10:02:06")`)

	systemTZ := timeutil.SystemLocation()
	c.Assert(systemTZ.String(), Not(Equals), "System")
	c.Assert(systemTZ.String(), Not(Equals), "Local")
	ctx := context.Background()
	count := 0
	ctx1 := context.WithValue(ctx, "CheckSelectRequestHook", func(req *kv.Request) {
		count += 1
		dagReq := new(tipb.DAGRequest)
		err := proto.Unmarshal(req.Data, dagReq)
		c.Assert(err, IsNil)
		c.Assert(dagReq.GetTimeZoneName(), Equals, systemTZ.String())
	})
	_, err := tk.Se.Execute(ctx1, `select * from t where ts = "2018-09-13 10:02:06"`)
	c.Assert(err, IsNil)

	tk.MustExec(`set time_zone="System"`)
	_, err = tk.Se.Execute(ctx1, `select * from t where ts = "2018-09-13 10:02:06"`)
	c.Assert(err, IsNil)

	c.Assert(count, Equals, 2) // Make sure the hook function is called.
}

func (s *testSuite) TestNotFillCacheFlag(c *C) {
	tk := testkit.NewTestKit(c, s.store)
	tk.MustExec("use test")
	tk.MustExec("create table t (id int primary key)")
	defer tk.MustExec("drop table t")
	tk.MustExec("insert into t values (1)")

	tests := []struct {
		sql    string
		expect bool
	}{
		{"select SQL_NO_CACHE * from t", true},
		{"select SQL_CACHE * from t", false},
		{"select * from t", false},
	}
	count := 0
	ctx := context.Background()
	for _, test := range tests {
		ctx1 := context.WithValue(ctx, "CheckSelectRequestHook", func(req *kv.Request) {
			count++
			if req.NotFillCache != test.expect {
				c.Errorf("sql=%s, expect=%v, get=%v", test.sql, test.expect, req.NotFillCache)
			}
		})
		rs, err := tk.Se.Execute(ctx1, test.sql)
		c.Assert(err, IsNil)
		tk.ResultSetToResult(rs[0], Commentf("sql: %v", test.sql))
	}
	c.Assert(count, Equals, len(tests)) // Make sure the hook function is called.
}

func (s *testSuite1) TestSyncLog(c *C) {
	tk := testkit.NewTestKit(c, s.store)
	tk.MustExec("use test")

	cli := s.cli
	cli.mu.Lock()
	cli.mu.checkFlags = checkRequestSyncLog
	cli.mu.syncLog = true
	cli.mu.Unlock()
	tk.MustExec("create table t (id int primary key)")
	cli.mu.Lock()
	cli.mu.syncLog = false
	cli.mu.Unlock()
	tk.MustExec("insert into t values (1)")

	cli.mu.Lock()
	cli.mu.checkFlags = checkRequestOff
	cli.mu.Unlock()
}

func (s *testSuite) TestHandleTransfer(c *C) {
	tk := testkit.NewTestKit(c, s.store)
	tk.MustExec("use test")
	tk.MustExec("create table t(a int, index idx(a))")
	tk.MustExec("insert into t values(1), (2), (4)")
	tk.MustExec("begin")
	tk.MustExec("update t set a = 3 where a = 4")
	// test table scan read whose result need handle.
	tk.MustQuery("select * from t ignore index(idx)").Check(testkit.Rows("1", "2", "3"))
	tk.MustExec("insert into t values(4)")
	// test single read whose result need handle
	tk.MustQuery("select * from t use index(idx)").Check(testkit.Rows("1", "2", "3", "4"))
	tk.MustQuery("select * from t use index(idx) order by a desc").Check(testkit.Rows("4", "3", "2", "1"))
	tk.MustExec("update t set a = 5 where a = 3")
	tk.MustQuery("select * from t use index(idx)").Check(testkit.Rows("1", "2", "4", "5"))
	tk.MustExec("commit")

	tk.MustExec("drop table if exists t")
	tk.MustExec("create table t(a int, b int, index idx(a))")
	tk.MustExec("insert into t values(3, 3), (1, 1), (2, 2)")
	// Second test double read.
	tk.MustQuery("select * from t use index(idx) order by a").Check(testkit.Rows("1 1", "2 2", "3 3"))
}

func (s *testSuite) TestBit(c *C) {
	tk := testkit.NewTestKitWithInit(c, s.store)

	tk.MustExec("drop table if exists t")
	tk.MustExec("create table t (c1 bit(2))")
	tk.MustExec("insert into t values (0), (1), (2), (3)")
	_, err := tk.Exec("insert into t values (4)")
	c.Assert(err, NotNil)
	_, err = tk.Exec("insert into t values ('a')")
	c.Assert(err, NotNil)
	r, err := tk.Exec("select * from t where c1 = 2")
	c.Assert(err, IsNil)
	req := r.NewChunk(nil)
	err = r.Next(context.Background(), req)
	c.Assert(err, IsNil)
	c.Assert(types.BinaryLiteral(req.GetRow(0).GetBytes(0)), DeepEquals, types.NewBinaryLiteralFromUint(2, -1))
	r.Close()

	tk.MustExec("drop table if exists t")
	tk.MustExec("create table t (c1 bit(31))")
	tk.MustExec("insert into t values (0x7fffffff)")
	_, err = tk.Exec("insert into t values (0x80000000)")
	c.Assert(err, NotNil)
	_, err = tk.Exec("insert into t values (0xffffffff)")
	c.Assert(err, NotNil)
	tk.MustExec("insert into t values ('123')")
	tk.MustExec("insert into t values ('1234')")
	_, err = tk.Exec("insert into t values ('12345)")
	c.Assert(err, NotNil)

	tk.MustExec("drop table if exists t")
	tk.MustExec("create table t (c1 bit(62))")
	tk.MustExec("insert into t values ('12345678')")
	tk.MustExec("drop table if exists t")
	tk.MustExec("create table t (c1 bit(61))")
	_, err = tk.Exec("insert into t values ('12345678')")
	c.Assert(err, NotNil)

	tk.MustExec("drop table if exists t")
	tk.MustExec("create table t (c1 bit(32))")
	tk.MustExec("insert into t values (0x7fffffff)")
	tk.MustExec("insert into t values (0xffffffff)")
	_, err = tk.Exec("insert into t values (0x1ffffffff)")
	c.Assert(err, NotNil)
	tk.MustExec("insert into t values ('1234')")
	_, err = tk.Exec("insert into t values ('12345')")
	c.Assert(err, NotNil)

	tk.MustExec("drop table if exists t")
	tk.MustExec("create table t (c1 bit(64))")
	tk.MustExec("insert into t values (0xffffffffffffffff)")
	tk.MustExec("insert into t values ('12345678')")
	_, err = tk.Exec("insert into t values ('123456789')")
	c.Assert(err, NotNil)

	tk.MustExec("drop table if exists t")
	tk.MustExec("create table t (c1 bit(64))")
	tk.MustExec("insert into t values (0xffffffffffffffff)")
	tk.MustExec("insert into t values ('12345678')")
	tk.MustQuery("select * from t where c1").Check(testkit.Rows("\xff\xff\xff\xff\xff\xff\xff\xff", "12345678"))
}

func (s *testSuite) TestEnum(c *C) {
	tk := testkit.NewTestKitWithInit(c, s.store)

	tk.MustExec("drop table if exists t")
	tk.MustExec("create table t (c enum('a', 'b', 'c'))")
	tk.MustExec("insert into t values ('a'), (2), ('c')")
	tk.MustQuery("select * from t where c = 'a'").Check(testkit.Rows("a"))

	tk.MustQuery("select c + 1 from t where c = 2").Check(testkit.Rows("3"))

	tk.MustExec("delete from t")
	tk.MustExec("insert into t values ()")
	tk.MustExec("insert into t values (null), ('1')")
	tk.MustQuery("select c + 1 from t where c = 1").Check(testkit.Rows("2"))

	tk.MustExec("delete from t")
	tk.MustExec("insert into t values(1), (2), (3)")
	tk.MustQuery("select * from t where c").Check(testkit.Rows("a", "b", "c"))
}

func (s *testSuite) TestSet(c *C) {
	tk := testkit.NewTestKitWithInit(c, s.store)

	tk.MustExec("drop table if exists t")
	tk.MustExec("create table t (c set('a', 'b', 'c'))")
	tk.MustExec("insert into t values ('a'), (2), ('c'), ('a,b'), ('b,a')")
	tk.MustQuery("select * from t where c = 'a'").Check(testkit.Rows("a"))

	tk.MustQuery("select * from t where c = 'a,b'").Check(testkit.Rows("a,b", "a,b"))

	tk.MustQuery("select c + 1 from t where c = 2").Check(testkit.Rows("3"))

	tk.MustExec("delete from t")
	tk.MustExec("insert into t values ()")
	tk.MustExec("insert into t values (null), ('1')")
	tk.MustQuery("select c + 1 from t where c = 1").Check(testkit.Rows("2"))

	tk.MustExec("delete from t")
	tk.MustExec("insert into t values(3)")
	tk.MustQuery("select * from t where c").Check(testkit.Rows("a,b"))
}

func (s *testSuite) TestSubqueryInValues(c *C) {
	tk := testkit.NewTestKitWithInit(c, s.store)

	tk.MustExec("drop table if exists t")
	tk.MustExec("create table t (id int, name varchar(20))")
	tk.MustExec("drop table if exists t1")
	tk.MustExec("create table t1 (gid int)")

	tk.MustExec("insert into t1 (gid) value (1)")
	tk.MustExec("insert into t (id, name) value ((select gid from t1) ,'asd')")
	tk.MustQuery("select * from t").Check(testkit.Rows("1 asd"))
}

func (s *testSuite) TestEnhancedRangeAccess(c *C) {
	tk := testkit.NewTestKitWithInit(c, s.store)

	tk.MustExec("drop table if exists t")
	tk.MustExec("create table t (a int primary key, b int)")
	tk.MustExec("insert into t values(1, 2), (2, 1)")
	tk.MustQuery("select * from t where (a = 1 and b = 2) or (a = 2 and b = 1)").Check(testkit.Rows("1 2", "2 1"))
	tk.MustQuery("select * from t where (a = 1 and b = 1) or (a = 2 and b = 2)").Check(nil)
}

// TestMaxInt64Handle Issue #4810
func (s *testSuite) TestMaxInt64Handle(c *C) {
	tk := testkit.NewTestKitWithInit(c, s.store)

	tk.MustExec("drop table if exists t")
	tk.MustExec("create table t(id bigint, PRIMARY KEY (id))")
	tk.MustExec("insert into t values(9223372036854775807)")
	tk.MustExec("select * from t where id = 9223372036854775807")
	tk.MustQuery("select * from t where id = 9223372036854775807;").Check(testkit.Rows("9223372036854775807"))
	tk.MustQuery("select * from t").Check(testkit.Rows("9223372036854775807"))
	_, err := tk.Exec("insert into t values(9223372036854775807)")
	c.Assert(err, NotNil)
	tk.MustExec("delete from t where id = 9223372036854775807")
	tk.MustQuery("select * from t").Check(nil)
}

func (s *testSuite) TestTableScanWithPointRanges(c *C) {
	tk := testkit.NewTestKitWithInit(c, s.store)

	tk.MustExec("drop table if exists t")
	tk.MustExec("create table t(id int, PRIMARY KEY (id))")
	tk.MustExec("insert into t values(1), (5), (10)")
	tk.MustQuery("select * from t where id in(1, 2, 10)").Check(testkit.Rows("1", "10"))
}

func (s *testSuite) TestUnsignedPk(c *C) {
	tk := testkit.NewTestKitWithInit(c, s.store)

	tk.MustExec("drop table if exists t")
	tk.MustExec("create table t(id bigint unsigned primary key)")
	var num1, num2 uint64 = math.MaxInt64 + 1, math.MaxInt64 + 2
	tk.MustExec(fmt.Sprintf("insert into t values(%v), (%v), (1), (2)", num1, num2))
	num1Str := strconv.FormatUint(num1, 10)
	num2Str := strconv.FormatUint(num2, 10)
	tk.MustQuery("select * from t order by id").Check(testkit.Rows("1", "2", num1Str, num2Str))
	tk.MustQuery("select * from t where id not in (2)").Check(testkit.Rows(num1Str, num2Str, "1"))
	tk.MustExec("drop table t")
	tk.MustExec("create table t(a bigint unsigned primary key, b int, index idx(b))")
	tk.MustExec("insert into t values(9223372036854775808, 1), (1, 1)")
	tk.MustQuery("select * from t use index(idx) where b = 1 and a < 2").Check(testkit.Rows("1 1"))
	tk.MustQuery("select * from t use index(idx) where b = 1 order by b, a").Check(testkit.Rows("1 1", "9223372036854775808 1"))
}

func (s *testSuite) TestSignedCommonHandle(c *C) {
	tk := testkit.NewTestKitWithInit(c, s.store)

	tk.Se.GetSessionVars().EnableClusteredIndex = variable.ClusteredIndexDefModeOn
	tk.MustExec("drop table if exists t")
	tk.MustExec("create table t(k1 int, k2 int, primary key(k1, k2))")
	tk.MustExec("insert into t(k1, k2) value(-100, 1), (-50, 1), (0, 0), (1, 1), (3, 3)")
	tk.MustQuery("select k1 from t order by k1").Check(testkit.Rows("-100", "-50", "0", "1", "3"))
	tk.MustQuery("select k1 from t order by k1 desc").Check(testkit.Rows("3", "1", "0", "-50", "-100"))
	tk.MustQuery("select k1 from t where k1 < -51").Check(testkit.Rows("-100"))
	tk.MustQuery("select k1 from t where k1 < -1").Check(testkit.Rows("-100", "-50"))
	tk.MustQuery("select k1 from t where k1 <= 0").Check(testkit.Rows("-100", "-50", "0"))
	tk.MustQuery("select k1 from t where k1 < 2").Check(testkit.Rows("-100", "-50", "0", "1"))
	tk.MustQuery("select k1 from t where k1 < -1 and k1 > -90").Check(testkit.Rows("-50"))
}

func (s *testSuite) TestContainDotColumn(c *C) {
	tk := testkit.NewTestKit(c, s.store)

	tk.MustExec("use test")
	tk.MustExec("drop table if exists test.t1")
	tk.MustExec("create table test.t1(t1.a char)")
	tk.MustExec("drop table if exists t2")
	tk.MustExec("create table t2(a char, t2.b int)")

	tk.MustExec("drop table if exists t3")
	_, err := tk.Exec("create table t3(s.a char);")
	terr := errors.Cause(err).(*terror.Error)
	c.Assert(terr.Code(), Equals, errors.ErrCode(mysql.ErrWrongTableName))
}

func (s *testSuite) TestCheckIndex(c *C) {
	s.ctx = mock.NewContext()
	s.ctx.Store = s.store
	se, err := session.CreateSession4Test(s.store)
	c.Assert(err, IsNil)
	defer se.Close()

	_, err = se.Execute(context.Background(), "create database test_admin")
	c.Assert(err, IsNil)
	_, err = se.Execute(context.Background(), "use test_admin")
	c.Assert(err, IsNil)
	_, err = se.Execute(context.Background(), "create table t (pk int primary key, c int default 1, c1 int default 1, unique key c(c))")
	c.Assert(err, IsNil)
	is := s.domain.InfoSchema()
	db := model.NewCIStr("test_admin")
	dbInfo, ok := is.SchemaByName(db)
	c.Assert(ok, IsTrue)
	tblName := model.NewCIStr("t")
	tbl, err := is.TableByName(db, tblName)
	c.Assert(err, IsNil)
	tbInfo := tbl.Meta()

	alloc := autoid.NewAllocator(s.store, dbInfo.ID, tbInfo.ID, false, autoid.RowIDAllocType)
	tb, err := tables.TableFromMeta(autoid.NewAllocators(alloc), tbInfo)
	c.Assert(err, IsNil)

	_, err = se.Execute(context.Background(), "admin check index t c")
	c.Assert(err, IsNil)

	_, err = se.Execute(context.Background(), "admin check index t C")
	c.Assert(err, IsNil)

	// set data to:
	// index     data (handle, data): (1, 10), (2, 20)
	// table     data (handle, data): (1, 10), (2, 20)
	recordVal1 := types.MakeDatums(int64(1), int64(10), int64(11))
	recordVal2 := types.MakeDatums(int64(2), int64(20), int64(21))
	c.Assert(s.ctx.NewTxn(context.Background()), IsNil)
	_, err = tb.AddRecord(s.ctx, recordVal1)
	c.Assert(err, IsNil)
	_, err = tb.AddRecord(s.ctx, recordVal2)
	c.Assert(err, IsNil)
	txn, err := s.ctx.Txn(true)
	c.Assert(err, IsNil)
	c.Assert(txn.Commit(context.Background()), IsNil)

	mockCtx := mock.NewContext()
	idx := tb.Indices()[0]
	sc := &stmtctx.StatementContext{TimeZone: time.Local}

	_, err = se.Execute(context.Background(), "admin check index t idx_inexistent")
	c.Assert(strings.Contains(err.Error(), "not exist"), IsTrue)

	// set data to:
	// index     data (handle, data): (1, 10), (2, 20), (3, 30)
	// table     data (handle, data): (1, 10), (2, 20), (4, 40)
	txn, err = s.store.Begin()
	c.Assert(err, IsNil)
	_, err = idx.Create(mockCtx, txn, types.MakeDatums(int64(30)), kv.IntHandle(3), nil)
	c.Assert(err, IsNil)
	key := tablecodec.EncodeRowKey(tb.Meta().ID, kv.IntHandle(4).Encoded())
	setColValue(c, txn, key, types.NewDatum(int64(40)))
	err = txn.Commit(context.Background())
	c.Assert(err, IsNil)
	_, err = se.Execute(context.Background(), "admin check index t c")
	c.Assert(err, NotNil)
	c.Assert(err.Error(), Equals, "[admin:8223]data inconsistency in table: t, index: c, handle: 3, index-values:\"handle: 3, values: [KindInt64 30 KindInt64 3]\" != record-values:\"\"")

	// set data to:
	// index     data (handle, data): (1, 10), (2, 20), (3, 30), (4, 40)
	// table     data (handle, data): (1, 10), (2, 20), (4, 40)
	txn, err = s.store.Begin()
	c.Assert(err, IsNil)
	_, err = idx.Create(mockCtx, txn, types.MakeDatums(int64(40)), kv.IntHandle(4), nil)
	c.Assert(err, IsNil)
	err = txn.Commit(context.Background())
	c.Assert(err, IsNil)
	_, err = se.Execute(context.Background(), "admin check index t c")
	c.Assert(strings.Contains(err.Error(), "table count 3 != index(c) count 4"), IsTrue)

	// set data to:
	// index     data (handle, data): (1, 10), (4, 40)
	// table     data (handle, data): (1, 10), (2, 20), (4, 40)
	txn, err = s.store.Begin()
	c.Assert(err, IsNil)
	err = idx.Delete(sc, txn, types.MakeDatums(int64(30)), kv.IntHandle(3))
	c.Assert(err, IsNil)
	err = idx.Delete(sc, txn, types.MakeDatums(int64(20)), kv.IntHandle(2))
	c.Assert(err, IsNil)
	err = txn.Commit(context.Background())
	c.Assert(err, IsNil)
	_, err = se.Execute(context.Background(), "admin check index t c")
	c.Assert(strings.Contains(err.Error(), "table count 3 != index(c) count 2"), IsTrue)

	// TODO: pass the case below：
	// set data to:
	// index     data (handle, data): (1, 10), (4, 40), (2, 30)
	// table     data (handle, data): (1, 10), (2, 20), (4, 40)
}

func setColValue(c *C, txn kv.Transaction, key kv.Key, v types.Datum) {
	row := []types.Datum{v, {}}
	colIDs := []int64{2, 3}
	sc := &stmtctx.StatementContext{TimeZone: time.Local}
	rd := rowcodec.Encoder{Enable: true}
	value, err := tablecodec.EncodeRow(sc, row, colIDs, nil, nil, &rd)
	c.Assert(err, IsNil)
	err = txn.Set(key, value)
	c.Assert(err, IsNil)
}

func (s *testSuite) TestCheckTable(c *C) {
	tk := testkit.NewTestKit(c, s.store)

	// Test 'admin check table' when the table has a unique index with null values.
	tk.MustExec("use test")
	tk.MustExec("drop table if exists admin_test;")
	tk.MustExec("create table admin_test (c1 int, c2 int, c3 int default 1, index (c1), unique key(c2));")
	tk.MustExec("insert admin_test (c1, c2) values (1, 1), (2, 2), (NULL, NULL);")
	tk.MustExec("admin check table admin_test;")
}

func (s *testSuite) TestCheckTableClusterIndex(c *C) {
	tk := testkit.NewTestKit(c, s.store)

	tk.MustExec("use test;")
	tk.Se.GetSessionVars().EnableClusteredIndex = variable.ClusteredIndexDefModeOn
	tk.MustExec("drop table if exists admin_test;")
	tk.MustExec("create table admin_test (c1 int, c2 int, c3 int default 1, primary key (c1, c2), index (c1), unique key(c2));")
	tk.MustExec("insert admin_test (c1, c2) values (1, 1), (2, 2), (3, 3);")
	tk.MustExec("admin check table admin_test;")
}

func (s *testSuite) TestCoprocessorStreamingFlag(c *C) {
	tk := testkit.NewTestKit(c, s.store)

	tk.MustExec("use test")
	tk.MustExec("create table t (id int, value int, index idx(id))")
	// Add some data to make statistics work.
	for i := 0; i < 100; i++ {
		tk.MustExec(fmt.Sprintf("insert into t values (%d, %d)", i, i))
	}

	tests := []struct {
		sql    string
		expect bool
	}{
		{"select * from t", true},                         // TableReader
		{"select * from t where id = 5", true},            // IndexLookup
		{"select * from t where id > 5", true},            // Filter
		{"select * from t limit 3", false},                // Limit
		{"select avg(id) from t", false},                  // Aggregate
		{"select * from t order by value limit 3", false}, // TopN
	}

	ctx := context.Background()
	for _, test := range tests {
		ctx1 := context.WithValue(ctx, "CheckSelectRequestHook", func(req *kv.Request) {
			if req.Streaming != test.expect {
				c.Errorf("sql=%s, expect=%v, get=%v", test.sql, test.expect, req.Streaming)
			}
		})
		rs, err := tk.Se.Execute(ctx1, test.sql)
		c.Assert(err, IsNil)
		tk.ResultSetToResult(rs[0], Commentf("sql: %v", test.sql))
	}
}

func (s *testSuite) TestIncorrectLimitArg(c *C) {
	tk := testkit.NewTestKit(c, s.store)

	tk.MustExec(`use test;`)
	tk.MustExec(`drop table if exists t;`)
	tk.MustExec(`create table t(a bigint);`)
	tk.MustExec(`prepare stmt1 from 'select * from t limit ?';`)
	tk.MustExec(`prepare stmt2 from 'select * from t limit ?, ?';`)
	tk.MustExec(`set @a = -1;`)
	tk.MustExec(`set @b =  1;`)

	var err error
	_, err = tk.Se.Execute(context.TODO(), `execute stmt1 using @a;`)
	c.Assert(err.Error(), Equals, `[planner:1210]Incorrect arguments to LIMIT`)

	_, err = tk.Se.Execute(context.TODO(), `execute stmt2 using @b, @a;`)
	c.Assert(err.Error(), Equals, `[planner:1210]Incorrect arguments to LIMIT`)
}

func (s *testSuite) TestLimit(c *C) {
	tk := testkit.NewTestKit(c, s.store)
	tk.MustExec(`use test;`)
	tk.MustExec(`drop table if exists t;`)
	tk.MustExec(`create table t(a bigint, b bigint);`)
	tk.MustExec(`insert into t values(1, 1), (2, 2), (3, 30), (4, 40), (5, 5), (6, 6);`)
	tk.MustQuery(`select * from t order by a limit 1, 1;`).Check(testkit.Rows(
		"2 2",
	))
	tk.MustQuery(`select * from t order by a limit 1, 2;`).Check(testkit.Rows(
		"2 2",
		"3 30",
	))
	tk.MustQuery(`select * from t order by a limit 1, 3;`).Check(testkit.Rows(
		"2 2",
		"3 30",
		"4 40",
	))
	tk.MustQuery(`select * from t order by a limit 1, 4;`).Check(testkit.Rows(
		"2 2",
		"3 30",
		"4 40",
		"5 5",
	))

	// test inline projection
	tk.MustQuery(`select a from t where a > 0 limit 1, 1;`).Check(testkit.Rows(
		"2",
	))
	tk.MustQuery(`select a from t where a > 0 limit 1, 2;`).Check(testkit.Rows(
		"2",
		"3",
	))
	tk.MustQuery(`select b from t where a > 0 limit 1, 3;`).Check(testkit.Rows(
		"2",
		"30",
		"40",
	))
	tk.MustQuery(`select b from t where a > 0 limit 1, 4;`).Check(testkit.Rows(
		"2",
		"30",
		"40",
		"5",
	))

	// test @@tidb_init_chunk_size=2
	tk.MustExec(`set @@tidb_init_chunk_size=2;`)
	tk.MustQuery(`select * from t where a > 0 limit 2, 1;`).Check(testkit.Rows(
		"3 30",
	))
	tk.MustQuery(`select * from t where a > 0 limit 2, 2;`).Check(testkit.Rows(
		"3 30",
		"4 40",
	))
	tk.MustQuery(`select * from t where a > 0 limit 2, 3;`).Check(testkit.Rows(
		"3 30",
		"4 40",
		"5 5",
	))
	tk.MustQuery(`select * from t where a > 0 limit 2, 4;`).Check(testkit.Rows(
		"3 30",
		"4 40",
		"5 5",
		"6 6",
	))

	// test inline projection
	tk.MustQuery(`select a from t order by a limit 2, 1;`).Check(testkit.Rows(
		"3",
	))
	tk.MustQuery(`select b from t order by a limit 2, 2;`).Check(testkit.Rows(
		"30",
		"40",
	))
	tk.MustQuery(`select a from t order by a limit 2, 3;`).Check(testkit.Rows(
		"3",
		"4",
		"5",
	))
	tk.MustQuery(`select b from t order by a limit 2, 4;`).Check(testkit.Rows(
		"30",
		"40",
		"5",
		"6",
	))
}

func (s *testSuite3) TestYearTypeDeleteIndex(c *C) {
	tk := testkit.NewTestKit(c, s.store)
	tk.MustExec("use test")
	tk.MustExec("drop table if exists t")
	tk.MustExec("create table t(a YEAR, PRIMARY KEY(a));")
	tk.MustExec("insert into t set a = '2151';")
	tk.MustExec("delete from t;")
	tk.MustExec("admin check table t")
}

func (s *testSuite3) TestForSelectScopeInUnion(c *C) {
	// A union B for update, the "for update" option belongs to union statement, so
	// it should works on both A and B.
	tk1 := testkit.NewTestKit(c, s.store)
	tk2 := testkit.NewTestKit(c, s.store)
	tk1.MustExec("use test")
	tk1.MustExec("drop table if exists t")
	tk1.MustExec("create table t(a int)")
	tk1.MustExec("insert into t values (1)")

	tk1.MustExec("begin")
	// 'For update' would act on the second select.
	tk1.MustQuery("select 1 as a union select a from t for update")

	tk2.MustExec("use test")
	tk2.MustExec("update t set a = a + 1")

	// As tk1 use select 'for update', it should detect conflict and fail.
	_, err := tk1.Exec("commit")
	c.Assert(err, NotNil)

	tk1.MustExec("begin")
	tk1.MustQuery("select 1 as a union select a from t limit 5 for update")
	tk1.MustQuery("select 1 as a union select a from t order by a for update")

	tk2.MustExec("update t set a = a + 1")

	_, err = tk1.Exec("commit")
	c.Assert(err, NotNil)
}

func (s *testSuite3) TestUnsignedDecimalOverflow(c *C) {
	tests := []struct {
		input  interface{}
		hasErr bool
		err    string
	}{{
		-1,
		true,
		"Out of range value for column",
	}, {
		"-1.1e-1",
		true,
		"Out of range value for column",
	}, {
		-1.1,
		true,
		"Out of range value for column",
	}, {
		-0,
		false,
		"",
	},
	}
	tk := testkit.NewTestKit(c, s.store)
	tk.MustExec("use test")
	tk.MustExec("drop table if exists t")
	tk.MustExec("create table t(a decimal(10,2) unsigned)")
	for _, t := range tests {
		res, err := tk.Exec("insert into t values (?)", t.input)
		if res != nil {
			defer res.Close()
		}
		if t.hasErr {
			c.Assert(err, NotNil)
			c.Assert(strings.Contains(err.Error(), t.err), IsTrue)
		} else {
			c.Assert(err, IsNil)
		}
		if res != nil {
			c.Assert(res.Close(), IsNil)
		}
	}

	tk.MustExec("set sql_mode=''")
	tk.MustExec("delete from t")
	tk.MustExec("insert into t values (?)", -1)
	r := tk.MustQuery("select a from t limit 1")
	r.Check(testkit.Rows("0.00"))
}

func (s *testSuite3) TestIndexJoinTableDualPanic(c *C) {
	tk := testkit.NewTestKit(c, s.store)
	tk.MustExec("use test")
	tk.MustExec("drop table if exists a")
	tk.MustExec("create table a (f1 int, f2 varchar(32), primary key (f1))")
	tk.MustExec("insert into a (f1,f2) values (1,'a'), (2,'b'), (3,'c')")
	// TODO here: index join cause the data race of txn.
	tk.MustQuery("select /*+ inl_merge_join(a) */ a.* from a inner join (select 1 as k1,'k2-1' as k2) as k on a.f1=k.k1;").
		Check(testkit.Rows("1 a"))
}

func (s *testSuite3) TestSortLeftJoinWithNullColumnInRightChildPanic(c *C) {
	tk := testkit.NewTestKit(c, s.store)
	tk.MustExec("use test")
	tk.MustExec("drop table if exists t1, t2")
	tk.MustExec("create table t1(a int)")
	tk.MustExec("create table t2(a int)")
	tk.MustExec("insert into t1(a) select 1;")
	tk.MustQuery("select b.n from t1 left join (select a as a, null as n from t2) b on b.a = t1.a order by t1.a").
		Check(testkit.Rows("<nil>"))
}

func (s *testSuiteP1) TestUnionAutoSignedCast(c *C) {
	tk := testkit.NewTestKit(c, s.store)
	tk.MustExec("use test")
	tk.MustExec("drop table if exists t1,t2")
	tk.MustExec("create table t1 (id int, i int, b bigint, d double, dd decimal)")
	tk.MustExec("create table t2 (id int, i int unsigned, b bigint unsigned, d double unsigned, dd decimal unsigned)")
	tk.MustExec("insert into t1 values(1, -1, -1, -1.1, -1)")
	tk.MustExec("insert into t2 values(2, 1, 1, 1.1, 1)")
	tk.MustQuery("select * from t1 union select * from t2 order by id").
		Check(testkit.Rows("1 -1 -1 -1.1 -1", "2 1 1 1.1 1"))
	tk.MustQuery("select id, i, b, d, dd from t2 union select id, i, b, d, dd from t1 order by id").
		Check(testkit.Rows("1 -1 -1 -1.1 -1", "2 1 1 1.1 1"))
	tk.MustQuery("select id, i from t2 union select id, cast(i as unsigned int) from t1 order by id").
		Check(testkit.Rows("1 18446744073709551615", "2 1"))
	tk.MustQuery("select dd from t2 union all select dd from t2").
		Check(testkit.Rows("1", "1"))

	tk.MustExec("drop table if exists t3,t4")
	tk.MustExec("create table t3 (id int, v int)")
	tk.MustExec("create table t4 (id int, v double unsigned)")
	tk.MustExec("insert into t3 values (1, -1)")
	tk.MustExec("insert into t4 values (2, 1)")
	tk.MustQuery("select id, v from t3 union select id, v from t4 order by id").
		Check(testkit.Rows("1 -1", "2 1"))
	tk.MustQuery("select id, v from t4 union select id, v from t3 order by id").
		Check(testkit.Rows("1 -1", "2 1"))

	tk.MustExec("drop table if exists t5,t6,t7")
	tk.MustExec("create table t5 (id int, v bigint unsigned)")
	tk.MustExec("create table t6 (id int, v decimal)")
	tk.MustExec("create table t7 (id int, v bigint)")
	tk.MustExec("insert into t5 values (1, 1)")
	tk.MustExec("insert into t6 values (2, -1)")
	tk.MustExec("insert into t7 values (3, -1)")
	tk.MustQuery("select id, v from t5 union select id, v from t6 order by id").
		Check(testkit.Rows("1 1", "2 -1"))
	tk.MustQuery("select id, v from t5 union select id, v from t7 union select id, v from t6 order by id").
		Check(testkit.Rows("1 1", "2 -1", "3 -1"))
}

func (s *testSuiteP1) TestUpdateClustered(c *C) {
	tk := testkit.NewTestKit(c, s.store)
	tk.MustExec("use test")

	type resultChecker struct {
		check  string
		assert []string
	}

=======
>>>>>>> f49add07
	for _, clustered := range []string{"", "clustered"} {
		tests := []struct {
			initSchema  []string
			initData    []string
			dml         string
			resultCheck []resultChecker
		}{
			{ // left join + update both + match & unmatched + pk
				[]string{
					"drop table if exists a, b",
					"create table a (k1 int, k2 int, v int)",
					fmt.Sprintf("create table b (a int not null, k1 int, k2 int, v int, primary key(k1, k2) %s)", clustered),
				},
				[]string{
					"insert into a values (1, 1, 1), (2, 2, 2)", // unmatched + matched
					"insert into b values (2, 2, 2, 2)",
				},
				"update a left join b on a.k1 = b.k1 and a.k2 = b.k2 set a.v = 20, b.v = 100, a.k1 = a.k1 + 1, b.k1 = b.k1 + 1, a.k2 = a.k2 + 2, b.k2 = b.k2 + 2",
				[]resultChecker{
					{
						"select * from b",
						[]string{"2 3 4 100"},
					},
					{
						"select * from a",
						[]string{"2 3 20", "3 4 20"},
					},
				},
<<<<<<< HEAD
			},
			{ // left join + update both + match & unmatched + pk
				[]string{
					"drop table if exists a, b",
					"create table a (k1 int, k2 int, v int)",
					fmt.Sprintf("create table b (a int not null, k1 int, k2 int, v int, primary key(k1, k2) %s)", clustered),
				},
				[]string{
					"insert into a values (1, 1, 1), (2, 2, 2)", // unmatched + matched
					"insert into b values (2, 2, 2, 2)",
				},
				"update a left join b on a.k1 = b.k1 and a.k2 = b.k2 set a.k1 = a.k1 + 1, a.k2 = a.k2 + 2, b.k1 = b.k1 + 1, b.k2 = b.k2 + 2,  a.v = 20, b.v = 100",
				[]resultChecker{
					{
						"select * from b",
						[]string{"2 3 4 100"},
					},
					{
						"select * from a",
						[]string{"2 3 20", "3 4 20"},
					},
				},
			},
			{ // left join + update both + match & unmatched + prefix pk
				[]string{
					"drop table if exists a, b",
					"create table a (k1 varchar(100), k2 varchar(100), v varchar(100))",
					fmt.Sprintf("create table b (a varchar(100) not null, k1 varchar(100), k2 varchar(100), v varchar(100), primary key(k1(1), k2(1)) %s, key kk1(k1(1), v(1)))", clustered),
				},
				[]string{
					"insert into a values ('11', '11', '11'), ('22', '22', '22')", // unmatched + matched
					"insert into b values ('22', '22', '22', '22')",
				},
				"update a left join b on a.k1 = b.k1 and a.k2 = b.k2 set a.k1 = a.k1 + 1, a.k2 = a.k2 + 2, b.k1 = b.k1 + 1, b.k2 = b.k2 + 2, a.v = 20, b.v = 100",
				[]resultChecker{
					{
						"select * from b",
						[]string{"22 23 24 100"},
					},
					{
						"select * from a",
						[]string{"12 13 20", "23 24 20"},
					},
				},
			},
			{ // right join + update both + match & unmatched + prefix pk
				[]string{
					"drop table if exists a, b",
					"create table a (k1 varchar(100), k2 varchar(100), v varchar(100))",
					fmt.Sprintf("create table b (a varchar(100) not null, k1 varchar(100), k2 varchar(100), v varchar(100), primary key(k1(1), k2(1)) %s, key kk1(k1(1), v(1)))", clustered),
				},
				[]string{
					"insert into a values ('11', '11', '11'), ('22', '22', '22')", // unmatched + matched
					"insert into b values ('22', '22', '22', '22')",
				},
				"update b right join a on a.k1 = b.k1 and a.k2 = b.k2 set a.k1 = a.k1 + 1, a.k2 = a.k2 + 2, b.k1 = b.k1 + 1, b.k2 = b.k2 + 2, a.v = 20, b.v = 100",
				[]resultChecker{
					{
						"select * from b",
						[]string{"22 23 24 100"},
					},
					{
						"select * from a",
						[]string{"12 13 20", "23 24 20"},
					},
				},
			},
			{ // inner join + update both + match & unmatched + prefix pk
				[]string{
					"drop table if exists a, b",
					"create table a (k1 varchar(100), k2 varchar(100), v varchar(100))",
					fmt.Sprintf("create table b (a varchar(100) not null, k1 varchar(100), k2 varchar(100), v varchar(100), primary key(k1(1), k2(1)) %s, key kk1(k1(1), v(1)))", clustered),
				},
				[]string{
					"insert into a values ('11', '11', '11'), ('22', '22', '22')", // unmatched + matched
					"insert into b values ('22', '22', '22', '22')",
				},
				"update b join a on a.k1 = b.k1 and a.k2 = b.k2 set a.k1 = a.k1 + 1, a.k2 = a.k2 + 2, b.k1 = b.k1 + 1, b.k2 = b.k2 + 2, a.v = 20, b.v = 100",
				[]resultChecker{
					{
						"select * from b",
						[]string{"22 23 24 100"},
					},
					{
						"select * from a",
						[]string{"11 11 11", "23 24 20"},
					},
				},
			},
			{
				[]string{
					"drop table if exists a, b",
					"create table a (k1 varchar(100), k2 varchar(100), v varchar(100))",
					fmt.Sprintf("create table b (a varchar(100) not null, k1 varchar(100), k2 varchar(100), v varchar(100), primary key(k1(1), k2(1)) %s, key kk1(k1(1), v(1)))", clustered),
				},
				[]string{
					"insert into a values ('11', '11', '11'), ('22', '22', '22')", // unmatched + matched
					"insert into b values ('22', '22', '22', '22')",
				},
				"update a set a.k1 = a.k1 + 1, a.k2 = a.k2 + 2, a.v = 20 where exists (select 1 from b where a.k1 = b.k1 and a.k2 = b.k2)",
				[]resultChecker{
					{
						"select * from b",
						[]string{"22 22 22 22"},
					},
					{
						"select * from a",
						[]string{"11 11 11", "23 24 20"},
					},
				},
			},
		}

		for _, test := range tests {
			for _, s := range test.initSchema {
				tk.MustExec(s)
			}
			for _, s := range test.initData {
				tk.MustExec(s)
			}
			tk.MustExec(test.dml)
			for _, checker := range test.resultCheck {
				tk.MustQuery(checker.check).Check(testkit.Rows(checker.assert...))
			}
			tk.MustExec("admin check table a")
			tk.MustExec("admin check table b")
		}
	}
}

func (s *testSuite6) TestUpdateJoin(c *C) {
	tk := testkit.NewTestKit(c, s.store)
	tk.MustExec("use test")
	tk.MustExec("drop table if exists t1, t2, t3, t4, t5, t6, t7")
	tk.MustExec("create table t1(k int, v int)")
	tk.MustExec("create table t2(k int, v int)")
	tk.MustExec("create table t3(id int auto_increment, k int, v int, primary key(id))")
	tk.MustExec("create table t4(k int, v int)")
	tk.MustExec("create table t5(v int, k int, primary key(k))")
	tk.MustExec("insert into t1 values (1, 1)")
	tk.MustExec("insert into t4 values (3, 3)")
	tk.MustExec("create table t6 (id int, v longtext)")
	tk.MustExec("create table t7 (x int, id int, v longtext, primary key(id))")

	// test the normal case that update one row for a single table.
	tk.MustExec("update t1 set v = 0 where k = 1")
	tk.MustQuery("select k, v from t1 where k = 1").Check(testkit.Rows("1 0"))

	// test the case that the table with auto_increment or none-null columns as the right table of left join.
	tk.MustExec("update t1 left join t3 on t1.k = t3.k set t1.v = 1")
	tk.MustQuery("select k, v from t1").Check(testkit.Rows("1 1"))
	tk.MustQuery("select id, k, v from t3").Check(testkit.Rows())

	// test left join and the case that the right table has no matching record but has updated the right table columns.
	tk.MustExec("update t1 left join t2 on t1.k = t2.k set t1.v = t2.v, t2.v = 3")
	tk.MustQuery("select k, v from t1").Check(testkit.Rows("1 <nil>"))
	tk.MustQuery("select k, v from t2").Check(testkit.Rows())

	// test the case that the update operation in the left table references data in the right table while data of the right table columns is modified.
	tk.MustExec("update t1 left join t2 on t1.k = t2.k set t2.v = 3, t1.v = t2.v")
	tk.MustQuery("select k, v from t1").Check(testkit.Rows("1 <nil>"))
	tk.MustQuery("select k, v from t2").Check(testkit.Rows())

	// test right join and the case that the left table has no matching record but has updated the left table columns.
	tk.MustExec("update t2 right join t1 on t2.k = t1.k set t2.v = 4, t1.v = 0")
	tk.MustQuery("select k, v from t1").Check(testkit.Rows("1 0"))
	tk.MustQuery("select k, v from t2").Check(testkit.Rows())

	// test the case of right join and left join at the same time.
	tk.MustExec("update t1 left join t2 on t1.k = t2.k right join t4 on t4.k = t2.k set t1.v = 4, t2.v = 4, t4.v = 4")
	tk.MustQuery("select k, v from t1").Check(testkit.Rows("1 0"))
	tk.MustQuery("select k, v from t2").Check(testkit.Rows())
	tk.MustQuery("select k, v from t4").Check(testkit.Rows("3 4"))

	// test normal left join and the case that the right table has matching rows.
	tk.MustExec("insert t2 values (1, 10)")
	tk.MustExec("update t1 left join t2 on t1.k = t2.k set t2.v = 11")
	tk.MustQuery("select k, v from t2").Check(testkit.Rows("1 11"))

	// test the case of continuously joining the same table and updating the unmatching records.
	tk.MustExec("update t1 t11 left join t2 on t11.k = t2.k left join t1 t12 on t2.v = t12.k set t12.v = 233, t11.v = 111")
	tk.MustQuery("select k, v from t1").Check(testkit.Rows("1 111"))
	tk.MustQuery("select k, v from t2").Check(testkit.Rows("1 11"))

	// test the left join case that the left table has records but all records are null.
	tk.MustExec("delete from t1")
	tk.MustExec("delete from t2")
	tk.MustExec("insert into t1 values (null, null)")
	tk.MustExec("update t1 left join t2 on t1.k = t2.k set t1.v = 1")
	tk.MustQuery("select k, v from t1").Check(testkit.Rows("<nil> 1"))

	// test the case that the right table of left join has an primary key.
	tk.MustExec("insert t5 values(0, 0)")
	tk.MustExec("update t1 left join t5 on t1.k = t5.k set t1.v = 2")
	tk.MustQuery("select k, v from t1").Check(testkit.Rows("<nil> 2"))
	tk.MustQuery("select k, v from t5").Check(testkit.Rows("0 0"))

	tk.MustExec("insert into t6 values (1, NULL)")
	tk.MustExec("insert into t7 values (5, 1, 'a')")
	tk.MustExec("update t6, t7 set t6.v = t7.v where t6.id = t7.id and t7.x = 5")
	tk.MustQuery("select v from t6").Check(testkit.Rows("a"))

	tk.MustExec("drop table if exists t1, t2")
	tk.MustExec("create table t1(id int primary key, v int, gv int GENERATED ALWAYS AS (v * 2) STORED)")
	tk.MustExec("create table t2(id int, v int)")
	tk.MustExec("update t1 tt1 inner join (select count(t1.id) a, t1.id from t1 left join t2 on t1.id = t2.id group by t1.id) x on tt1.id = x.id set tt1.v = tt1.v + x.a")
}

func (s *testSuite3) TestMaxOneRow(c *C) {
	tk := testkit.NewTestKit(c, s.store)
	tk.MustExec(`use test`)
	tk.MustExec(`drop table if exists t1`)
	tk.MustExec(`drop table if exists t2`)
	tk.MustExec(`create table t1(a double, b double);`)
	tk.MustExec(`create table t2(a double, b double);`)
	tk.MustExec(`insert into t1 values(1, 1), (2, 2), (3, 3);`)
	tk.MustExec(`insert into t2 values(0, 0);`)
	tk.MustExec(`set @@tidb_init_chunk_size=1;`)
	rs, err := tk.Exec(`select (select t1.a from t1 where t1.a > t2.a) as a from t2;`)
	c.Assert(err, IsNil)

	err = rs.Next(context.TODO(), rs.NewChunk(nil))
	c.Assert(err.Error(), Equals, "[executor:1242]Subquery returns more than 1 row")

	c.Assert(rs.Close(), IsNil)
}

func (s *testSuiteP2) TestCurrentTimestampValueSelection(c *C) {
	tk := testkit.NewTestKit(c, s.store)
	tk.MustExec("use test")
	tk.MustExec("drop table if exists t,t1")

	tk.MustExec("create table t (id int, t0 timestamp null default current_timestamp, t1 timestamp(1) null default current_timestamp(1), t2 timestamp(2) null default current_timestamp(2) on update current_timestamp(2))")
	tk.MustExec("insert into t (id) values (1)")
	rs := tk.MustQuery("select t0, t1, t2 from t where id = 1")
	t0 := rs.Rows()[0][0].(string)
	t1 := rs.Rows()[0][1].(string)
	t2 := rs.Rows()[0][2].(string)
	c.Assert(len(strings.Split(t0, ".")), Equals, 1)
	c.Assert(len(strings.Split(t1, ".")[1]), Equals, 1)
	c.Assert(len(strings.Split(t2, ".")[1]), Equals, 2)
	tk.MustQuery("select id from t where t0 = ?", t0).Check(testkit.Rows("1"))
	tk.MustQuery("select id from t where t1 = ?", t1).Check(testkit.Rows("1"))
	tk.MustQuery("select id from t where t2 = ?", t2).Check(testkit.Rows("1"))
	time.Sleep(time.Second)
	tk.MustExec("update t set t0 = now() where id = 1")
	rs = tk.MustQuery("select t2 from t where id = 1")
	newT2 := rs.Rows()[0][0].(string)
	c.Assert(newT2 != t2, IsTrue)

	tk.MustExec("create table t1 (id int, a timestamp, b timestamp(2), c timestamp(3))")
	tk.MustExec("insert into t1 (id, a, b, c) values (1, current_timestamp(2), current_timestamp, current_timestamp(3))")
	rs = tk.MustQuery("select a, b, c from t1 where id = 1")
	a := rs.Rows()[0][0].(string)
	b := rs.Rows()[0][1].(string)
	d := rs.Rows()[0][2].(string)
	c.Assert(len(strings.Split(a, ".")), Equals, 1)
	c.Assert(strings.Split(b, ".")[1], Equals, "00")
	c.Assert(len(strings.Split(d, ".")[1]), Equals, 3)
}

func (s *testSuite3) TestRowID(c *C) {
	tk := testkit.NewTestKit(c, s.store)
	tk.MustExec(`use test`)
	tk.MustExec(`drop table if exists t`)
	tk.Se.GetSessionVars().EnableClusteredIndex = variable.ClusteredIndexDefModeIntOnly
	tk.MustExec(`create table t(a varchar(10), b varchar(10), c varchar(1), index idx(a, b, c));`)
	tk.MustExec(`insert into t values('a', 'b', 'c');`)
	tk.MustExec(`insert into t values('a', 'b', 'c');`)
	tk.MustQuery(`select b, _tidb_rowid from t use index(idx) where a = 'a';`).Check(testkit.Rows(
		`b 1`,
		`b 2`,
	))
	tk.MustExec(`begin;`)
	tk.MustExec(`select * from t for update`)
	tk.MustQuery(`select distinct b from t use index(idx) where a = 'a';`).Check(testkit.Rows(`b`))
	tk.MustExec(`commit;`)

	tk.MustExec(`drop table if exists t`)
	tk.MustExec(`create table t(a varchar(5) primary key)`)
	tk.MustExec(`insert into t values('a')`)
	tk.MustQuery("select *, _tidb_rowid from t use index(`primary`) where _tidb_rowid=1").Check(testkit.Rows("a 1"))
}

func (s *testSuite3) TestDoSubquery(c *C) {
	tk := testkit.NewTestKit(c, s.store)
	tk.MustExec(`use test`)
	tk.MustExec(`drop table if exists t`)
	tk.MustExec(`create table t(a int)`)
	_, err := tk.Exec(`do 1 in (select * from t)`)
	c.Assert(err, IsNil, Commentf("err %v", err))
	tk.MustExec(`insert into t values(1)`)
	r, err := tk.Exec(`do 1 in (select * from t)`)
	c.Assert(err, IsNil, Commentf("err %v", err))
	c.Assert(r, IsNil, Commentf("result of Do not empty"))
}

func (s *testSuite3) TestSubqueryTableAlias(c *C) {
	tk := testkit.NewTestKit(c, s.store)
	tk.MustExec(`use test`)
	tk.MustExec(`drop table if exists t`)

	tk.MustExec("set sql_mode = ''")
	tk.MustGetErrCode("select a, b from (select 1 a) ``, (select 2 b) ``;", mysql.ErrDerivedMustHaveAlias)
	tk.MustGetErrCode("select a, b from (select 1 a) `x`, (select 2 b) `x`;", mysql.ErrNonuniqTable)
	tk.MustGetErrCode("select a, b from (select 1 a), (select 2 b);", mysql.ErrDerivedMustHaveAlias)
	// ambiguous column name
	tk.MustGetErrCode("select a from (select 1 a) ``, (select 2 a) ``;", mysql.ErrDerivedMustHaveAlias)
	tk.MustGetErrCode("select a from (select 1 a) `x`, (select 2 a) `x`;", mysql.ErrNonuniqTable)
	tk.MustGetErrCode("select x.a from (select 1 a) `x`, (select 2 a) `x`;", mysql.ErrNonuniqTable)
	tk.MustGetErrCode("select a from (select 1 a), (select 2 a);", mysql.ErrDerivedMustHaveAlias)

	tk.MustExec("set sql_mode = 'oracle';")
	tk.MustQuery("select a, b from (select 1 a) ``, (select 2 b) ``;").Check(testkit.Rows("1 2"))
	tk.MustQuery("select a, b from (select 1 a) `x`, (select 2 b) `x`;").Check(testkit.Rows("1 2"))
	tk.MustQuery("select a, b from (select 1 a), (select 2 b);").Check(testkit.Rows("1 2"))
	// ambiguous column name
	tk.MustGetErrCode("select a from (select 1 a) ``, (select 2 a) ``;", mysql.ErrNonUniq)
	tk.MustGetErrCode("select a from (select 1 a) `x`, (select 2 a) `x`;", mysql.ErrNonUniq)
	tk.MustGetErrCode("select x.a from (select 1 a) `x`, (select 2 a) `x`;", mysql.ErrNonUniq)
	tk.MustGetErrCode("select a from (select 1 a), (select 2 a);", mysql.ErrNonUniq)
}

func (s *testSerialSuite) TestTSOFail(c *C) {
	tk := testkit.NewTestKit(c, s.store)
	tk.MustExec(`use test`)
	tk.MustExec(`drop table if exists t`)
	tk.MustExec(`create table t(a int)`)

	c.Assert(failpoint.Enable("github.com/pingcap/tidb/session/mockGetTSFail", "return"), IsNil)
	ctx := failpoint.WithHook(context.Background(), func(ctx context.Context, fpname string) bool {
		return fpname == "github.com/pingcap/tidb/session/mockGetTSFail"
	})
	_, err := tk.Se.Execute(ctx, `select * from t`)
	c.Assert(err, NotNil)
	c.Assert(failpoint.Disable("github.com/pingcap/tidb/session/mockGetTSFail"), IsNil)
}

func (s *testSuite3) TestSelectHashPartitionTable(c *C) {
	tk := testkit.NewTestKit(c, s.store)
	tk.MustExec(`use test`)
	tk.MustExec(`drop table if exists th`)
	tk.MustExec("set @@session.tidb_enable_table_partition = '1';")
	tk.MustExec(`create table th (a int, b int) partition by hash(a) partitions 3;`)
	defer tk.MustExec(`drop table if exists th`)
	tk.MustExec(`insert into th values (0,0),(1,1),(2,2),(3,3),(4,4),(5,5),(6,6),(7,7),(8,8);`)
	tk.MustExec("insert into th values (-1,-1),(-2,-2),(-3,-3),(-4,-4),(-5,-5),(-6,-6),(-7,-7),(-8,-8);")
	tk.MustQuery("select b from th order by a").Check(testkit.Rows("-8", "-7", "-6", "-5", "-4", "-3", "-2", "-1", "0", "1", "2", "3", "4", "5", "6", "7", "8"))
	tk.MustQuery(" select * from th where a=-2;").Check(testkit.Rows("-2 -2"))
	tk.MustQuery(" select * from th where a=5;").Check(testkit.Rows("5 5"))
}

func (s *testSuiteP1) TestSelectPartition(c *C) {
	tk := testkit.NewTestKit(c, s.store)
	tk.MustExec(`use test`)
	tk.MustExec(`drop table if exists th, tr, tl`)
	tk.MustExec("set @@session.tidb_enable_list_partition = ON;")
	tk.MustExec(`create table th (a int, b int) partition by hash(a) partitions 3;`)
	tk.MustExec(`create table tr (a int, b int)
							partition by range (a) (
							partition r0 values less than (4),
							partition r1 values less than (7),
							partition r3 values less than maxvalue)`)
	tk.MustExec(`create table tl (a int, b int, unique index idx(a)) partition by list  (a) (
					    partition p0 values in (3,5,6,9,17),
					    partition p1 values in (1,2,10,11,19,20),
					    partition p2 values in (4,12,13,14,18),
					    partition p3 values in (7,8,15,16,null));`)
	defer tk.MustExec(`drop table if exists th, tr, tl`)
	tk.MustExec(`insert into th values (0,0),(1,1),(2,2),(3,3),(4,4),(5,5),(6,6),(7,7),(8,8);`)
	tk.MustExec("insert into th values (-1,-1),(-2,-2),(-3,-3),(-4,-4),(-5,-5),(-6,-6),(-7,-7),(-8,-8);")
	tk.MustExec(`insert into tr values (-3,-3),(3,3),(4,4),(7,7),(8,8);`)
	tk.MustExec(`insert into tl values (3,3),(1,1),(4,4),(7,7),(8,8),(null,null);`)
	// select 1 partition.
	tk.MustQuery("select b from th partition (p0) order by a").Check(testkit.Rows("-6", "-3", "0", "3", "6"))
	tk.MustQuery("select b from tr partition (r0) order by a").Check(testkit.Rows("-3", "3"))
	tk.MustQuery("select b from tl partition (p0) order by a").Check(testkit.Rows("3"))
	tk.MustQuery("select b from th partition (p0,P0) order by a").Check(testkit.Rows("-6", "-3", "0", "3", "6"))
	tk.MustQuery("select b from tr partition (r0,R0,r0) order by a").Check(testkit.Rows("-3", "3"))
	tk.MustQuery("select b from tl partition (p0,P0,p0) order by a").Check(testkit.Rows("3"))
	// select multi partition.
	tk.MustQuery("select b from th partition (P2,p0) order by a").Check(testkit.Rows("-8", "-6", "-5", "-3", "-2", "0", "2", "3", "5", "6", "8"))
	tk.MustQuery("select b from tr partition (r1,R3) order by a").Check(testkit.Rows("4", "7", "8"))
	tk.MustQuery("select b from tl partition (p0,P3) order by a").Check(testkit.Rows("<nil>", "3", "7", "8"))

	// test select unknown partition error
	err := tk.ExecToErr("select b from th partition (p0,p4)")
	c.Assert(err.Error(), Equals, "[table:1735]Unknown partition 'p4' in table 'th'")
	err = tk.ExecToErr("select b from tr partition (r1,r4)")
	c.Assert(err.Error(), Equals, "[table:1735]Unknown partition 'r4' in table 'tr'")
	err = tk.ExecToErr("select b from tl partition (p0,p4)")
	c.Assert(err.Error(), Equals, "[table:1735]Unknown partition 'p4' in table 'tl'")

	// test select partition table in transaction.
	tk.MustExec("begin")
	tk.MustExec("insert into th values (10,10),(11,11)")
	tk.MustQuery("select a, b from th where b>10").Check(testkit.Rows("11 11"))
	tk.MustExec("commit")
	tk.MustQuery("select a, b from th where b>10").Check(testkit.Rows("11 11"))

	// test partition function is scalar func
	tk.MustExec("drop table if exists tscalar")
	tk.MustExec(`create table tscalar (c1 int) partition by range (c1 % 30) (
								partition p0 values less than (0),
								partition p1 values less than (10),
								partition p2 values less than (20),
								partition pm values less than (maxvalue));`)
	tk.MustExec("insert into tscalar values(0), (10), (40), (50), (55)")
	// test IN expression
	tk.MustExec("insert into tscalar values(-0), (-10), (-40), (-50), (-55)")
	tk.MustQuery("select * from tscalar where c1 in (55, 55)").Check(testkit.Rows("55"))
	tk.MustQuery("select * from tscalar where c1 in (40, 40)").Check(testkit.Rows("40"))
	tk.MustQuery("select * from tscalar where c1 in (40)").Check(testkit.Rows("40"))
	tk.MustQuery("select * from tscalar where c1 in (-40)").Check(testkit.Rows("-40"))
	tk.MustQuery("select * from tscalar where c1 in (-40, -40)").Check(testkit.Rows("-40"))
	tk.MustQuery("select * from tscalar where c1 in (-1)").Check(testkit.Rows())
}

func (s *testSuiteP1) TestDeletePartition(c *C) {
	tk := testkit.NewTestKit(c, s.store)
	tk.MustExec(`use test`)
	tk.MustExec(`drop table if exists t1`)
	tk.MustExec(`create table t1 (a int) partition by range (a) (
 partition p0 values less than (10),
 partition p1 values less than (20),
 partition p2 values less than (30),
 partition p3 values less than (40),
 partition p4 values less than MAXVALUE
 )`)
	tk.MustExec("insert into t1 values (1),(11),(21),(31)")
	tk.MustExec("delete from t1 partition (p4)")
	tk.MustQuery("select * from t1 order by a").Check(testkit.Rows("1", "11", "21", "31"))
	tk.MustExec("delete from t1 partition (p0) where a > 10")
	tk.MustQuery("select * from t1 order by a").Check(testkit.Rows("1", "11", "21", "31"))
	tk.MustExec("delete from t1 partition (p0,p1,p2)")
	tk.MustQuery("select * from t1").Check(testkit.Rows("31"))
}

func (s *testSuite) TestSelectView(c *C) {
	tk := testkit.NewTestKit(c, s.store)
	tk.MustExec("use test")
	tk.MustExec("create table view_t (a int,b int)")
	tk.MustExec("insert into view_t values(1,2)")
	tk.MustExec("create definer='root'@'localhost' view view1 as select * from view_t")
	tk.MustExec("create definer='root'@'localhost' view view2(c,d) as select * from view_t")
	tk.MustExec("create definer='root'@'localhost' view view3(c,d) as select a,b from view_t")
	tk.MustExec("create definer='root'@'localhost' view view4 as select * from (select * from (select * from view_t) tb1) tb;")
	tk.MustQuery("select * from view1;").Check(testkit.Rows("1 2"))
	tk.MustQuery("select * from view2;").Check(testkit.Rows("1 2"))
	tk.MustQuery("select * from view3;").Check(testkit.Rows("1 2"))
	tk.MustQuery("select * from view4;").Check(testkit.Rows("1 2"))
	tk.MustExec("drop table view_t;")
	tk.MustExec("create table view_t(c int,d int)")
	err := tk.ExecToErr("select * from view1")
	c.Assert(err.Error(), Equals, "[planner:1356]View 'test.view1' references invalid table(s) or column(s) or function(s) or definer/invoker of view lack rights to use them")
	err = tk.ExecToErr("select * from view2")
	c.Assert(err.Error(), Equals, "[planner:1356]View 'test.view2' references invalid table(s) or column(s) or function(s) or definer/invoker of view lack rights to use them")
	err = tk.ExecToErr("select * from view3")
	c.Assert(err.Error(), Equals, plannercore.ErrViewInvalid.GenWithStackByArgs("test", "view3").Error())
	tk.MustExec("drop table view_t;")
	tk.MustExec("create table view_t(a int,b int,c int)")
	tk.MustExec("insert into view_t values(1,2,3)")
	tk.MustQuery("select * from view1;").Check(testkit.Rows("1 2"))
	tk.MustQuery("select * from view2;").Check(testkit.Rows("1 2"))
	tk.MustQuery("select * from view3;").Check(testkit.Rows("1 2"))
	tk.MustQuery("select * from view4;").Check(testkit.Rows("1 2"))
	tk.MustExec("alter table view_t drop column a")
	tk.MustExec("alter table view_t add column a int after b")
	tk.MustExec("update view_t set a=1;")
	tk.MustQuery("select * from view1;").Check(testkit.Rows("1 2"))
	tk.MustQuery("select * from view2;").Check(testkit.Rows("1 2"))
	tk.MustQuery("select * from view3;").Check(testkit.Rows("1 2"))
	tk.MustQuery("select * from view4;").Check(testkit.Rows("1 2"))
	tk.MustExec("drop table view_t;")
	tk.MustExec("drop view view1,view2,view3,view4;")

	tk.MustExec("set @@tidb_enable_window_function = 1")
	defer func() {
		tk.MustExec("set @@tidb_enable_window_function = 0")
	}()
	tk.MustExec("create table t(a int, b int)")
	tk.MustExec("insert into t values (1,1),(1,2),(2,1),(2,2)")
	tk.MustExec("create definer='root'@'localhost' view v as select a, first_value(a) over(rows between 1 preceding and 1 following), last_value(a) over(rows between 1 preceding and 1 following) from t")
	result := tk.MustQuery("select * from v")
	result.Check(testkit.Rows("1 1 1", "1 1 2", "2 1 2", "2 2 2"))
	tk.MustExec("drop view v;")
}

type testSuite2 struct {
	*baseTestSuite
}

func (s *testSuite2) TearDownTest(c *C) {
	tk := testkit.NewTestKit(c, s.store)
	tk.MustExec("use test")
	r := tk.MustQuery("show full tables")
	for _, tb := range r.Rows() {
		tableName := tb[0]
		if tb[1] == "VIEW" {
			tk.MustExec(fmt.Sprintf("drop view %v", tableName))
		} else if tb[1] == "SEQUENCE" {
			tk.MustExec(fmt.Sprintf("drop sequence %v", tableName))
		} else {
			tk.MustExec(fmt.Sprintf("drop table %v", tableName))
		}
	}
}

type testSuite3 struct {
	*baseTestSuite
}

func (s *testSuite3) TearDownTest(c *C) {
	tk := testkit.NewTestKit(c, s.store)
	tk.MustExec("use test")
	r := tk.MustQuery("show full tables")
	for _, tb := range r.Rows() {
		tableName := tb[0]
		if tb[1] == "VIEW" {
			tk.MustExec(fmt.Sprintf("drop view %v", tableName))
		} else if tb[1] == "SEQUENCE" {
			tk.MustExec(fmt.Sprintf("drop sequence %v", tableName))
		} else {
			tk.MustExec(fmt.Sprintf("drop table %v", tableName))
		}
	}
}

type testSuite6 struct {
	*baseTestSuite
}

func (s *testSuite6) TearDownTest(c *C) {
	tk := testkit.NewTestKit(c, s.store)
	tk.MustExec("use test")
	r := tk.MustQuery("show full tables")
	for _, tb := range r.Rows() {
		tableName := tb[0]
		if tb[1] == "VIEW" {
			tk.MustExec(fmt.Sprintf("drop view %v", tableName))
		} else if tb[1] == "SEQUENCE" {
			tk.MustExec(fmt.Sprintf("drop sequence %v", tableName))
		} else {
			tk.MustExec(fmt.Sprintf("drop table %v", tableName))
		}
	}
}

type testSuite8 struct {
	*baseTestSuite
}

func (s *testSuite8) TearDownTest(c *C) {
	tk := testkit.NewTestKit(c, s.store)
	tk.MustExec("use test")
	r := tk.MustQuery("show full tables")
	for _, tb := range r.Rows() {
		tableName := tb[0]
		if tb[1] == "VIEW" {
			tk.MustExec(fmt.Sprintf("drop view %v", tableName))
		} else if tb[1] == "SEQUENCE" {
			tk.MustExec(fmt.Sprintf("drop sequence %v", tableName))
		} else {
			tk.MustExec(fmt.Sprintf("drop table %v", tableName))
		}
	}
}

type testSerialSuite1 struct {
	*baseTestSuite
}

func (s *testSerialSuite1) TearDownTest(c *C) {
	tk := testkit.NewTestKit(c, s.store)
	tk.MustExec("use test")
	r := tk.MustQuery("show full tables")
	for _, tb := range r.Rows() {
		tableName := tb[0]
		if tb[1] == "VIEW" {
			tk.MustExec(fmt.Sprintf("drop view %v", tableName))
		} else if tb[1] == "SEQUENCE" {
			tk.MustExec(fmt.Sprintf("drop sequence %v", tableName))
		} else {
			tk.MustExec(fmt.Sprintf("drop table %v", tableName))
		}
	}
}

func (s *testSuiteP2) TestStrToDateBuiltin(c *C) {
	tk := testkit.NewTestKit(c, s.store)
	tk.MustQuery(`select str_to_date('20190101','%Y%m%d%!') from dual`).Check(testkit.Rows("2019-01-01"))
	tk.MustQuery(`select str_to_date('20190101','%Y%m%d%f') from dual`).Check(testkit.Rows("2019-01-01 00:00:00.000000"))
	tk.MustQuery(`select str_to_date('20190101','%Y%m%d%H%i%s') from dual`).Check(testkit.Rows("2019-01-01 00:00:00"))
	tk.MustQuery(`select str_to_date('18/10/22','%y/%m/%d') from dual`).Check(testkit.Rows("2018-10-22"))
	tk.MustQuery(`select str_to_date('a18/10/22','%y/%m/%d') from dual`).Check(testkit.Rows("<nil>"))
	tk.MustQuery(`select str_to_date('69/10/22','%y/%m/%d') from dual`).Check(testkit.Rows("2069-10-22"))
	tk.MustQuery(`select str_to_date('70/10/22','%y/%m/%d') from dual`).Check(testkit.Rows("1970-10-22"))
	tk.MustQuery(`select str_to_date('8/10/22','%y/%m/%d') from dual`).Check(testkit.Rows("2008-10-22"))
	tk.MustQuery(`select str_to_date('8/10/22','%Y/%m/%d') from dual`).Check(testkit.Rows("2008-10-22"))
	tk.MustQuery(`select str_to_date('18/10/22','%Y/%m/%d') from dual`).Check(testkit.Rows("2018-10-22"))
	tk.MustQuery(`select str_to_date('a18/10/22','%Y/%m/%d') from dual`).Check(testkit.Rows("<nil>"))
	tk.MustQuery(`select str_to_date('69/10/22','%Y/%m/%d') from dual`).Check(testkit.Rows("2069-10-22"))
	tk.MustQuery(`select str_to_date('70/10/22','%Y/%m/%d') from dual`).Check(testkit.Rows("1970-10-22"))
	tk.MustQuery(`select str_to_date('018/10/22','%Y/%m/%d') from dual`).Check(testkit.Rows("0018-10-22"))
	tk.MustQuery(`select str_to_date('2018/10/22','%Y/%m/%d') from dual`).Check(testkit.Rows("2018-10-22"))
	tk.MustQuery(`select str_to_date('018/10/22','%y/%m/%d') from dual`).Check(testkit.Rows("<nil>"))
	tk.MustQuery(`select str_to_date('18/10/22','%y0/%m/%d') from dual`).Check(testkit.Rows("<nil>"))
	tk.MustQuery(`select str_to_date('18/10/22','%Y0/%m/%d') from dual`).Check(testkit.Rows("<nil>"))
	tk.MustQuery(`select str_to_date('18a/10/22','%y/%m/%d') from dual`).Check(testkit.Rows("<nil>"))
	tk.MustQuery(`select str_to_date('18a/10/22','%Y/%m/%d') from dual`).Check(testkit.Rows("<nil>"))
	tk.MustQuery(`select str_to_date('20188/10/22','%Y/%m/%d') from dual`).Check(testkit.Rows("<nil>"))
	tk.MustQuery(`select str_to_date('2018510522','%Y5%m5%d') from dual`).Check(testkit.Rows("2018-10-22"))
	tk.MustQuery(`select str_to_date('2018^10^22','%Y^%m^%d') from dual`).Check(testkit.Rows("2018-10-22"))
	tk.MustQuery(`select str_to_date('2018@10@22','%Y@%m@%d') from dual`).Check(testkit.Rows("2018-10-22"))
	tk.MustQuery(`select str_to_date('2018%10%22','%Y%%m%%d') from dual`).Check(testkit.Rows("<nil>"))
	tk.MustQuery(`select str_to_date('2018(10(22','%Y(%m(%d') from dual`).Check(testkit.Rows("2018-10-22"))
	tk.MustQuery(`select str_to_date('2018\10\22','%Y\%m\%d') from dual`).Check(testkit.Rows("<nil>"))
	tk.MustQuery(`select str_to_date('2018=10=22','%Y=%m=%d') from dual`).Check(testkit.Rows("2018-10-22"))
	tk.MustQuery(`select str_to_date('2018+10+22','%Y+%m+%d') from dual`).Check(testkit.Rows("2018-10-22"))
	tk.MustQuery(`select str_to_date('2018_10_22','%Y_%m_%d') from dual`).Check(testkit.Rows("2018-10-22"))
	tk.MustQuery(`select str_to_date('69510522','%y5%m5%d') from dual`).Check(testkit.Rows("2069-10-22"))
	tk.MustQuery(`select str_to_date('69^10^22','%y^%m^%d') from dual`).Check(testkit.Rows("2069-10-22"))
	tk.MustQuery(`select str_to_date('18@10@22','%y@%m@%d') from dual`).Check(testkit.Rows("2018-10-22"))
	tk.MustQuery(`select str_to_date('18%10%22','%y%%m%%d') from dual`).Check(testkit.Rows("<nil>"))
	tk.MustQuery(`select str_to_date('18(10(22','%y(%m(%d') from dual`).Check(testkit.Rows("2018-10-22"))
	tk.MustQuery(`select str_to_date('18\10\22','%y\%m\%d') from dual`).Check(testkit.Rows("<nil>"))
	tk.MustQuery(`select str_to_date('18+10+22','%y+%m+%d') from dual`).Check(testkit.Rows("2018-10-22"))
	tk.MustQuery(`select str_to_date('18=10=22','%y=%m=%d') from dual`).Check(testkit.Rows("2018-10-22"))
	tk.MustQuery(`select str_to_date('18_10_22','%y_%m_%d') from dual`).Check(testkit.Rows("2018-10-22"))
	tk.MustQuery(`SELECT STR_TO_DATE('2020-07-04 11:22:33 PM', '%Y-%m-%d %r')`).Check(testkit.Rows("2020-07-04 23:22:33"))
	tk.MustQuery(`SELECT STR_TO_DATE('2020-07-04 12:22:33 AM', '%Y-%m-%d %r')`).Check(testkit.Rows("2020-07-04 00:22:33"))
	tk.MustQuery(`SELECT STR_TO_DATE('2020-07-04 12:22:33', '%Y-%m-%d %T')`).Check(testkit.Rows("2020-07-04 12:22:33"))
	tk.MustQuery(`SELECT STR_TO_DATE('2020-07-04 00:22:33', '%Y-%m-%d %T')`).Check(testkit.Rows("2020-07-04 00:22:33"))
}

func (s *testSuiteP2) TestAddDateBuiltinWithWarnings(c *C) {
	tk := testkit.NewTestKit(c, s.store)
	tk.MustExec("set @@sql_mode='NO_ZERO_DATE'")
	result := tk.MustQuery(`select date_add('2001-01-00', interval -2 hour);`)
	result.Check(testkit.Rows("<nil>"))
	tk.MustQuery("show warnings").Check(testutil.RowsWithSep("|", "Warning|1292|Incorrect datetime value: '2001-01-00'"))
}

func (s *testSuiteP2) TestStrToDateBuiltinWithWarnings(c *C) {
	tk := testkit.NewTestKit(c, s.store)
	tk.MustExec("set @@sql_mode='NO_ZERO_DATE'")
	tk.MustExec("use test")
	tk.MustQuery(`SELECT STR_TO_DATE('0000-1-01', '%Y-%m-%d');`).Check(testkit.Rows("<nil>"))
	tk.MustQuery("show warnings").Check(testkit.Rows("Warning 1411 Incorrect datetime value: '0000-1-01' for function str_to_date"))
}

func (s *testSuiteP2) TestReadPartitionedTable(c *C) {
	// Test three reader on partitioned table.
	tk := testkit.NewTestKit(c, s.store)
	tk.MustExec("use test")
	tk.MustExec("drop table if exists pt")
	tk.MustExec("create table pt (a int, b int, index i_b(b)) partition by range (a) (partition p1 values less than (2), partition p2 values less than (4), partition p3 values less than (6))")
	for i := 0; i < 6; i++ {
		tk.MustExec(fmt.Sprintf("insert into pt values(%d, %d)", i, i))
	}
	// Table reader
	tk.MustQuery("select * from pt order by a").Check(testkit.Rows("0 0", "1 1", "2 2", "3 3", "4 4", "5 5"))
	// Index reader
	tk.MustQuery("select b from pt where b = 3").Check(testkit.Rows("3"))
	// Index lookup
	tk.MustQuery("select a from pt where b = 3").Check(testkit.Rows("3"))
}

func (s *testSplitTable) TestSplitRegion(c *C) {
	tk := testkit.NewTestKit(c, s.store)
	tk.MustExec("use test")
	tk.MustExec("drop table if exists t, t1")
	tk.MustExec("create table t(a varchar(100),b int, index idx1(b,a))")
	tk.MustExec(`split table t index idx1 by (10000,"abcd"),(10000000);`)
	_, err := tk.Exec(`split table t index idx1 by ("abcd");`)
	c.Assert(err, NotNil)
	terr := errors.Cause(err).(*terror.Error)
	c.Assert(terr.Code(), Equals, errors.ErrCode(mysql.WarnDataTruncated))

	// Test for split index region.
	// Check min value is more than max value.
	tk.MustExec(`split table t index idx1 between (0) and (1000000000) regions 10`)
	tk.MustGetErrCode(`split table t index idx1 between (2,'a') and (1,'c') regions 10`, errno.ErrInvalidSplitRegionRanges)

	// Check min value is invalid.
	_, err = tk.Exec(`split table t index idx1 between () and (1) regions 10`)
	c.Assert(err, NotNil)
	c.Assert(err.Error(), Equals, "Split index `idx1` region lower value count should more than 0")

	// Check max value is invalid.
	_, err = tk.Exec(`split table t index idx1 between (1) and () regions 10`)
	c.Assert(err, NotNil)
	c.Assert(err.Error(), Equals, "Split index `idx1` region upper value count should more than 0")

	// Check pre-split region num is too large.
	_, err = tk.Exec(`split table t index idx1 between (0) and (1000000000) regions 10000`)
	c.Assert(err, NotNil)
	c.Assert(err.Error(), Equals, "Split index region num exceeded the limit 1000")

	// Check pre-split region num 0 is invalid.
	_, err = tk.Exec(`split table t index idx1 between (0) and (1000000000) regions 0`)
	c.Assert(err, NotNil)
	c.Assert(err.Error(), Equals, "Split index region num should more than 0")

	// Test truncate error msg.
	_, err = tk.Exec(`split table t index idx1 between ("aa") and (1000000000) regions 0`)
	c.Assert(err, NotNil)
	c.Assert(err.Error(), Equals, "[types:1265]Incorrect value: 'aa' for column 'b'")

	// Test for split table region.
	tk.MustExec(`split table t between (0) and (1000000000) regions 10`)
	// Check the lower value is more than the upper value.
	tk.MustGetErrCode(`split table t between (2) and (1) regions 10`, errno.ErrInvalidSplitRegionRanges)

	// Check the lower value is invalid.
	_, err = tk.Exec(`split table t between () and (1) regions 10`)
	c.Assert(err, NotNil)
	c.Assert(err.Error(), Equals, "Split table region lower value count should be 1")

	// Check upper value is invalid.
	_, err = tk.Exec(`split table t between (1) and () regions 10`)
	c.Assert(err, NotNil)
	c.Assert(err.Error(), Equals, "Split table region upper value count should be 1")

	// Check pre-split region num is too large.
	_, err = tk.Exec(`split table t between (0) and (1000000000) regions 10000`)
	c.Assert(err, NotNil)
	c.Assert(err.Error(), Equals, "Split table region num exceeded the limit 1000")

	// Check pre-split region num 0 is invalid.
	_, err = tk.Exec(`split table t between (0) and (1000000000) regions 0`)
	c.Assert(err, NotNil)
	c.Assert(err.Error(), Equals, "Split table region num should more than 0")

	// Test truncate error msg.
	_, err = tk.Exec(`split table t between ("aa") and (1000000000) regions 10`)
	c.Assert(err, NotNil)
	c.Assert(err.Error(), Equals, "[types:1265]Incorrect value: 'aa' for column '_tidb_rowid'")

	// Test split table region step is too small.
	tk.MustGetErrCode(`split table t between (0) and (100) regions 10`, errno.ErrInvalidSplitRegionRanges)

	// Test split region by syntax.
	tk.MustExec(`split table t by (0),(1000),(1000000)`)

	// Test split region twice to test for multiple batch split region requests.
	tk.MustExec("create table t1(a int, b int)")
	tk.MustQuery("split table t1 between(0) and (10000) regions 10;").Check(testkit.Rows("9 1"))
	tk.MustQuery("split table t1 between(10) and (10010) regions 5;").Check(testkit.Rows("4 1"))

	// Test split region for partition table.
	tk.MustExec("drop table if exists t")
	tk.MustExec("create table t (a int,b int) partition by hash(a) partitions 5;")
	tk.MustQuery("split table t between (0) and (1000000) regions 5;").Check(testkit.Rows("20 1"))
	// Test for `split for region` syntax.
	tk.MustQuery("split region for partition table t between (1000000) and (100000000) regions 10;").Check(testkit.Rows("45 1"))

	// Test split region for partition table with specified partition.
	tk.MustQuery("split table t partition (p1,p2) between (100000000) and (1000000000) regions 5;").Check(testkit.Rows("8 1"))
	// Test for `split for region` syntax.
	tk.MustQuery("split region for partition table t partition (p3,p4) between (100000000) and (1000000000) regions 5;").Check(testkit.Rows("8 1"))
}

func (s *testSplitTable) TestSplitRegionEdgeCase(c *C) {
	tk := testkit.NewTestKit(c, s.store)
	tk.MustExec("use test;")

	tk.MustExec("drop table if exists t;")
	tk.MustExec("create table t(a bigint(20) auto_increment primary key);")
	tk.MustExec("split table t between (-9223372036854775808) and (9223372036854775807) regions 16;")

	tk.MustExec("drop table if exists t;")
	tk.MustExec("create table t(a int(20) auto_increment primary key);")
	tk.MustGetErrCode("split table t between (-9223372036854775808) and (9223372036854775807) regions 16;", errno.ErrDataOutOfRange)
}

func (s *testSplitTable) TestClusterIndexSplitTableIntegration(c *C) {
	tk := testkit.NewTestKit(c, s.store)
	tk.MustExec("drop database if exists test_cluster_index_index_split_table_integration;")
	tk.MustExec("create database test_cluster_index_index_split_table_integration;")
	tk.MustExec("use test_cluster_index_index_split_table_integration;")
	tk.Se.GetSessionVars().EnableClusteredIndex = variable.ClusteredIndexDefModeOn

	tk.MustExec("create table t (a varchar(255), b double, c int, primary key (a, b));")

	// Value list length not match.
	lowerMsg := "Split table region lower value count should be 2"
	upperMsg := "Split table region upper value count should be 2"
	tk.MustGetErrMsg("split table t between ('aaa') and ('aaa', 100.0) regions 10;", lowerMsg)
	tk.MustGetErrMsg("split table t between ('aaa', 1.0) and ('aaa', 100.0, 11) regions 10;", upperMsg)

	// Value type not match.
	errMsg := "[types:1265]Incorrect value: 'aaa' for column 'b'"
	tk.MustGetErrMsg("split table t between ('aaa', 0.0) and (100.0, 'aaa') regions 10;", errMsg)

	// lower bound >= upper bound.
	errMsg = "[executor:8212]Failed to split region ranges: Split table `t` region lower value (aaa,0) should less than the upper value (aaa,0)"
	tk.MustGetErrMsg("split table t between ('aaa', 0.0) and ('aaa', 0.0) regions 10;", errMsg)
	errMsg = "[executor:8212]Failed to split region ranges: Split table `t` region lower value (bbb,0) should less than the upper value (aaa,0)"
	tk.MustGetErrMsg("split table t between ('bbb', 0.0) and ('aaa', 0.0) regions 10;", errMsg)

	// Exceed limit 1000.
	errMsg = "Split table region num exceeded the limit 1000"
	tk.MustGetErrMsg("split table t between ('aaa', 0.0) and ('aaa', 0.1) regions 100000;", errMsg)

	// Split on null values.
	errMsg = "[planner:1048]Column 'a' cannot be null"
	tk.MustGetErrMsg("split table t between (null, null) and (null, null) regions 1000;", errMsg)
	tk.MustGetErrMsg("split table t by (null, null);", errMsg)

	// Success.
	tk.MustExec("split table t between ('aaa', 0.0) and ('aaa', 100.0) regions 10;")
	tk.MustExec("split table t by ('aaa', 0.0), ('aaa', 20.0), ('aaa', 100.0);")
	tk.MustExec("split table t by ('aaa', 100.0), ('qqq', 20.0), ('zzz', 100.0), ('zzz', 1000.0);")

	tk.MustExec("drop table t;")
	tk.MustExec("create table t (a int, b int, c int, d int, primary key(a, c, d));")
	tk.MustQuery("split table t between (0, 0, 0) and (0, 0, 1) regions 1000;").Check(testkit.Rows("999 1"))

	tk.MustExec("drop table t;")
	tk.MustExec("create table t (a int, b int, c int, d int, primary key(d, a, c));")
	tk.MustQuery("split table t by (0, 0, 0), (1, 2, 3), (65535, 65535, 65535);").Check(testkit.Rows("3 1"))

	tk.MustExec("drop table if exists t;")
	tk.MustExec("create table t (a varchar(255), b decimal, c int, primary key (a, b));")
	errMsg = "[types:1265]Incorrect value: '' for column 'b'"
	tk.MustGetErrMsg("split table t by ('aaa', '')", errMsg)
}

func (s *testSplitTable) TestClusterIndexShowTableRegion(c *C) {
	tk := testkit.NewTestKit(c, s.store)
	atomic.StoreUint32(&ddl.EnableSplitTableRegion, 1)
	tk.MustExec("set global tidb_scatter_region = 1")
	tk.MustExec("drop database if exists cluster_index_regions;")
	tk.MustExec("create database cluster_index_regions;")
	tk.MustExec("use cluster_index_regions;")
	tk.Se.GetSessionVars().EnableClusteredIndex = variable.ClusteredIndexDefModeOn
	tk.MustExec("create table t (a int, b int, c int, primary key(a, b));")
	tk.MustExec("insert t values (1, 1, 1), (2, 2, 2);")
	tk.MustQuery("split table t between (1, 0) and (2, 3) regions 2;").Check(testkit.Rows("1 1"))
	rows := tk.MustQuery("show table t regions").Rows()
	tbl := testGetTableByName(c, tk.Se, "cluster_index_regions", "t")
	// Check the region start key.
	c.Assert(rows[0][1], Matches, fmt.Sprintf("t_%d_", tbl.Meta().ID))
	c.Assert(rows[1][1], Matches, fmt.Sprintf("t_%d_r_03800000000000000183800000000000", tbl.Meta().ID))

	tk.MustExec("drop table t;")
	tk.MustExec("create table t (a int, b int);")
	tk.MustQuery("split table t between (0) and (100000) regions 2;").Check(testkit.Rows("1 1"))
	rows = tk.MustQuery("show table t regions").Rows()
	tbl = testGetTableByName(c, tk.Se, "cluster_index_regions", "t")
	// Check the region start key is int64.
	c.Assert(rows[0][1], Matches, fmt.Sprintf("t_%d_", tbl.Meta().ID))
	c.Assert(rows[1][1], Matches, fmt.Sprintf("t_%d_r_50000", tbl.Meta().ID))
}

func (s *testSuiteWithData) TestClusterIndexOuterJoinElimination(c *C) {
	tk := testkit.NewTestKit(c, s.store)
	tk.MustExec("use test")
	tk.Se.GetSessionVars().EnableClusteredIndex = variable.ClusteredIndexDefModeOn
	tk.MustExec("create table t (a int, b int, c int, primary key(a,b))")
	rows := tk.MustQuery(`explain format = 'brief' select t1.a from t t1 left join t t2 on t1.a = t2.a and t1.b = t2.b`).Rows()
	rowStrs := s.testData.ConvertRowsToStrings(rows)
	for _, row := range rowStrs {
		// outer join has been eliminated.
		c.Assert(strings.Index(row, "Join"), Equals, -1)
	}
}

func (s *testSplitTable) TestShowTableRegion(c *C) {
	tk := testkit.NewTestKit(c, s.store)
	tk.MustExec("use test")
	tk.MustExec("drop table if exists t_regions")
	tk.MustExec("set global tidb_scatter_region = 1")
	atomic.StoreUint32(&ddl.EnableSplitTableRegion, 1)
	tk.MustExec("create table t_regions (a int key, b int, c int, index idx(b), index idx2(c))")
	_, err := tk.Exec("split partition table t_regions partition (p1,p2) index idx between (0) and (20000) regions 2;")
	c.Assert(err.Error(), Equals, plannercore.ErrPartitionClauseOnNonpartitioned.Error())

	// Test show table regions.
	tk.MustQuery(`split table t_regions between (-10000) and (10000) regions 4;`).Check(testkit.Rows("4 1"))
	re := tk.MustQuery("show table t_regions regions")

	// Test show table regions and split table on global temporary table.
	tk.MustExec("drop table if exists t_regions_temporary_table")
	tk.MustExec("create global temporary table t_regions_temporary_table (a int key, b int, c int, index idx(b), index idx2(c)) ON COMMIT DELETE ROWS;")
	// Test show table regions.
	_, err = tk.Exec("show table t_regions_temporary_table regions")
	c.Assert(err.Error(), Equals, plannercore.ErrOptOnTemporaryTable.GenWithStackByArgs("show table regions").Error())
	// Test split table.
	_, err = tk.Exec("split table t_regions_temporary_table between (-10000) and (10000) regions 4;")
	c.Assert(err.Error(), Equals, plannercore.ErrOptOnTemporaryTable.GenWithStackByArgs("split table").Error())
	_, err = tk.Exec("split partition table t_regions_temporary_table partition (p1,p2) index idx between (0) and (20000) regions 2;")
	c.Assert(err.Error(), Equals, plannercore.ErrOptOnTemporaryTable.GenWithStackByArgs("split table").Error())
	tk.MustExec("drop table if exists t_regions_temporary_table")
	// Test pre split regions
	_, err = tk.Exec("create global temporary table temporary_table_pre_split(id int ) pre_split_regions=2 ON COMMIT DELETE ROWS;")
	c.Assert(err.Error(), Equals, dbterror.ErrOptOnTemporaryTable.GenWithStackByArgs("pre split regions").Error())

	// Test show table regions and split table on local temporary table
	tk.MustExec("drop table if exists t_regions_local_temporary_table")
	tk.MustExec("create temporary table t_regions_local_temporary_table (a int key, b int, c int, index idx(b), index idx2(c));")
	// Test show table regions.
	_, err = tk.Exec("show table t_regions_local_temporary_table regions")
	c.Assert(err.Error(), Equals, plannercore.ErrOptOnTemporaryTable.GenWithStackByArgs("show table regions").Error())
	// Test split table.
	_, err = tk.Exec("split table t_regions_local_temporary_table between (-10000) and (10000) regions 4;")
	c.Assert(err.Error(), Equals, plannercore.ErrOptOnTemporaryTable.GenWithStackByArgs("split table").Error())
	_, err = tk.Exec("split partition table t_regions_local_temporary_table partition (p1,p2) index idx between (0) and (20000) regions 2;")
	c.Assert(err.Error(), Equals, plannercore.ErrOptOnTemporaryTable.GenWithStackByArgs("split table").Error())
	tk.MustExec("drop table if exists t_regions_local_temporary_table")
	// Test pre split regions
	_, err = tk.Exec("create temporary table local_temporary_table_pre_split(id int ) pre_split_regions=2;")
	c.Assert(err.Error(), Equals, dbterror.ErrOptOnTemporaryTable.GenWithStackByArgs("pre split regions").Error())

	rows := re.Rows()
	// Table t_regions should have 5 regions now.
	// 4 regions to store record data.
	// 1 region to store index data.
	c.Assert(len(rows), Equals, 5)
	c.Assert(len(rows[0]), Equals, 11)
	tbl := testGetTableByName(c, tk.Se, "test", "t_regions")
	// Check the region start key.
	c.Assert(rows[0][1], Equals, fmt.Sprintf("t_%d_r", tbl.Meta().ID))
	c.Assert(rows[1][1], Equals, fmt.Sprintf("t_%d_r_-5000", tbl.Meta().ID))
	c.Assert(rows[2][1], Equals, fmt.Sprintf("t_%d_r_0", tbl.Meta().ID))
	c.Assert(rows[3][1], Equals, fmt.Sprintf("t_%d_r_5000", tbl.Meta().ID))
	c.Assert(rows[4][2], Equals, fmt.Sprintf("t_%d_r", tbl.Meta().ID))

	// Test show table index regions.
	tk.MustQuery(`split table t_regions index idx between (-1000) and (1000) regions 4;`).Check(testkit.Rows("4 1"))
	re = tk.MustQuery("show table t_regions index idx regions")
	rows = re.Rows()
	// The index `idx` of table t_regions should have 4 regions now.
	c.Assert(len(rows), Equals, 4)
	// Check the region start key.
	c.Assert(rows[0][1], Matches, fmt.Sprintf("t_%d.*", tbl.Meta().ID))
	c.Assert(rows[1][1], Matches, fmt.Sprintf("t_%d_i_1_.*", tbl.Meta().ID))
	c.Assert(rows[2][1], Matches, fmt.Sprintf("t_%d_i_1_.*", tbl.Meta().ID))
	c.Assert(rows[3][1], Matches, fmt.Sprintf("t_%d_i_1_.*", tbl.Meta().ID))

	re = tk.MustQuery("show table t_regions regions")
	rows = re.Rows()
	// The index `idx` of table t_regions should have 9 regions now.
	// 4 regions to store record data.
	// 4 region to store index idx data.
	// 1 region to store index idx2 data.
	c.Assert(len(rows), Equals, 9)
	// Check the region start key.
	c.Assert(rows[0][1], Equals, fmt.Sprintf("t_%d_r", tbl.Meta().ID))
	c.Assert(rows[1][1], Equals, fmt.Sprintf("t_%d_r_-5000", tbl.Meta().ID))
	c.Assert(rows[2][1], Equals, fmt.Sprintf("t_%d_r_0", tbl.Meta().ID))
	c.Assert(rows[3][1], Equals, fmt.Sprintf("t_%d_r_5000", tbl.Meta().ID))
	c.Assert(rows[4][1], Matches, fmt.Sprintf("t_%d_", tbl.Meta().ID))
	c.Assert(rows[5][1], Matches, fmt.Sprintf("t_%d_i_1_.*", tbl.Meta().ID))
	c.Assert(rows[6][1], Matches, fmt.Sprintf("t_%d_i_1_.*", tbl.Meta().ID))
	c.Assert(rows[7][2], Equals, fmt.Sprintf("t_%d_i_2_", tbl.Meta().ID))
	c.Assert(rows[8][2], Equals, fmt.Sprintf("t_%d_r", tbl.Meta().ID))

	// Test unsigned primary key and wait scatter finish.
	tk.MustExec("drop table if exists t_regions")
	atomic.StoreUint32(&ddl.EnableSplitTableRegion, 1)
	tk.MustExec("create table t_regions (a int unsigned key, b int, index idx(b))")

	// Test show table regions.
	tk.MustExec(`set @@session.tidb_wait_split_region_finish=1;`)
	tk.MustQuery(`split table t_regions by (2500),(5000),(7500);`).Check(testkit.Rows("3 1"))
	re = tk.MustQuery("show table t_regions regions")
	rows = re.Rows()
	// Table t_regions should have 4 regions now.
	c.Assert(len(rows), Equals, 4)
	tbl = testGetTableByName(c, tk.Se, "test", "t_regions")
	// Check the region start key.
	c.Assert(rows[0][1], Matches, "t_.*")
	c.Assert(rows[1][1], Equals, fmt.Sprintf("t_%d_r_2500", tbl.Meta().ID))
	c.Assert(rows[2][1], Equals, fmt.Sprintf("t_%d_r_5000", tbl.Meta().ID))
	c.Assert(rows[3][1], Equals, fmt.Sprintf("t_%d_r_7500", tbl.Meta().ID))

	// Test show table index regions.
	tk.MustQuery(`split table t_regions index idx by (250),(500),(750);`).Check(testkit.Rows("4 1"))
	re = tk.MustQuery("show table t_regions index idx regions")
	rows = re.Rows()
	// The index `idx` of table t_regions should have 4 regions now.
	c.Assert(len(rows), Equals, 4)
	// Check the region start key.
	c.Assert(rows[0][1], Equals, fmt.Sprintf("t_%d_", tbl.Meta().ID))
	c.Assert(rows[1][1], Matches, fmt.Sprintf("t_%d_i_1_.*", tbl.Meta().ID))
	c.Assert(rows[2][1], Matches, fmt.Sprintf("t_%d_i_1_.*", tbl.Meta().ID))
	c.Assert(rows[3][1], Matches, fmt.Sprintf("t_%d_i_1_.*", tbl.Meta().ID))

	// Test show table regions for partition table when disable split region when create table.
	atomic.StoreUint32(&ddl.EnableSplitTableRegion, 0)
	tk.MustExec("drop table if exists partition_t;")
	tk.MustExec("set @@session.tidb_enable_table_partition = '1';")
	tk.MustExec("create table partition_t (a int, b int,index(a)) partition by hash (a) partitions 3")
	re = tk.MustQuery("show table partition_t regions")
	rows = re.Rows()
	c.Assert(len(rows), Equals, 1)
	c.Assert(rows[0][1], Matches, "t_.*")

	// Test show table regions for partition table when enable split region when create table.
	atomic.StoreUint32(&ddl.EnableSplitTableRegion, 1)
	tk.MustExec("set @@global.tidb_scatter_region=1;")
	tk.MustExec("drop table if exists partition_t;")
	tk.MustExec("create table partition_t (a int, b int,index(a)) partition by hash (a) partitions 3")
	re = tk.MustQuery("show table partition_t regions")
	rows = re.Rows()
	c.Assert(len(rows), Equals, 3)
	tbl = testGetTableByName(c, tk.Se, "test", "partition_t")
	partitionDef := tbl.Meta().GetPartitionInfo().Definitions
	c.Assert(rows[0][1], Matches, fmt.Sprintf("t_%d_.*", partitionDef[0].ID))
	c.Assert(rows[1][1], Matches, fmt.Sprintf("t_%d_.*", partitionDef[1].ID))
	c.Assert(rows[2][1], Matches, fmt.Sprintf("t_%d_.*", partitionDef[2].ID))

	// Test split partition region when add new partition.
	tk.MustExec("drop table if exists partition_t;")
	tk.MustExec(`create table partition_t (a int, b int,index(a)) PARTITION BY RANGE (a) (
		PARTITION p0 VALUES LESS THAN (10),
		PARTITION p1 VALUES LESS THAN (20),
		PARTITION p2 VALUES LESS THAN (30));`)
	tk.MustExec(`alter table partition_t add partition ( partition p3 values less than (40), partition p4 values less than (50) );`)
	re = tk.MustQuery("show table partition_t regions")
	rows = re.Rows()
	c.Assert(len(rows), Equals, 5)
	tbl = testGetTableByName(c, tk.Se, "test", "partition_t")
	partitionDef = tbl.Meta().GetPartitionInfo().Definitions
	c.Assert(rows[0][1], Matches, fmt.Sprintf("t_%d_.*", partitionDef[0].ID))
	c.Assert(rows[1][1], Matches, fmt.Sprintf("t_%d_.*", partitionDef[1].ID))
	c.Assert(rows[2][1], Matches, fmt.Sprintf("t_%d_.*", partitionDef[2].ID))
	c.Assert(rows[3][1], Matches, fmt.Sprintf("t_%d_.*", partitionDef[3].ID))
	c.Assert(rows[4][1], Matches, fmt.Sprintf("t_%d_.*", partitionDef[4].ID))

	// Test pre-split table region when create table.
	tk.MustExec("drop table if exists t_pre")
	tk.MustExec("create table t_pre (a int, b int) shard_row_id_bits = 2 pre_split_regions=2;")
	re = tk.MustQuery("show table t_pre regions")
	rows = re.Rows()
	// Table t_regions should have 4 regions now.
	c.Assert(len(rows), Equals, 4)
	tbl = testGetTableByName(c, tk.Se, "test", "t_pre")
	c.Assert(rows[1][1], Equals, fmt.Sprintf("t_%d_r_2305843009213693952", tbl.Meta().ID))
	c.Assert(rows[2][1], Equals, fmt.Sprintf("t_%d_r_4611686018427387904", tbl.Meta().ID))
	c.Assert(rows[3][1], Equals, fmt.Sprintf("t_%d_r_6917529027641081856", tbl.Meta().ID))

	// Test pre-split table region when create table.
	tk.MustExec("drop table if exists pt_pre")
	tk.MustExec("create table pt_pre (a int, b int) shard_row_id_bits = 2 pre_split_regions=2 partition by hash(a) partitions 3;")
	re = tk.MustQuery("show table pt_pre regions")
	rows = re.Rows()
	// Table t_regions should have 4 regions now.
	c.Assert(len(rows), Equals, 12)
	tbl = testGetTableByName(c, tk.Se, "test", "pt_pre")
	pi := tbl.Meta().GetPartitionInfo().Definitions
	c.Assert(len(pi), Equals, 3)
	for i, p := range pi {
		c.Assert(rows[1+4*i][1], Equals, fmt.Sprintf("t_%d_r_2305843009213693952", p.ID))
		c.Assert(rows[2+4*i][1], Equals, fmt.Sprintf("t_%d_r_4611686018427387904", p.ID))
		c.Assert(rows[3+4*i][1], Equals, fmt.Sprintf("t_%d_r_6917529027641081856", p.ID))
	}

	defer atomic.StoreUint32(&ddl.EnableSplitTableRegion, 0)

	// Test split partition table.
	tk.MustExec("drop table if exists t")
	tk.MustExec("create table t (a int,b int) partition by hash(a) partitions 5;")
	tk.MustQuery("split table t between (0) and (4000000) regions 4;").Check(testkit.Rows("15 1"))
	re = tk.MustQuery("show table t regions")
	rows = re.Rows()
	c.Assert(len(rows), Equals, 20)
	tbl = testGetTableByName(c, tk.Se, "test", "t")
	c.Assert(len(tbl.Meta().GetPartitionInfo().Definitions), Equals, 5)
	for i, p := range tbl.Meta().GetPartitionInfo().Definitions {
		c.Assert(rows[i*4+0][1], Equals, fmt.Sprintf("t_%d_", p.ID))
		c.Assert(rows[i*4+1][1], Equals, fmt.Sprintf("t_%d_r_1000000", p.ID))
		c.Assert(rows[i*4+2][1], Equals, fmt.Sprintf("t_%d_r_2000000", p.ID))
		c.Assert(rows[i*4+3][1], Equals, fmt.Sprintf("t_%d_r_3000000", p.ID))
	}

	// Test split region for partition table with specified partition.
	tk.MustQuery("split table t partition (p4) between (1000000) and (2000000) regions 5;").Check(testkit.Rows("4 1"))
	re = tk.MustQuery("show table t regions")
	rows = re.Rows()
	c.Assert(len(rows), Equals, 24)
	tbl = testGetTableByName(c, tk.Se, "test", "t")
	c.Assert(len(tbl.Meta().GetPartitionInfo().Definitions), Equals, 5)
	for i := 0; i < 4; i++ {
		p := tbl.Meta().GetPartitionInfo().Definitions[i]
		c.Assert(rows[i*4+0][1], Equals, fmt.Sprintf("t_%d_", p.ID))
		c.Assert(rows[i*4+1][1], Equals, fmt.Sprintf("t_%d_r_1000000", p.ID))
		c.Assert(rows[i*4+2][1], Equals, fmt.Sprintf("t_%d_r_2000000", p.ID))
		c.Assert(rows[i*4+3][1], Equals, fmt.Sprintf("t_%d_r_3000000", p.ID))
	}
	for i := 4; i < 5; i++ {
		p := tbl.Meta().GetPartitionInfo().Definitions[i]
		c.Assert(rows[i*4+0][1], Equals, fmt.Sprintf("t_%d_", p.ID))
		c.Assert(rows[i*4+1][1], Equals, fmt.Sprintf("t_%d_r_1000000", p.ID))
		c.Assert(rows[i*4+2][1], Equals, fmt.Sprintf("t_%d_r_1200000", p.ID))
		c.Assert(rows[i*4+3][1], Equals, fmt.Sprintf("t_%d_r_1400000", p.ID))
		c.Assert(rows[i*4+4][1], Equals, fmt.Sprintf("t_%d_r_1600000", p.ID))
		c.Assert(rows[i*4+5][1], Equals, fmt.Sprintf("t_%d_r_1800000", p.ID))
		c.Assert(rows[i*4+6][1], Equals, fmt.Sprintf("t_%d_r_2000000", p.ID))
		c.Assert(rows[i*4+7][1], Equals, fmt.Sprintf("t_%d_r_3000000", p.ID))
	}

	// Test for show table partition regions.
	for i := 0; i < 4; i++ {
		re = tk.MustQuery(fmt.Sprintf("show table t partition (p%v) regions", i))
		rows = re.Rows()
		c.Assert(len(rows), Equals, 4)
		p := tbl.Meta().GetPartitionInfo().Definitions[i]
		c.Assert(rows[0][1], Equals, fmt.Sprintf("t_%d_", p.ID))
		c.Assert(rows[1][1], Equals, fmt.Sprintf("t_%d_r_1000000", p.ID))
		c.Assert(rows[2][1], Equals, fmt.Sprintf("t_%d_r_2000000", p.ID))
		c.Assert(rows[3][1], Equals, fmt.Sprintf("t_%d_r_3000000", p.ID))
	}
	re = tk.MustQuery("show table t partition (p0, p4) regions")
	rows = re.Rows()
	c.Assert(len(rows), Equals, 12)
	p := tbl.Meta().GetPartitionInfo().Definitions[0]
	c.Assert(rows[0][1], Equals, fmt.Sprintf("t_%d_", p.ID))
	c.Assert(rows[1][1], Equals, fmt.Sprintf("t_%d_r_1000000", p.ID))
	c.Assert(rows[2][1], Equals, fmt.Sprintf("t_%d_r_2000000", p.ID))
	c.Assert(rows[3][1], Equals, fmt.Sprintf("t_%d_r_3000000", p.ID))
	p = tbl.Meta().GetPartitionInfo().Definitions[4]
	c.Assert(rows[4][1], Equals, fmt.Sprintf("t_%d_", p.ID))
	c.Assert(rows[5][1], Equals, fmt.Sprintf("t_%d_r_1000000", p.ID))
	c.Assert(rows[6][1], Equals, fmt.Sprintf("t_%d_r_1200000", p.ID))
	c.Assert(rows[7][1], Equals, fmt.Sprintf("t_%d_r_1400000", p.ID))
	c.Assert(rows[8][1], Equals, fmt.Sprintf("t_%d_r_1600000", p.ID))
	c.Assert(rows[9][1], Equals, fmt.Sprintf("t_%d_r_1800000", p.ID))
	c.Assert(rows[10][1], Equals, fmt.Sprintf("t_%d_r_2000000", p.ID))
	c.Assert(rows[11][1], Equals, fmt.Sprintf("t_%d_r_3000000", p.ID))
	// Test for duplicate partition names.
	re = tk.MustQuery("show table t partition (p0, p0, p0) regions")
	rows = re.Rows()
	c.Assert(len(rows), Equals, 4)
	p = tbl.Meta().GetPartitionInfo().Definitions[0]
	c.Assert(rows[0][1], Equals, fmt.Sprintf("t_%d_", p.ID))
	c.Assert(rows[1][1], Equals, fmt.Sprintf("t_%d_r_1000000", p.ID))
	c.Assert(rows[2][1], Equals, fmt.Sprintf("t_%d_r_2000000", p.ID))
	c.Assert(rows[3][1], Equals, fmt.Sprintf("t_%d_r_3000000", p.ID))

	// Test split partition table index.
	tk.MustExec("drop table if exists t")
	tk.MustExec("create table t (a int,b int,index idx(a)) partition by hash(a) partitions 5;")
	tk.MustQuery("split table t between (0) and (4000000) regions 4;").Check(testkit.Rows("20 1"))
	tk.MustQuery("split table t index idx between (0) and (4000000) regions 4;").Check(testkit.Rows("20 1"))
	re = tk.MustQuery("show table t regions")
	rows = re.Rows()
	c.Assert(len(rows), Equals, 40)
	tbl = testGetTableByName(c, tk.Se, "test", "t")
	c.Assert(len(tbl.Meta().GetPartitionInfo().Definitions), Equals, 5)
	for i := 0; i < 5; i++ {
		p := tbl.Meta().GetPartitionInfo().Definitions[i]
		c.Assert(rows[i*8+0][1], Equals, fmt.Sprintf("t_%d_r", p.ID))
		c.Assert(rows[i*8+1][1], Equals, fmt.Sprintf("t_%d_r_1000000", p.ID))
		c.Assert(rows[i*8+2][1], Equals, fmt.Sprintf("t_%d_r_2000000", p.ID))
		c.Assert(rows[i*8+3][1], Equals, fmt.Sprintf("t_%d_r_3000000", p.ID))
		c.Assert(rows[i*8+4][1], Equals, fmt.Sprintf("t_%d_", p.ID))
		c.Assert(rows[i*8+5][1], Matches, fmt.Sprintf("t_%d_i_1_.*", p.ID))
		c.Assert(rows[i*8+6][1], Matches, fmt.Sprintf("t_%d_i_1_.*", p.ID))
		c.Assert(rows[i*8+7][1], Matches, fmt.Sprintf("t_%d_i_1_.*", p.ID))
	}

	// Test split index region for partition table with specified partition.
	tk.MustQuery("split table t partition (p4) index idx between (0) and (1000000) regions 5;").Check(testkit.Rows("4 1"))
	re = tk.MustQuery("show table t regions")
	rows = re.Rows()
	c.Assert(len(rows), Equals, 44)
	tbl = testGetTableByName(c, tk.Se, "test", "t")
	c.Assert(len(tbl.Meta().GetPartitionInfo().Definitions), Equals, 5)
	for i := 0; i < 4; i++ {
		p := tbl.Meta().GetPartitionInfo().Definitions[i]
		c.Assert(rows[i*8+0][1], Equals, fmt.Sprintf("t_%d_r", p.ID))
		c.Assert(rows[i*8+1][1], Equals, fmt.Sprintf("t_%d_r_1000000", p.ID))
		c.Assert(rows[i*8+2][1], Equals, fmt.Sprintf("t_%d_r_2000000", p.ID))
		c.Assert(rows[i*8+3][1], Equals, fmt.Sprintf("t_%d_r_3000000", p.ID))
		c.Assert(rows[i*8+4][1], Equals, fmt.Sprintf("t_%d_", p.ID))
		c.Assert(rows[i*8+5][1], Matches, fmt.Sprintf("t_%d_i_1_.*", p.ID))
		c.Assert(rows[i*8+6][1], Matches, fmt.Sprintf("t_%d_i_1_.*", p.ID))
		c.Assert(rows[i*8+7][1], Matches, fmt.Sprintf("t_%d_i_1_.*", p.ID))
	}
	for i := 4; i < 5; i++ {
		p := tbl.Meta().GetPartitionInfo().Definitions[i]
		c.Assert(rows[i*8+0][1], Equals, fmt.Sprintf("t_%d_r", p.ID))
		c.Assert(rows[i*8+1][1], Equals, fmt.Sprintf("t_%d_r_1000000", p.ID))
		c.Assert(rows[i*8+2][1], Equals, fmt.Sprintf("t_%d_r_2000000", p.ID))
		c.Assert(rows[i*8+3][1], Equals, fmt.Sprintf("t_%d_r_3000000", p.ID))
		c.Assert(rows[i*8+4][1], Equals, fmt.Sprintf("t_%d_", p.ID))
		c.Assert(rows[i*8+5][1], Matches, fmt.Sprintf("t_%d_i_1_.*", p.ID))
		c.Assert(rows[i*8+6][1], Matches, fmt.Sprintf("t_%d_i_1_.*", p.ID))
		c.Assert(rows[i*8+7][1], Matches, fmt.Sprintf("t_%d_i_1_.*", p.ID))
		c.Assert(rows[i*8+8][1], Matches, fmt.Sprintf("t_%d_i_1_.*", p.ID))
		c.Assert(rows[i*8+9][1], Matches, fmt.Sprintf("t_%d_i_1_.*", p.ID))
		c.Assert(rows[i*8+10][1], Matches, fmt.Sprintf("t_%d_i_1_.*", p.ID))
		c.Assert(rows[i*8+11][1], Matches, fmt.Sprintf("t_%d_i_1_.*", p.ID))
	}

	// Test show table partition region on unknown-partition.
	err = tk.QueryToErr("show table t partition (p_unknown) index idx regions")
	c.Assert(terror.ErrorEqual(err, table.ErrUnknownPartition), IsTrue)

	// Test show table partition index.
	for i := 0; i < 4; i++ {
		re = tk.MustQuery(fmt.Sprintf("show table t partition (p%v) index idx regions", i))
		rows = re.Rows()
		c.Assert(len(rows), Equals, 4)
		p := tbl.Meta().GetPartitionInfo().Definitions[i]
		c.Assert(rows[0][1], Equals, fmt.Sprintf("t_%d_", p.ID))
		c.Assert(rows[1][1], Matches, fmt.Sprintf("t_%d_i_1_.*", p.ID))
		c.Assert(rows[2][1], Matches, fmt.Sprintf("t_%d_i_1_.*", p.ID))
		c.Assert(rows[3][1], Matches, fmt.Sprintf("t_%d_i_1_.*", p.ID))
	}
	re = tk.MustQuery("show table t partition (p3,p4) index idx regions")
	rows = re.Rows()
	c.Assert(len(rows), Equals, 12)
	p = tbl.Meta().GetPartitionInfo().Definitions[3]
	c.Assert(rows[0][1], Equals, fmt.Sprintf("t_%d_", p.ID))
	c.Assert(rows[1][1], Matches, fmt.Sprintf("t_%d_i_1_.*", p.ID))
	c.Assert(rows[2][1], Matches, fmt.Sprintf("t_%d_i_1_.*", p.ID))
	c.Assert(rows[3][1], Matches, fmt.Sprintf("t_%d_i_1_.*", p.ID))
	p = tbl.Meta().GetPartitionInfo().Definitions[4]
	c.Assert(rows[4][1], Equals, fmt.Sprintf("t_%d_", p.ID))
	c.Assert(rows[5][1], Matches, fmt.Sprintf("t_%d_i_1_.*", p.ID))
	c.Assert(rows[6][1], Matches, fmt.Sprintf("t_%d_i_1_.*", p.ID))
	c.Assert(rows[7][1], Matches, fmt.Sprintf("t_%d_i_1_.*", p.ID))
	c.Assert(rows[8][1], Matches, fmt.Sprintf("t_%d_i_1_.*", p.ID))
	c.Assert(rows[9][1], Matches, fmt.Sprintf("t_%d_i_1_.*", p.ID))
	c.Assert(rows[10][1], Matches, fmt.Sprintf("t_%d_i_1_.*", p.ID))
	c.Assert(rows[11][1], Matches, fmt.Sprintf("t_%d_i_1_.*", p.ID))

	// Test split for the second index.
	tk.MustExec("drop table if exists t")
	tk.MustExec("create table t (a int,b int,index idx(a), index idx2(b))")
	tk.MustQuery("split table t index idx2 between (0) and (4000000) regions 2;").Check(testkit.Rows("3 1"))
	re = tk.MustQuery("show table t regions")
	rows = re.Rows()
	c.Assert(len(rows), Equals, 4)
	tbl = testGetTableByName(c, tk.Se, "test", "t")
	c.Assert(rows[0][1], Equals, fmt.Sprintf("t_%d_i_3_", tbl.Meta().ID))
	c.Assert(rows[1][1], Equals, fmt.Sprintf("t_%d_", tbl.Meta().ID))
	c.Assert(rows[2][1], Matches, fmt.Sprintf("t_%d_i_2_.*", tbl.Meta().ID))
	c.Assert(rows[3][1], Matches, fmt.Sprintf("t_%d_i_2_.*", tbl.Meta().ID))

	// Test show table partition region on non-partition table.
	err = tk.QueryToErr("show table t partition (p3,p4) index idx regions")
	c.Assert(terror.ErrorEqual(err, plannercore.ErrPartitionClauseOnNonpartitioned), IsTrue)
}

func testGetTableByName(c *C, ctx sessionctx.Context, db, table string) table.Table {
	dom := domain.GetDomain(ctx)
	// Make sure the table schema is the new schema.
	err := dom.Reload()
	c.Assert(err, IsNil)
	tbl, err := dom.InfoSchema().TableByName(model.NewCIStr(db), model.NewCIStr(table))
	c.Assert(err, IsNil)
	return tbl
}

func (s *testSuiteP2) TestIssue10435(c *C) {
	tk := testkit.NewTestKit(c, s.store)
	tk.MustExec("use test")
	tk.MustExec("drop table if exists t1")
	tk.MustExec("create table t1(i int, j int, k int)")
	tk.MustExec("insert into t1 VALUES (1,1,1),(2,2,2),(3,3,3),(4,4,4)")
	tk.MustExec("INSERT INTO t1 SELECT 10*i,j,5*j FROM t1 UNION SELECT 20*i,j,5*j FROM t1 UNION SELECT 30*i,j,5*j FROM t1")

	tk.MustExec("set @@session.tidb_enable_window_function=1")
	tk.MustQuery("SELECT SUM(i) OVER W FROM t1 WINDOW w AS (PARTITION BY j ORDER BY i) ORDER BY 1+SUM(i) OVER w").Check(
		testkit.Rows("1", "2", "3", "4", "11", "22", "31", "33", "44", "61", "62", "93", "122", "124", "183", "244"),
	)
}

func (s *testSerialSuite2) TestUnsignedFeedback(c *C) {
	tk := testkit.NewTestKit(c, s.store)
	oriProbability := statistics.FeedbackProbability.Load()
	statistics.FeedbackProbability.Store(1.0)
	defer func() { statistics.FeedbackProbability.Store(oriProbability) }()
	tk.MustExec("use test")
	tk.MustExec("drop table if exists t")
	tk.MustExec("create table t(a bigint unsigned, b int, primary key(a))")
	tk.MustExec("insert into t values (1,1),(2,2)")
	tk.MustExec("analyze table t")
	tk.MustQuery("select count(distinct b) from t").Check(testkit.Rows("2"))
	result := tk.MustQuery("explain analyze select count(distinct b) from t")
	c.Assert(result.Rows()[2][4], Equals, "table:t")
	c.Assert(result.Rows()[2][6], Equals, "keep order:false")
}

func (s *testSuiteWithCliBaseCharset) TestCharsetFeature(c *C) {
	tk := testkit.NewTestKit(c, s.store)
	tk.MustExec("use test")

	tk.MustExec("set names gbk;")
	tk.MustQuery("select @@character_set_connection;").Check(testkit.Rows("gbk"))
	tk.MustQuery("select @@collation_connection;").Check(testkit.Rows("gbk_chinese_ci"))
	tk.MustExec("set @@character_set_client=gbk;")
	tk.MustQuery("select @@character_set_client;").Check(testkit.Rows("gbk"))
	tk.MustExec("set names utf8mb4;")
	tk.MustExec("set @@character_set_connection=gbk;")
	tk.MustQuery("select @@character_set_connection;").Check(testkit.Rows("gbk"))
	tk.MustQuery("select @@collation_connection;").Check(testkit.Rows("gbk_chinese_ci"))

	tk.MustGetErrCode("select _gbk 'a';", errno.ErrUnknownCharacterSet)

	tk.MustExec("use test")
	tk.MustExec("create table t1(a char(10) charset gbk);")
	tk.MustExec("create table t2(a char(10) charset gbk collate gbk_bin);")
	tk.MustExec("create table t3(a char(10)) charset gbk;")
	tk.MustExec("alter table t3 add column b char(10) charset gbk;")
	tk.MustQuery("show create table t3").Check(testkit.Rows("t3 CREATE TABLE `t3` (\n" +
		"  `a` char(10) DEFAULT NULL,\n" +
		"  `b` char(10) DEFAULT NULL\n" +
		") ENGINE=InnoDB DEFAULT CHARSET=gbk COLLATE=gbk_chinese_ci",
	))
	tk.MustExec("create table t4(a char(10));")
	tk.MustExec("alter table t4 add column b char(10) charset gbk;")
	tk.MustQuery("show create table t4").Check(testkit.Rows("t4 CREATE TABLE `t4` (\n" +
		"  `a` char(10) DEFAULT NULL,\n" +
		"  `b` char(10) CHARACTER SET gbk COLLATE gbk_chinese_ci DEFAULT NULL\n" +
		") ENGINE=InnoDB DEFAULT CHARSET=utf8mb4 COLLATE=utf8mb4_bin",
	))
	tk.MustExec("create table t5(a char(20), b char(20) charset utf8, c binary) charset gbk collate gbk_bin;")

	tk.MustExec("create database test_gbk charset gbk;")
	tk.MustExec("use test_gbk")
	tk.MustExec("create table t1(a char(10));")
	tk.MustQuery("show create table t1").Check(testkit.Rows("t1 CREATE TABLE `t1` (\n" +
		"  `a` char(10) DEFAULT NULL\n" +
		") ENGINE=InnoDB DEFAULT CHARSET=gbk COLLATE=gbk_chinese_ci",
	))
}

func (s *testSuiteWithCliBaseCharset) TestCharsetFeatureCollation(c *C) {
	tk := testkit.NewTestKit(c, s.store)
	tk.MustExec("use test")
	tk.MustExec("drop table if exists t;")
	tk.MustExec("create table t" +
		"(ascii_char char(10) character set ascii," +
		"gbk_char char(10) character set gbk collate gbk_bin," +
		"latin_char char(10) character set latin1," +
		"utf8mb4_char char(10) character set utf8mb4)",
	)
	tk.MustExec("insert into t values ('a', 'a', 'a', 'a'), ('a', '啊', '€', 'ㅂ');")
	tk.MustQuery("select collation(concat(ascii_char, gbk_char)) from t;").Check(testkit.Rows("gbk_bin", "gbk_bin"))
	tk.MustQuery("select collation(concat(gbk_char, ascii_char)) from t;").Check(testkit.Rows("gbk_bin", "gbk_bin"))
	tk.MustQuery("select collation(concat(utf8mb4_char, gbk_char)) from t;").Check(testkit.Rows("utf8mb4_bin", "utf8mb4_bin"))
	tk.MustQuery("select collation(concat(gbk_char, utf8mb4_char)) from t;").Check(testkit.Rows("utf8mb4_bin", "utf8mb4_bin"))
	tk.MustQuery("select collation(concat('啊', convert('啊' using gbk) collate gbk_bin));").Check(testkit.Rows("gbk_bin"))
	tk.MustQuery("select collation(concat(_latin1 'a', convert('啊' using gbk) collate gbk_bin));").Check(testkit.Rows("gbk_bin"))

	tk.MustGetErrCode("select collation(concat(latin_char, gbk_char)) from t;", mysql.ErrCantAggregate2collations)
	tk.MustGetErrCode("select collation(concat(convert('€' using latin1), convert('啊' using gbk) collate gbk_bin));", mysql.ErrCantAggregate2collations)
	tk.MustGetErrCode("select collation(concat(utf8mb4_char, gbk_char collate gbk_bin)) from t;", mysql.ErrCantAggregate2collations)
	tk.MustGetErrCode("select collation(concat('ㅂ', convert('啊' using gbk) collate gbk_bin));", mysql.ErrCantAggregate2collations)
	tk.MustGetErrCode("select collation(concat(ascii_char collate ascii_bin, gbk_char)) from t;", mysql.ErrCantAggregate2collations)
}

func (s *testSuiteWithCliBaseCharset) TestCharsetWithPrefixIndex(c *C) {
	tk := testkit.NewTestKit(c, s.store)
	tk.MustExec("use test")
	tk.MustExec("drop table if exists t")
	tk.MustExec("create table t(a char(20) charset gbk, b char(20) charset gbk, primary key (a(2)));")
	tk.MustExec("insert into t values ('a', '中文'), ('中文', '中文'), ('一二三', '一二三'), ('b', '一二三');")
	tk.MustQuery("select * from t").Check(testkit.Rows("a 中文", "中文 中文", "一二三 一二三", "b 一二三"))
	tk.MustExec("drop table t")
	tk.MustExec("create table t(a char(20) charset gbk, b char(20) charset gbk, unique index idx_a(a(2)));")
	tk.MustExec("insert into t values ('a', '中文'), ('中文', '中文'), ('一二三', '一二三'), ('b', '一二三');")
	tk.MustQuery("select * from t").Check(testkit.Rows("a 中文", "中文 中文", "一二三 一二三", "b 一二三"))
}

func (s *testSuite) TestSummaryFailedUpdate(c *C) {
	tk := testkit.NewTestKit(c, s.store)
	tk.MustExec("use test")
	tk.MustExec("drop table if exists t")
	tk.MustExec("create table t(a int, b int as(-a))")
	tk.MustExec("insert into t(a) values(1), (3), (7)")
	sm := &mockSessionManager1{
		PS: make([]*util.ProcessInfo, 0),
	}
	tk.Se.SetSessionManager(sm)
	s.domain.ExpensiveQueryHandle().SetSessionManager(sm)
	defer config.RestoreFunc()()
	config.UpdateGlobal(func(conf *config.Config) {
		conf.OOMAction = config.OOMActionCancel
	})
	c.Assert(tk.Se.Auth(&auth.UserIdentity{Username: "root", Hostname: "%"}, nil, nil), IsTrue)
	tk.MustExec("set @@tidb_mem_quota_query=1")
	err := tk.ExecToErr("update t set t.a = t.a - 1 where t.a in (select a from t where a < 4)")
	c.Assert(err, NotNil)
	c.Assert(err.Error(), Matches, "Out Of Memory Quota!.*")
	tk.MustExec("set @@tidb_mem_quota_query=1000000000")
	tk.MustQuery("select stmt_type from information_schema.statements_summary where digest_text = 'update `t` set `t` . `a` = `t` . `a` - ? where `t` . `a` in ( select `a` from `t` where `a` < ? )'").Check(testkit.Rows("Update"))
}

func (s *testSuite) TestOOMPanicAction(c *C) {
	tk := testkit.NewTestKit(c, s.store)
	tk.MustExec("use test")
	tk.MustExec("drop table if exists t")
	tk.MustExec("create table t (a int primary key, b double);")
	tk.MustExec("insert into t values (1,1)")
	sm := &mockSessionManager1{
		PS: make([]*util.ProcessInfo, 0),
	}
	tk.Se.SetSessionManager(sm)
	s.domain.ExpensiveQueryHandle().SetSessionManager(sm)
	defer config.RestoreFunc()()
	config.UpdateGlobal(func(conf *config.Config) {
		conf.OOMAction = config.OOMActionCancel
	})
	tk.MustExec("set @@tidb_mem_quota_query=1;")
	err := tk.QueryToErr("select sum(b) from t group by a;")
	c.Assert(err, NotNil)
	c.Assert(err.Error(), Matches, "Out Of Memory Quota!.*")

	// Test insert from select oom panic.
	tk.MustExec("drop table if exists t,t1")
	tk.MustExec("create table t (a bigint);")
	tk.MustExec("create table t1 (a bigint);")
	tk.MustExec("set @@tidb_mem_quota_query=200;")
	_, err = tk.Exec("insert into t1 values (1),(2),(3),(4),(5);")
	c.Assert(err.Error(), Matches, "Out Of Memory Quota!.*")
	_, err = tk.Exec("replace into t1 values (1),(2),(3),(4),(5);")
	c.Assert(err.Error(), Matches, "Out Of Memory Quota!.*")
	tk.MustExec("set @@tidb_mem_quota_query=10000")
	tk.MustExec("insert into t1 values (1),(2),(3),(4),(5);")
	tk.MustExec("set @@tidb_mem_quota_query=10;")
	_, err = tk.Exec("insert into t select a from t1 order by a desc;")
	c.Assert(err.Error(), Matches, "Out Of Memory Quota!.*")
	_, err = tk.Exec("replace into t select a from t1 order by a desc;")
	c.Assert(err.Error(), Matches, "Out Of Memory Quota!.*")

	tk.MustExec("set @@tidb_mem_quota_query=10000")
	tk.MustExec("insert into t values (1),(2),(3),(4),(5);")
	// Set the memory quota to 244 to make this SQL panic during the DeleteExec
	// instead of the TableReaderExec.
	tk.MustExec("set @@tidb_mem_quota_query=244;")
	_, err = tk.Exec("delete from t")
	c.Assert(err.Error(), Matches, "Out Of Memory Quota!.*")

	tk.MustExec("set @@tidb_mem_quota_query=10000;")
	tk.MustExec("delete from t1")
	tk.MustExec("insert into t1 values(1)")
	tk.MustExec("insert into t values (1),(2),(3),(4),(5);")
	tk.MustExec("set @@tidb_mem_quota_query=244;")
	_, err = tk.Exec("delete t, t1 from t join t1 on t.a = t1.a")
	c.Assert(err, NotNil)
	c.Assert(err.Error(), Matches, "Out Of Memory Quota!.*")

	tk.MustExec("set @@tidb_mem_quota_query=100000;")
	tk.MustExec("truncate table t")
	tk.MustExec("insert into t values(1),(2),(3)")
	// set the memory to quota to make the SQL panic during UpdateExec instead
	// of TableReader.
	tk.MustExec("set @@tidb_mem_quota_query=244;")
	_, err = tk.Exec("update t set a = 4")
	c.Assert(err.Error(), Matches, "Out Of Memory Quota!.*")
}

type testRecoverTable struct {
	store   kv.Storage
	dom     *domain.Domain
	cluster testutils.Cluster
	cli     *regionProperityClient
}

func (s *testRecoverTable) SetUpSuite(c *C) {
	cli := &regionProperityClient{}
	hijackClient := func(c tikv.Client) tikv.Client {
		cli.Client = c
		return cli
	}
	s.cli = cli

	var err error
	s.store, err = mockstore.NewMockStore(
		mockstore.WithClientHijacker(hijackClient),
		mockstore.WithClusterInspector(func(c testutils.Cluster) {
			mockstore.BootstrapWithSingleStore(c)
			s.cluster = c
		}),
	)
	c.Assert(err, IsNil)
	s.dom, err = session.BootstrapSession(s.store)
	c.Assert(err, IsNil)
}

func (s *testRecoverTable) TearDownSuite(c *C) {
	s.dom.Close()
	s.store.Close()
}

func (s *testRecoverTable) TestRecoverTable(c *C) {
	c.Assert(failpoint.Enable("github.com/pingcap/tidb/meta/autoid/mockAutoIDChange", `return(true)`), IsNil)
	defer func() {
		err := failpoint.Disable("github.com/pingcap/tidb/meta/autoid/mockAutoIDChange")
		c.Assert(err, IsNil)
	}()
	tk := testkit.NewTestKit(c, s.store)
	tk.MustExec("create database if not exists test_recover")
	tk.MustExec("use test_recover")
	tk.MustExec("drop table if exists t_recover")
	tk.MustExec("create table t_recover (a int);")

	timeBeforeDrop, timeAfterDrop, safePointSQL, resetGC := MockGC(tk)
	defer resetGC()

	tk.MustExec("insert into t_recover values (1),(2),(3)")
	tk.MustExec("drop table t_recover")

	// if GC safe point is not exists in mysql.tidb
	_, err := tk.Exec("recover table t_recover")
	c.Assert(err, NotNil)
	c.Assert(err.Error(), Equals, "can not get 'tikv_gc_safe_point'")
	// set GC safe point
	tk.MustExec(fmt.Sprintf(safePointSQL, timeBeforeDrop))

	// Should recover, and we can drop it straight away.
	tk.MustExec("recover table t_recover")
	tk.MustExec("drop table t_recover")

	err = gcutil.EnableGC(tk.Se)
	c.Assert(err, IsNil)

	// recover job is before GC safe point
	tk.MustExec(fmt.Sprintf(safePointSQL, timeAfterDrop))
	_, err = tk.Exec("recover table t_recover")
	c.Assert(err, NotNil)
	c.Assert(strings.Contains(err.Error(), "Can't find dropped/truncated table 't_recover' in GC safe point"), Equals, true)

	// set GC safe point
	tk.MustExec(fmt.Sprintf(safePointSQL, timeBeforeDrop))
	// if there is a new table with the same name, should return failed.
	tk.MustExec("create table t_recover (a int);")
	_, err = tk.Exec("recover table t_recover")
	c.Assert(err.Error(), Equals, infoschema.ErrTableExists.GenWithStackByArgs("t_recover").Error())

	// drop the new table with the same name, then recover table.
	tk.MustExec("rename table t_recover to t_recover2")

	// do recover table.
	tk.MustExec("recover table t_recover")

	// check recover table meta and data record.
	tk.MustQuery("select * from t_recover;").Check(testkit.Rows("1", "2", "3"))
	// check recover table autoID.
	tk.MustExec("insert into t_recover values (4),(5),(6)")
	tk.MustQuery("select * from t_recover;").Check(testkit.Rows("1", "2", "3", "4", "5", "6"))
	// check rebase auto id.
	tk.MustQuery("select a,_tidb_rowid from t_recover;").Check(testkit.Rows("1 1", "2 2", "3 3", "4 5001", "5 5002", "6 5003"))

	// recover table by none exits job.
	_, err = tk.Exec(fmt.Sprintf("recover table by job %d", 10000000))
	c.Assert(err, NotNil)

	// Disable GC by manual first, then after recover table, the GC enable status should also be disabled.
	err = gcutil.DisableGC(tk.Se)
	c.Assert(err, IsNil)

	tk.MustExec("delete from t_recover where a > 1")
	tk.MustExec("drop table t_recover")

	tk.MustExec("recover table t_recover")

	// check recover table meta and data record.
	tk.MustQuery("select * from t_recover;").Check(testkit.Rows("1"))
	// check recover table autoID.
	tk.MustExec("insert into t_recover values (7),(8),(9)")
	tk.MustQuery("select * from t_recover;").Check(testkit.Rows("1", "7", "8", "9"))

	// Recover truncate table.
	tk.MustExec("truncate table t_recover")
	tk.MustExec("rename table t_recover to t_recover_new")
	tk.MustExec("recover table t_recover")
	tk.MustExec("insert into t_recover values (10)")
	tk.MustQuery("select * from t_recover;").Check(testkit.Rows("1", "7", "8", "9", "10"))

	// Test for recover one table multiple time.
	tk.MustExec("drop table t_recover")
	tk.MustExec("flashback table t_recover to t_recover_tmp")
	_, err = tk.Exec("recover table t_recover")
	c.Assert(infoschema.ErrTableExists.Equal(err), IsTrue)

	gcEnable, err := gcutil.CheckGCEnable(tk.Se)
	c.Assert(err, IsNil)
	c.Assert(gcEnable, Equals, false)
}

func (s *testRecoverTable) TestFlashbackTable(c *C) {
	c.Assert(failpoint.Enable("github.com/pingcap/tidb/meta/autoid/mockAutoIDChange", `return(true)`), IsNil)
	defer func() {
		c.Assert(failpoint.Disable("github.com/pingcap/tidb/meta/autoid/mockAutoIDChange"), IsNil)
	}()
	tk := testkit.NewTestKit(c, s.store)
	tk.MustExec("create database if not exists test_flashback")
	tk.MustExec("use test_flashback")
	tk.MustExec("drop table if exists t_flashback")
	tk.MustExec("create table t_flashback (a int);")

	timeBeforeDrop, _, safePointSQL, resetGC := MockGC(tk)
	defer resetGC()

	// Set GC safe point
	tk.MustExec(fmt.Sprintf(safePointSQL, timeBeforeDrop))
	// Set GC enable.
	err := gcutil.EnableGC(tk.Se)
	c.Assert(err, IsNil)

	tk.MustExec("insert into t_flashback values (1),(2),(3)")
	tk.MustExec("drop table t_flashback")

	// Test flash table with not_exist_table_name name.
	_, err = tk.Exec("flashback table t_not_exists")
	c.Assert(err.Error(), Equals, "Can't find localTemporary/dropped/truncated table: t_not_exists in DDL history jobs")

	// Test flashback table failed by there is already a new table with the same name.
	// If there is a new table with the same name, should return failed.
	tk.MustExec("create table t_flashback (a int);")
	_, err = tk.Exec("flashback table t_flashback")
	c.Assert(err.Error(), Equals, infoschema.ErrTableExists.GenWithStackByArgs("t_flashback").Error())

	// Drop the new table with the same name, then flashback table.
	tk.MustExec("rename table t_flashback to t_flashback_tmp")

	// Test for flashback table.
	tk.MustExec("flashback table t_flashback")
	// Check flashback table meta and data record.
	tk.MustQuery("select * from t_flashback;").Check(testkit.Rows("1", "2", "3"))
	// Check flashback table autoID.
	tk.MustExec("insert into t_flashback values (4),(5),(6)")
	tk.MustQuery("select * from t_flashback;").Check(testkit.Rows("1", "2", "3", "4", "5", "6"))
	// Check rebase auto id.
	tk.MustQuery("select a,_tidb_rowid from t_flashback;").Check(testkit.Rows("1 1", "2 2", "3 3", "4 5001", "5 5002", "6 5003"))

	// Test for flashback to new table.
	tk.MustExec("drop table t_flashback")
	tk.MustExec("create table t_flashback (a int);")
	tk.MustExec("flashback table t_flashback to t_flashback2")
	// Check flashback table meta and data record.
	tk.MustQuery("select * from t_flashback2;").Check(testkit.Rows("1", "2", "3", "4", "5", "6"))
	// Check flashback table autoID.
	tk.MustExec("insert into t_flashback2 values (7),(8),(9)")
	tk.MustQuery("select * from t_flashback2;").Check(testkit.Rows("1", "2", "3", "4", "5", "6", "7", "8", "9"))
	// Check rebase auto id.
	tk.MustQuery("select a,_tidb_rowid from t_flashback2;").Check(testkit.Rows("1 1", "2 2", "3 3", "4 5001", "5 5002", "6 5003", "7 10001", "8 10002", "9 10003"))

	// Test for flashback one table multiple time.
	_, err = tk.Exec("flashback table t_flashback to t_flashback4")
	c.Assert(infoschema.ErrTableExists.Equal(err), IsTrue)

	// Test for flashback truncated table to new table.
	tk.MustExec("truncate table t_flashback2")
	tk.MustExec("flashback table t_flashback2 to t_flashback3")
	// Check flashback table meta and data record.
	tk.MustQuery("select * from t_flashback3;").Check(testkit.Rows("1", "2", "3", "4", "5", "6", "7", "8", "9"))
	// Check flashback table autoID.
	tk.MustExec("insert into t_flashback3 values (10),(11)")
	tk.MustQuery("select * from t_flashback3;").Check(testkit.Rows("1", "2", "3", "4", "5", "6", "7", "8", "9", "10", "11"))
	// Check rebase auto id.
	tk.MustQuery("select a,_tidb_rowid from t_flashback3;").Check(testkit.Rows("1 1", "2 2", "3 3", "4 5001", "5 5002", "6 5003", "7 10001", "8 10002", "9 10003", "10 15001", "11 15002"))

	// Test for flashback drop partition table.
	tk.MustExec("drop table if exists t_p_flashback")
	tk.MustExec("create table t_p_flashback (a int) partition by hash(a) partitions 4;")
	tk.MustExec("insert into t_p_flashback values (1),(2),(3)")
	tk.MustExec("drop table t_p_flashback")
	tk.MustExec("flashback table t_p_flashback")
	// Check flashback table meta and data record.
	tk.MustQuery("select * from t_p_flashback order by a;").Check(testkit.Rows("1", "2", "3"))
	// Check flashback table autoID.
	tk.MustExec("insert into t_p_flashback values (4),(5)")
	tk.MustQuery("select a,_tidb_rowid from t_p_flashback order by a;").Check(testkit.Rows("1 1", "2 2", "3 3", "4 5001", "5 5002"))

	// Test for flashback truncate partition table.
	tk.MustExec("truncate table t_p_flashback")
	tk.MustExec("flashback table t_p_flashback to t_p_flashback1")
	// Check flashback table meta and data record.
	tk.MustQuery("select * from t_p_flashback1 order by a;").Check(testkit.Rows("1", "2", "3", "4", "5"))
	// Check flashback table autoID.
	tk.MustExec("insert into t_p_flashback1 values (6)")
	tk.MustQuery("select a,_tidb_rowid from t_p_flashback1 order by a;").Check(testkit.Rows("1 1", "2 2", "3 3", "4 5001", "5 5002", "6 10001"))

	tk.MustExec("drop database if exists Test2")
	tk.MustExec("create database Test2")
	tk.MustExec("use Test2")
	tk.MustExec("create table t (a int);")
	tk.MustExec("insert into t values (1),(2)")
	tk.MustExec("drop table t")
	tk.MustExec("flashback table t")
	tk.MustQuery("select a from t order by a").Check(testkit.Rows("1", "2"))

	tk.MustExec("drop table t")
	tk.MustExec("drop database if exists Test3")
	tk.MustExec("create database Test3")
	tk.MustExec("use Test3")
	tk.MustExec("create table t (a int);")
	tk.MustExec("drop table t")
	tk.MustExec("drop database Test3")
	tk.MustExec("use Test2")
	tk.MustExec("flashback table t")
	tk.MustExec("insert into t values (3)")
	tk.MustQuery("select a from t order by a").Check(testkit.Rows("1", "2", "3"))
}

func (s *testRecoverTable) TestRecoverTempTable(c *C) {
	tk := testkit.NewTestKit(c, s.store)
	tk.MustExec("create database if not exists test_recover")
	tk.MustExec("use test_recover")
	tk.MustExec("drop table if exists t_recover")
	tk.MustExec("create global temporary table t_recover (a int) on commit delete rows;")

	tk.MustExec("use test_recover")
	tk.MustExec("drop table if exists tmp2_recover")
	tk.MustExec("create temporary table tmp2_recover (a int);")

	timeBeforeDrop, _, safePointSQL, resetGC := MockGC(tk)
	defer resetGC()
	// Set GC safe point
	tk.MustExec(fmt.Sprintf(safePointSQL, timeBeforeDrop))

	tk.MustExec("drop table t_recover")
	tk.MustGetErrCode("recover table t_recover;", errno.ErrUnsupportedDDLOperation)
	tk.MustGetErrCode("flashback table t_recover;", errno.ErrUnsupportedDDLOperation)
	tk.MustExec("drop table tmp2_recover")
	tk.MustGetErrMsg("recover table tmp2_recover;", "Can't find localTemporary/dropped/truncated table: tmp2_recover in DDL history jobs")
	tk.MustGetErrMsg("flashback table tmp2_recover;", "Can't find localTemporary/dropped/truncated table: tmp2_recover in DDL history jobs")
}

func (s *testSuiteP2) TestPointGetPreparedPlan(c *C) {
	tk1 := testkit.NewTestKit(c, s.store)
	tk1.MustExec("drop database if exists ps_text")
	defer tk1.MustExec("drop database if exists ps_text")
	tk1.MustExec("create database ps_text")
	tk1.MustExec("use ps_text")

	tk1.MustExec(`create table t (a int, b int, c int,
			primary key k_a(a),
			unique key k_b(b))`)
	tk1.MustExec("insert into t values (1, 1, 1)")
	tk1.MustExec("insert into t values (2, 2, 2)")
	tk1.MustExec("insert into t values (3, 3, 3)")

	pspk1Id, _, _, err := tk1.Se.PrepareStmt("select * from t where a = ?")
	c.Assert(err, IsNil)
	tk1.Se.GetSessionVars().PreparedStmts[pspk1Id].(*plannercore.CachedPrepareStmt).PreparedAst.UseCache = false
	pspk2Id, _, _, err := tk1.Se.PrepareStmt("select * from t where ? = a ")
	c.Assert(err, IsNil)
	tk1.Se.GetSessionVars().PreparedStmts[pspk2Id].(*plannercore.CachedPrepareStmt).PreparedAst.UseCache = false

	ctx := context.Background()
	// first time plan generated
	rs, err := tk1.Se.ExecutePreparedStmt(ctx, pspk1Id, []types.Datum{types.NewDatum(0)})
	c.Assert(err, IsNil)
	tk1.ResultSetToResult(rs, Commentf("%v", rs)).Check(nil)

	// using the generated plan but with different params
	rs, err = tk1.Se.ExecutePreparedStmt(ctx, pspk1Id, []types.Datum{types.NewDatum(1)})
	c.Assert(err, IsNil)
	tk1.ResultSetToResult(rs, Commentf("%v", rs)).Check(testkit.Rows("1 1 1"))

	rs, err = tk1.Se.ExecutePreparedStmt(ctx, pspk1Id, []types.Datum{types.NewDatum(2)})
	c.Assert(err, IsNil)
	tk1.ResultSetToResult(rs, Commentf("%v", rs)).Check(testkit.Rows("2 2 2"))

	rs, err = tk1.Se.ExecutePreparedStmt(ctx, pspk2Id, []types.Datum{types.NewDatum(3)})
	c.Assert(err, IsNil)
	tk1.ResultSetToResult(rs, Commentf("%v", rs)).Check(testkit.Rows("3 3 3"))

	rs, err = tk1.Se.ExecutePreparedStmt(ctx, pspk2Id, []types.Datum{types.NewDatum(0)})
	c.Assert(err, IsNil)
	tk1.ResultSetToResult(rs, Commentf("%v", rs)).Check(nil)

	rs, err = tk1.Se.ExecutePreparedStmt(ctx, pspk2Id, []types.Datum{types.NewDatum(1)})
	c.Assert(err, IsNil)
	tk1.ResultSetToResult(rs, Commentf("%v", rs)).Check(testkit.Rows("1 1 1"))

	rs, err = tk1.Se.ExecutePreparedStmt(ctx, pspk2Id, []types.Datum{types.NewDatum(2)})
	c.Assert(err, IsNil)
	tk1.ResultSetToResult(rs, Commentf("%v", rs)).Check(testkit.Rows("2 2 2"))

	rs, err = tk1.Se.ExecutePreparedStmt(ctx, pspk2Id, []types.Datum{types.NewDatum(3)})
	c.Assert(err, IsNil)
	tk1.ResultSetToResult(rs, Commentf("%v", rs)).Check(testkit.Rows("3 3 3"))

	// unique index
	psuk1Id, _, _, err := tk1.Se.PrepareStmt("select * from t where b = ? ")
	c.Assert(err, IsNil)
	tk1.Se.GetSessionVars().PreparedStmts[psuk1Id].(*plannercore.CachedPrepareStmt).PreparedAst.UseCache = false

	rs, err = tk1.Se.ExecutePreparedStmt(ctx, psuk1Id, []types.Datum{types.NewDatum(1)})
	c.Assert(err, IsNil)
	tk1.ResultSetToResult(rs, Commentf("%v", rs)).Check(testkit.Rows("1 1 1"))

	rs, err = tk1.Se.ExecutePreparedStmt(ctx, psuk1Id, []types.Datum{types.NewDatum(2)})
	c.Assert(err, IsNil)
	tk1.ResultSetToResult(rs, Commentf("%v", rs)).Check(testkit.Rows("2 2 2"))

	rs, err = tk1.Se.ExecutePreparedStmt(ctx, psuk1Id, []types.Datum{types.NewDatum(3)})
	c.Assert(err, IsNil)
	tk1.ResultSetToResult(rs, Commentf("%v", rs)).Check(testkit.Rows("3 3 3"))

	rs, err = tk1.Se.ExecutePreparedStmt(ctx, psuk1Id, []types.Datum{types.NewDatum(0)})
	c.Assert(err, IsNil)
	tk1.ResultSetToResult(rs, Commentf("%v", rs)).Check(nil)

	// test schema changed, cached plan should be invalidated
	tk1.MustExec("alter table t add column col4 int default 10 after c")
	rs, err = tk1.Se.ExecutePreparedStmt(ctx, pspk1Id, []types.Datum{types.NewDatum(0)})
	c.Assert(err, IsNil)
	tk1.ResultSetToResult(rs, Commentf("%v", rs)).Check(nil)

	rs, err = tk1.Se.ExecutePreparedStmt(ctx, pspk1Id, []types.Datum{types.NewDatum(1)})
	c.Assert(err, IsNil)
	tk1.ResultSetToResult(rs, Commentf("%v", rs)).Check(testkit.Rows("1 1 1 10"))

	rs, err = tk1.Se.ExecutePreparedStmt(ctx, pspk1Id, []types.Datum{types.NewDatum(2)})
	c.Assert(err, IsNil)
	tk1.ResultSetToResult(rs, Commentf("%v", rs)).Check(testkit.Rows("2 2 2 10"))

	rs, err = tk1.Se.ExecutePreparedStmt(ctx, pspk2Id, []types.Datum{types.NewDatum(3)})
	c.Assert(err, IsNil)
	tk1.ResultSetToResult(rs, Commentf("%v", rs)).Check(testkit.Rows("3 3 3 10"))

	tk1.MustExec("alter table t drop index k_b")
	rs, err = tk1.Se.ExecutePreparedStmt(ctx, psuk1Id, []types.Datum{types.NewDatum(1)})
	c.Assert(err, IsNil)
	tk1.ResultSetToResult(rs, Commentf("%v", rs)).Check(testkit.Rows("1 1 1 10"))

	rs, err = tk1.Se.ExecutePreparedStmt(ctx, psuk1Id, []types.Datum{types.NewDatum(2)})
	c.Assert(err, IsNil)
	tk1.ResultSetToResult(rs, Commentf("%v", rs)).Check(testkit.Rows("2 2 2 10"))

	rs, err = tk1.Se.ExecutePreparedStmt(ctx, psuk1Id, []types.Datum{types.NewDatum(3)})
	c.Assert(err, IsNil)
	tk1.ResultSetToResult(rs, Commentf("%v", rs)).Check(testkit.Rows("3 3 3 10"))

	rs, err = tk1.Se.ExecutePreparedStmt(ctx, psuk1Id, []types.Datum{types.NewDatum(0)})
	c.Assert(err, IsNil)
	tk1.ResultSetToResult(rs, Commentf("%v", rs)).Check(nil)

	tk1.MustExec(`insert into t values(4, 3, 3, 11)`)
	rs, err = tk1.Se.ExecutePreparedStmt(ctx, psuk1Id, []types.Datum{types.NewDatum(1)})
	c.Assert(err, IsNil)
	tk1.ResultSetToResult(rs, Commentf("%v", rs)).Check(testkit.Rows("1 1 1 10"))

	rs, err = tk1.Se.ExecutePreparedStmt(ctx, psuk1Id, []types.Datum{types.NewDatum(2)})
	c.Assert(err, IsNil)
	tk1.ResultSetToResult(rs, Commentf("%v", rs)).Check(testkit.Rows("2 2 2 10"))

	rs, err = tk1.Se.ExecutePreparedStmt(ctx, psuk1Id, []types.Datum{types.NewDatum(3)})
	c.Assert(err, IsNil)
	tk1.ResultSetToResult(rs, Commentf("%v", rs)).Check(testkit.Rows("3 3 3 10", "4 3 3 11"))

	rs, err = tk1.Se.ExecutePreparedStmt(ctx, psuk1Id, []types.Datum{types.NewDatum(0)})
	c.Assert(err, IsNil)
	tk1.ResultSetToResult(rs, Commentf("%v", rs)).Check(nil)

	tk1.MustExec("delete from t where a = 4")
	tk1.MustExec("alter table t add index k_b(b)")
	rs, err = tk1.Se.ExecutePreparedStmt(ctx, psuk1Id, []types.Datum{types.NewDatum(1)})
	c.Assert(err, IsNil)
	tk1.ResultSetToResult(rs, Commentf("%v", rs)).Check(testkit.Rows("1 1 1 10"))

	rs, err = tk1.Se.ExecutePreparedStmt(ctx, psuk1Id, []types.Datum{types.NewDatum(2)})
	c.Assert(err, IsNil)
	tk1.ResultSetToResult(rs, Commentf("%v", rs)).Check(testkit.Rows("2 2 2 10"))

	rs, err = tk1.Se.ExecutePreparedStmt(ctx, psuk1Id, []types.Datum{types.NewDatum(3)})
	c.Assert(err, IsNil)
	tk1.ResultSetToResult(rs, Commentf("%v", rs)).Check(testkit.Rows("3 3 3 10"))

	rs, err = tk1.Se.ExecutePreparedStmt(ctx, psuk1Id, []types.Datum{types.NewDatum(0)})
	c.Assert(err, IsNil)
	tk1.ResultSetToResult(rs, Commentf("%v", rs)).Check(nil)

	// use pk again
	rs, err = tk1.Se.ExecutePreparedStmt(ctx, pspk2Id, []types.Datum{types.NewDatum(3)})
	c.Assert(err, IsNil)
	tk1.ResultSetToResult(rs, Commentf("%v", rs)).Check(testkit.Rows("3 3 3 10"))

	rs, err = tk1.Se.ExecutePreparedStmt(ctx, pspk1Id, []types.Datum{types.NewDatum(3)})
	c.Assert(err, IsNil)
	tk1.ResultSetToResult(rs, Commentf("%v", rs)).Check(testkit.Rows("3 3 3 10"))
}

func (s *testSuiteP2) TestPointGetPreparedPlan4PlanCache(c *C) {
	tk1 := testkit.NewTestKit(c, s.store)
	tk1.MustExec("drop database if exists ps_text")
	defer tk1.MustExec("drop database if exists ps_text")
	tk1.MustExec("create database ps_text")
	tk1.MustExec("use ps_text")

	tk1.MustExec(`create table t (a int, b int, c int,
			primary key k_a(a),
			unique key k_b(b))`)
	tk1.MustExec("insert into t values (1, 1, 1)")
	tk1.MustExec("insert into t values (2, 2, 2)")
	tk1.MustExec("insert into t values (3, 3, 3)")

	pspk1Id, _, _, err := tk1.Se.PrepareStmt("select * from t where a = ?")
	c.Assert(err, IsNil)
	tk1.Se.GetSessionVars().PreparedStmts[pspk1Id].(*plannercore.CachedPrepareStmt).PreparedAst.UseCache = false
	pspk2Id, _, _, err := tk1.Se.PrepareStmt("select * from t where ? = a ")
	c.Assert(err, IsNil)
	tk1.Se.GetSessionVars().PreparedStmts[pspk2Id].(*plannercore.CachedPrepareStmt).PreparedAst.UseCache = false

	ctx := context.Background()
	// first time plan generated
	rs, err := tk1.Se.ExecutePreparedStmt(ctx, pspk1Id, []types.Datum{types.NewDatum(0)})
	c.Assert(err, IsNil)
	tk1.ResultSetToResult(rs, Commentf("%v", rs)).Check(nil)

	// using the generated plan but with different params
	rs, err = tk1.Se.ExecutePreparedStmt(ctx, pspk1Id, []types.Datum{types.NewDatum(nil)})
}

func (s *testSuiteP2) TestPointGetPreparedPlanWithCommitMode(c *C) {
	tk1 := testkit.NewTestKit(c, s.store)
	tk1.MustExec("drop database if exists ps_text")
	defer tk1.MustExec("drop database if exists ps_text")
	tk1.MustExec("create database ps_text")
	tk1.MustExec("use ps_text")

	tk1.MustExec(`create table t (a int, b int, c int,
			primary key k_a(a),
			unique key k_b(b))`)
	tk1.MustExec("insert into t values (1, 1, 1)")
	tk1.MustExec("insert into t values (2, 2, 2)")
	tk1.MustExec("insert into t values (3, 3, 3)")

	pspk1Id, _, _, err := tk1.Se.PrepareStmt("select * from t where a = ?")
	c.Assert(err, IsNil)
	tk1.Se.GetSessionVars().PreparedStmts[pspk1Id].(*plannercore.CachedPrepareStmt).PreparedAst.UseCache = false

	ctx := context.Background()
	// first time plan generated
	rs, err := tk1.Se.ExecutePreparedStmt(ctx, pspk1Id, []types.Datum{types.NewDatum(0)})
	c.Assert(err, IsNil)
	tk1.ResultSetToResult(rs, Commentf("%v", rs)).Check(nil)

	// using the generated plan but with different params
	rs, err = tk1.Se.ExecutePreparedStmt(ctx, pspk1Id, []types.Datum{types.NewDatum(1)})
	c.Assert(err, IsNil)
	tk1.ResultSetToResult(rs, Commentf("%v", rs)).Check(testkit.Rows("1 1 1"))

	// next start a non autocommit txn
	tk1.MustExec("set autocommit = 0")
	tk1.MustExec("begin")
	// try to exec using point get plan(this plan should not go short path)
	rs, err = tk1.Se.ExecutePreparedStmt(ctx, pspk1Id, []types.Datum{types.NewDatum(1)})
	c.Assert(err, IsNil)
	tk1.ResultSetToResult(rs, Commentf("%v", rs)).Check(testkit.Rows("1 1 1"))

	// update rows
	tk2 := testkit.NewTestKit(c, s.store)
	tk2.MustExec("use ps_text")
	tk2.MustExec("update t set c = c + 10 where c = 1")

	// try to point get again
	rs, err = tk1.Se.ExecutePreparedStmt(ctx, pspk1Id, []types.Datum{types.NewDatum(1)})
	c.Assert(err, IsNil)
	tk1.ResultSetToResult(rs, Commentf("%v", rs)).Check(testkit.Rows("1 1 1"))

	// try to update in session 1
	tk1.MustExec("update t set c = c + 10 where c = 1")
	_, err = tk1.Exec("commit")
	c.Assert(kv.ErrWriteConflict.Equal(err), IsTrue, Commentf("error: %s", err))

	// verify
	rs, err = tk1.Se.ExecutePreparedStmt(ctx, pspk1Id, []types.Datum{types.NewDatum(1)})
	c.Assert(err, IsNil)
	tk1.ResultSetToResult(rs, Commentf("%v", rs)).Check(testkit.Rows("1 1 11"))

	rs, err = tk1.Se.ExecutePreparedStmt(ctx, pspk1Id, []types.Datum{types.NewDatum(2)})
	c.Assert(err, IsNil)
	tk1.ResultSetToResult(rs, Commentf("%v", rs)).Check(testkit.Rows("2 2 2"))

	tk2.MustQuery("select * from t where a = 1").Check(testkit.Rows("1 1 11"))
}

func (s *testSuiteP2) TestPointUpdatePreparedPlan(c *C) {
	tk1 := testkit.NewTestKit(c, s.store)
	tk1.MustExec("drop database if exists pu_test")
	defer tk1.MustExec("drop database if exists pu_test")
	tk1.MustExec("create database pu_test")
	tk1.MustExec("use pu_test")

	tk1.MustExec(`create table t (a int, b int, c int,
			primary key k_a(a),
			unique key k_b(b))`)
	tk1.MustExec("insert into t values (1, 1, 1)")
	tk1.MustExec("insert into t values (2, 2, 2)")
	tk1.MustExec("insert into t values (3, 3, 3)")

	updateID1, pc, _, err := tk1.Se.PrepareStmt(`update t set c = c + 1 where a = ?`)
	c.Assert(err, IsNil)
	tk1.Se.GetSessionVars().PreparedStmts[updateID1].(*plannercore.CachedPrepareStmt).PreparedAst.UseCache = false
	c.Assert(pc, Equals, 1)
	updateID2, pc, _, err := tk1.Se.PrepareStmt(`update t set c = c + 2 where ? = a`)
	c.Assert(err, IsNil)
	tk1.Se.GetSessionVars().PreparedStmts[updateID2].(*plannercore.CachedPrepareStmt).PreparedAst.UseCache = false
	c.Assert(pc, Equals, 1)

	ctx := context.Background()
	// first time plan generated
	rs, err := tk1.Se.ExecutePreparedStmt(ctx, updateID1, []types.Datum{types.NewDatum(3)})
	c.Assert(rs, IsNil)
	c.Assert(err, IsNil)
	tk1.MustQuery("select * from t where a = 3").Check(testkit.Rows("3 3 4"))

	// using the generated plan but with different params
	rs, err = tk1.Se.ExecutePreparedStmt(ctx, updateID1, []types.Datum{types.NewDatum(3)})
	c.Assert(rs, IsNil)
	c.Assert(err, IsNil)
	tk1.MustQuery("select * from t where a = 3").Check(testkit.Rows("3 3 5"))

	rs, err = tk1.Se.ExecutePreparedStmt(ctx, updateID1, []types.Datum{types.NewDatum(3)})
	c.Assert(rs, IsNil)
	c.Assert(err, IsNil)
	tk1.MustQuery("select * from t where a = 3").Check(testkit.Rows("3 3 6"))

	// updateID2
	rs, err = tk1.Se.ExecutePreparedStmt(ctx, updateID2, []types.Datum{types.NewDatum(3)})
	c.Assert(rs, IsNil)
	c.Assert(err, IsNil)
	tk1.MustQuery("select * from t where a = 3").Check(testkit.Rows("3 3 8"))

	rs, err = tk1.Se.ExecutePreparedStmt(ctx, updateID2, []types.Datum{types.NewDatum(3)})
	c.Assert(rs, IsNil)
	c.Assert(err, IsNil)
	tk1.MustQuery("select * from t where a = 3").Check(testkit.Rows("3 3 10"))

	// unique index
	updUkID1, _, _, err := tk1.Se.PrepareStmt(`update t set c = c + 10 where b = ?`)
	c.Assert(err, IsNil)
	tk1.Se.GetSessionVars().PreparedStmts[updUkID1].(*plannercore.CachedPrepareStmt).PreparedAst.UseCache = false
	rs, err = tk1.Se.ExecutePreparedStmt(ctx, updUkID1, []types.Datum{types.NewDatum(3)})
	c.Assert(rs, IsNil)
	c.Assert(err, IsNil)
	tk1.MustQuery("select * from t where a = 3").Check(testkit.Rows("3 3 20"))

	rs, err = tk1.Se.ExecutePreparedStmt(ctx, updUkID1, []types.Datum{types.NewDatum(3)})
	c.Assert(rs, IsNil)
	c.Assert(err, IsNil)
	tk1.MustQuery("select * from t where a = 3").Check(testkit.Rows("3 3 30"))

	// test schema changed, cached plan should be invalidated
	tk1.MustExec("alter table t add column col4 int default 10 after c")
	rs, err = tk1.Se.ExecutePreparedStmt(ctx, updateID1, []types.Datum{types.NewDatum(3)})
	c.Assert(rs, IsNil)
	c.Assert(err, IsNil)
	tk1.MustQuery("select * from t where a = 3").Check(testkit.Rows("3 3 31 10"))

	rs, err = tk1.Se.ExecutePreparedStmt(ctx, updateID1, []types.Datum{types.NewDatum(3)})
	c.Assert(rs, IsNil)
	c.Assert(err, IsNil)
	tk1.MustQuery("select * from t where a = 3").Check(testkit.Rows("3 3 32 10"))

	tk1.MustExec("alter table t drop index k_b")
	rs, err = tk1.Se.ExecutePreparedStmt(ctx, updUkID1, []types.Datum{types.NewDatum(3)})
	c.Assert(rs, IsNil)
	c.Assert(err, IsNil)
	tk1.MustQuery("select * from t where a = 3").Check(testkit.Rows("3 3 42 10"))

	rs, err = tk1.Se.ExecutePreparedStmt(ctx, updUkID1, []types.Datum{types.NewDatum(3)})
	c.Assert(rs, IsNil)
	c.Assert(err, IsNil)
	tk1.MustQuery("select * from t where a = 3").Check(testkit.Rows("3 3 52 10"))

	tk1.MustExec("alter table t add unique index k_b(b)")
	rs, err = tk1.Se.ExecutePreparedStmt(ctx, updUkID1, []types.Datum{types.NewDatum(3)})
	c.Assert(rs, IsNil)
	c.Assert(err, IsNil)
	tk1.MustQuery("select * from t where a = 3").Check(testkit.Rows("3 3 62 10"))

	rs, err = tk1.Se.ExecutePreparedStmt(ctx, updUkID1, []types.Datum{types.NewDatum(3)})
	c.Assert(rs, IsNil)
	c.Assert(err, IsNil)
	tk1.MustQuery("select * from t where a = 3").Check(testkit.Rows("3 3 72 10"))

	tk1.MustQuery("select * from t where a = 1").Check(testkit.Rows("1 1 1 10"))
	tk1.MustQuery("select * from t where a = 2").Check(testkit.Rows("2 2 2 10"))
}

func (s *testSuiteP2) TestPointUpdatePreparedPlanWithCommitMode(c *C) {
	tk1 := testkit.NewTestKit(c, s.store)
	tk1.MustExec("drop database if exists pu_test2")
	defer tk1.MustExec("drop database if exists pu_test2")
	tk1.MustExec("create database pu_test2")
	tk1.MustExec("use pu_test2")

	tk1.MustExec(`create table t (a int, b int, c int,
			primary key k_a(a),
			unique key k_b(b))`)
	tk1.MustExec("insert into t values (1, 1, 1)")
	tk1.MustExec("insert into t values (2, 2, 2)")
	tk1.MustExec("insert into t values (3, 3, 3)")

	ctx := context.Background()
	updateID1, _, _, err := tk1.Se.PrepareStmt(`update t set c = c + 1 where a = ?`)
	tk1.Se.GetSessionVars().PreparedStmts[updateID1].(*plannercore.CachedPrepareStmt).PreparedAst.UseCache = false
	c.Assert(err, IsNil)

	// first time plan generated
	rs, err := tk1.Se.ExecutePreparedStmt(ctx, updateID1, []types.Datum{types.NewDatum(3)})
	c.Assert(rs, IsNil)
	c.Assert(err, IsNil)
	tk1.MustQuery("select * from t where a = 3").Check(testkit.Rows("3 3 4"))

	rs, err = tk1.Se.ExecutePreparedStmt(ctx, updateID1, []types.Datum{types.NewDatum(3)})
	c.Assert(rs, IsNil)
	c.Assert(err, IsNil)
	tk1.MustQuery("select * from t where a = 3").Check(testkit.Rows("3 3 5"))

	// next start a non autocommit txn
	tk1.MustExec("set autocommit = 0")
	tk1.MustExec("begin")
	// try to exec using point get plan(this plan should not go short path)
	rs, err = tk1.Se.ExecutePreparedStmt(ctx, updateID1, []types.Datum{types.NewDatum(3)})
	c.Assert(rs, IsNil)
	c.Assert(err, IsNil)
	tk1.MustQuery("select * from t where a = 3").Check(testkit.Rows("3 3 6"))

	// update rows
	tk2 := testkit.NewTestKit(c, s.store)
	tk2.MustExec("use pu_test2")
	tk2.MustExec(`prepare pu2 from "update t set c = c + 2 where ? = a "`)
	tk2.MustExec("set @p3 = 3")
	tk2.MustQuery("select * from t where a = 3").Check(testkit.Rows("3 3 5"))
	tk2.MustExec("execute pu2 using @p3")
	tk2.MustQuery("select * from t where a = 3").Check(testkit.Rows("3 3 7"))
	tk2.MustExec("execute pu2 using @p3")
	tk2.MustQuery("select * from t where a = 3").Check(testkit.Rows("3 3 9"))

	// try to update in session 1
	tk1.MustQuery("select * from t where a = 3").Check(testkit.Rows("3 3 6"))
	_, err = tk1.Exec("commit")
	c.Assert(kv.ErrWriteConflict.Equal(err), IsTrue, Commentf("error: %s", err))

	// verify
	tk2.MustQuery("select * from t where a = 1").Check(testkit.Rows("1 1 1"))
	tk1.MustQuery("select * from t where a = 2").Check(testkit.Rows("2 2 2"))
	tk2.MustQuery("select * from t where a = 3").Check(testkit.Rows("3 3 9"))
	tk1.MustQuery("select * from t where a = 2").Check(testkit.Rows("2 2 2"))
	tk1.MustQuery("select * from t where a = 3").Check(testkit.Rows("3 3 9"))

	// again next start a non autocommit txn
	tk1.MustExec("set autocommit = 0")
	tk1.MustExec("begin")
	rs, err = tk1.Se.ExecutePreparedStmt(ctx, updateID1, []types.Datum{types.NewDatum(3)})
	c.Assert(rs, IsNil)
	c.Assert(err, IsNil)
	tk1.MustQuery("select * from t where a = 3").Check(testkit.Rows("3 3 10"))

	rs, err = tk1.Se.ExecutePreparedStmt(ctx, updateID1, []types.Datum{types.NewDatum(3)})
	c.Assert(rs, IsNil)
	c.Assert(err, IsNil)
	tk1.MustQuery("select * from t where a = 3").Check(testkit.Rows("3 3 11"))
	tk1.MustExec("commit")

	tk2.MustQuery("select * from t where a = 3").Check(testkit.Rows("3 3 11"))
}

func (s *testSuite1) TestPartitionHashCode(c *C) {
	tk := testkit.NewTestKitWithInit(c, s.store)
	tk.MustExec(`create table t(c1 bigint, c2 bigint, c3 bigint, primary key(c1))
			      partition by hash (c1) partitions 4;`)
	var wg util.WaitGroupWrapper
	for i := 0; i < 5; i++ {
		wg.Run(func() {
			tk1 := testkit.NewTestKitWithInit(c, s.store)
			for i := 0; i < 5; i++ {
				tk1.MustExec("select * from t")
			}
		})
	}
	wg.Wait()
}

func (s *testSuite1) TestAlterDefaultValue(c *C) {
	tk := testkit.NewTestKit(c, s.store)
	tk.MustExec("use test")
	tk.MustExec("drop table if exists t1")
	tk.MustExec("create table t(a int, primary key(a))")
	tk.MustExec("insert into t(a) values(1)")
	tk.MustExec("alter table t add column b int default 1")
	tk.MustExec("alter table t alter b set default 2")
	tk.MustQuery("select b from t where a = 1").Check(testkit.Rows("1"))
}

type testClusterTableSuite struct {
	testSuiteWithCliBase
	rpcserver  *grpc.Server
	listenAddr string
}

func (s *testClusterTableSuite) SetUpSuite(c *C) {
	s.testSuiteWithCliBase.SetUpSuite(c)
	s.rpcserver, s.listenAddr = s.setUpRPCService(c, "127.0.0.1:0")
}

func (s *testClusterTableSuite) setUpRPCService(c *C, addr string) (*grpc.Server, string) {
	sm := &mockSessionManager1{}
	sm.PS = append(sm.PS, &util.ProcessInfo{
		ID:      1,
		User:    "root",
		Host:    "127.0.0.1",
		Command: mysql.ComQuery,
	})
	lis, err := net.Listen("tcp", addr)
	c.Assert(err, IsNil)
	srv := server.NewRPCServer(config.GetGlobalConfig(), s.dom, sm)
	port := lis.Addr().(*net.TCPAddr).Port
	addr = fmt.Sprintf("127.0.0.1:%d", port)
	go func() {
		err = srv.Serve(lis)
		c.Assert(err, IsNil)
	}()
	config.UpdateGlobal(func(conf *config.Config) {
		conf.Status.StatusPort = uint(port)
	})
	return srv, addr
}
func (s *testClusterTableSuite) TearDownSuite(c *C) {
	if s.rpcserver != nil {
		s.rpcserver.Stop()
		s.rpcserver = nil
	}
	s.testSuiteWithCliBase.TearDownSuite(c)
}

func (s *testSuiteP1) TestPrepareLoadData(c *C) {
	tk := testkit.NewTestKit(c, s.store)
	tk.MustGetErrCode(`prepare stmt from "load data local infile '/tmp/load_data_test.csv' into table test";`, mysql.ErrUnsupportedPs)
}

func (s *testClusterTableSuite) TestSlowQuery(c *C) {
	logData0 := ""
	logData1 := `
# Time: 2020-02-15T18:00:01.000000+08:00
select 1;
# Time: 2020-02-15T19:00:05.000000+08:00
select 2;`
	logData2 := `
# Time: 2020-02-16T18:00:01.000000+08:00
select 3;
# Time: 2020-02-16T18:00:05.000000+08:00
select 4;`
	logData3 := `
# Time: 2020-02-16T19:00:00.000000+08:00
select 5;
# Time: 2020-02-17T18:00:05.000000+08:00
select 6;`
	logData4 := `
# Time: 2020-05-14T19:03:54.314615176+08:00
select 7;`
	logData := []string{logData0, logData1, logData2, logData3, logData4}

	fileName0 := "tidb-slow-2020-02-14T19-04-05.01.log"
	fileName1 := "tidb-slow-2020-02-15T19-04-05.01.log"
	fileName2 := "tidb-slow-2020-02-16T19-04-05.01.log"
	fileName3 := "tidb-slow-2020-02-17T18-00-05.01.log"
	fileName4 := "tidb-slow.log"
	fileNames := []string{fileName0, fileName1, fileName2, fileName3, fileName4}

	prepareLogs(c, logData, fileNames)
	defer func() {
		removeFiles(fileNames)
	}()
	tk := testkit.NewTestKitWithInit(c, s.store)
	loc, err := time.LoadLocation("Asia/Shanghai")
	c.Assert(err, IsNil)
	tk.Se.GetSessionVars().TimeZone = loc
	tk.MustExec("use information_schema")
	cases := []struct {
		prepareSQL string
		sql        string
		result     []string
	}{
		{
			sql:    "select count(*),min(time),max(time) from %s where time > '2019-01-26 21:51:00' and time < now()",
			result: []string{"7|2020-02-15 18:00:01.000000|2020-05-14 19:03:54.314615"},
		},
		{
			sql:    "select count(*),min(time),max(time) from %s where time > '2020-02-15 19:00:00' and time < '2020-02-16 18:00:02'",
			result: []string{"2|2020-02-15 19:00:05.000000|2020-02-16 18:00:01.000000"},
		},
		{
			sql:    "select count(*),min(time),max(time) from %s where time > '2020-02-16 18:00:02' and time < '2020-02-17 17:00:00'",
			result: []string{"2|2020-02-16 18:00:05.000000|2020-02-16 19:00:00.000000"},
		},
		{
			sql:    "select count(*),min(time),max(time) from %s where time > '2020-02-16 18:00:02' and time < '2020-02-17 20:00:00'",
			result: []string{"3|2020-02-16 18:00:05.000000|2020-02-17 18:00:05.000000"},
		},
		{
			sql:    "select count(*),min(time),max(time) from %s",
			result: []string{"1|2020-05-14 19:03:54.314615|2020-05-14 19:03:54.314615"},
		},
		{
			sql:    "select count(*),min(time) from %s where time > '2020-02-16 20:00:00'",
			result: []string{"1|2020-02-17 18:00:05.000000"},
		},
		{
			sql:    "select count(*) from %s where time > '2020-02-17 20:00:00'",
			result: []string{"0"},
		},
		{
			sql:    "select query from %s where time > '2019-01-26 21:51:00' and time < now()",
			result: []string{"select 1;", "select 2;", "select 3;", "select 4;", "select 5;", "select 6;", "select 7;"},
		},
		// Test for different timezone.
		{
			prepareSQL: "set @@time_zone = '+00:00'",
			sql:        "select time from %s where time = '2020-02-17 10:00:05.000000'",
			result:     []string{"2020-02-17 10:00:05.000000"},
		},
		{
			prepareSQL: "set @@time_zone = '+02:00'",
			sql:        "select time from %s where time = '2020-02-17 12:00:05.000000'",
			result:     []string{"2020-02-17 12:00:05.000000"},
		},
		// Test for issue 17224
		{
			prepareSQL: "set @@time_zone = '+08:00'",
			sql:        "select time from %s where time = '2020-05-14 19:03:54.314615'",
			result:     []string{"2020-05-14 19:03:54.314615"},
		},
	}
	for _, cas := range cases {
		if len(cas.prepareSQL) > 0 {
			tk.MustExec(cas.prepareSQL)
		}
		sql := fmt.Sprintf(cas.sql, "slow_query")
		tk.MustQuery(sql).Check(testutil.RowsWithSep("|", cas.result...))
		sql = fmt.Sprintf(cas.sql, "cluster_slow_query")
		tk.MustQuery(sql).Check(testutil.RowsWithSep("|", cas.result...))
	}
}

func (s *testClusterTableSuite) TestIssue20236(c *C) {
	logData0 := ""
	logData1 := `
# Time: 2020-02-15T18:00:01.000000+08:00
select 1;
# Time: 2020-02-15T19:00:05.000000+08:00
select 2;
# Time: 2020-02-15T20:00:05.000000+08:00`
	logData2 := `select 3;
# Time: 2020-02-16T18:00:01.000000+08:00
select 4;
# Time: 2020-02-16T18:00:05.000000+08:00
select 5;`
	logData3 := `
# Time: 2020-02-16T19:00:00.000000+08:00
select 6;
# Time: 2020-02-17T18:00:05.000000+08:00
select 7;
# Time: 2020-02-17T19:00:00.000000+08:00`
	logData4 := `select 8;
# Time: 2020-02-17T20:00:00.000000+08:00
select 9
# Time: 2020-05-14T19:03:54.314615176+08:00
select 10;`
	logData := []string{logData0, logData1, logData2, logData3, logData4}

	fileName0 := "tidb-slow-2020-02-14T19-04-05.01.log"
	fileName1 := "tidb-slow-2020-02-15T19-04-05.01.log"
	fileName2 := "tidb-slow-2020-02-16T19-04-05.01.log"
	fileName3 := "tidb-slow-2020-02-17T18-00-05.01.log"
	fileName4 := "tidb-slow.log"
	fileNames := []string{fileName0, fileName1, fileName2, fileName3, fileName4}
	prepareLogs(c, logData, fileNames)
	defer func() {
		removeFiles(fileNames)
	}()
	tk := testkit.NewTestKitWithInit(c, s.store)
	loc, err := time.LoadLocation("Asia/Shanghai")
	c.Assert(err, IsNil)
	tk.Se.GetSessionVars().TimeZone = loc
	tk.MustExec("use information_schema")
	cases := []struct {
		prepareSQL string
		sql        string
		result     []string
	}{
		{
			prepareSQL: "set @@time_zone = '+08:00'",
			sql:        "select time from cluster_slow_query where time > '2020-02-17 12:00:05.000000' and time < '2020-05-14 20:00:00.000000'",
			result:     []string{"2020-02-17 18:00:05.000000", "2020-02-17 19:00:00.000000", "2020-05-14 19:03:54.314615"},
		},
		{
			prepareSQL: "set @@time_zone = '+08:00'",
			sql:        "select time from cluster_slow_query where time > '2020-02-17 12:00:05.000000' and time < '2020-05-14 20:00:00.000000' order by time desc",
			result:     []string{"2020-05-14 19:03:54.314615", "2020-02-17 19:00:00.000000", "2020-02-17 18:00:05.000000"},
		},
		{
			prepareSQL: "set @@time_zone = '+08:00'",
			sql:        "select time from cluster_slow_query where (time > '2020-02-15 18:00:00' and time < '2020-02-15 20:01:00') or (time > '2020-02-17 18:00:00' and time < '2020-05-14 20:00:00') order by time",
			result:     []string{"2020-02-15 18:00:01.000000", "2020-02-15 19:00:05.000000", "2020-02-17 18:00:05.000000", "2020-02-17 19:00:00.000000", "2020-05-14 19:03:54.314615"},
		},
		{
			prepareSQL: "set @@time_zone = '+08:00'",
			sql:        "select time from cluster_slow_query where (time > '2020-02-15 18:00:00' and time < '2020-02-15 20:01:00') or (time > '2020-02-17 18:00:00' and time < '2020-05-14 20:00:00') order by time desc",
			result:     []string{"2020-05-14 19:03:54.314615", "2020-02-17 19:00:00.000000", "2020-02-17 18:00:05.000000", "2020-02-15 19:00:05.000000", "2020-02-15 18:00:01.000000"},
		},
		{
			prepareSQL: "set @@time_zone = '+08:00'",
			sql:        "select count(*) from cluster_slow_query where time > '2020-02-15 18:00:00.000000' and time < '2020-05-14 20:00:00.000000' order by time desc",
			result:     []string{"9"},
		},
		{
			prepareSQL: "set @@time_zone = '+08:00'",
			sql:        "select count(*) from cluster_slow_query where (time > '2020-02-16 18:00:00' and time < '2020-05-14 20:00:00') or (time > '2020-02-17 18:00:00' and time < '2020-05-17 20:00:00')",
			result:     []string{"6"},
		},
		{
			prepareSQL: "set @@time_zone = '+08:00'",
			sql:        "select count(*) from cluster_slow_query where time > '2020-02-16 18:00:00.000000' and time < '2020-02-17 20:00:00.000000' order by time desc",
			result:     []string{"5"},
		},
		{
			prepareSQL: "set @@time_zone = '+08:00'",
			sql:        "select time from cluster_slow_query where time > '2020-02-16 18:00:00.000000' and time < '2020-05-14 20:00:00.000000' order by time desc limit 3",
			result:     []string{"2020-05-14 19:03:54.314615", "2020-02-17 19:00:00.000000", "2020-02-17 18:00:05.000000"},
		},
	}
	for _, cas := range cases {
		if len(cas.prepareSQL) > 0 {
			tk.MustExec(cas.prepareSQL)
		}
		tk.MustQuery(cas.sql).Check(testutil.RowsWithSep("|", cas.result...))
	}
}

func (s *testClusterTableSuite) TestSQLDigestTextRetriever(c *C) {
	tkInit := testkit.NewTestKitWithInit(c, s.store)
	tkInit.MustExec("set global tidb_enable_stmt_summary = 1")
	tkInit.MustQuery("select @@global.tidb_enable_stmt_summary").Check(testkit.Rows("1"))
	tkInit.MustExec("drop table if exists test_sql_digest_text_retriever")
	tkInit.MustExec("create table test_sql_digest_text_retriever (id int primary key, v int)")

	tk := testkit.NewTestKitWithInit(c, s.store)
	c.Assert(tk.Se.Auth(&auth.UserIdentity{Username: "root", Hostname: "%"}, nil, nil), IsTrue)
	tk.MustExec("insert into test_sql_digest_text_retriever values (1, 1)")

	insertNormalized, insertDigest := parser.NormalizeDigest("insert into test_sql_digest_text_retriever values (1, 1)")
	_, updateDigest := parser.NormalizeDigest("update test_sql_digest_text_retriever set v = v + 1 where id = 1")
	r := &expression.SQLDigestTextRetriever{
		SQLDigestsMap: map[string]string{
			insertDigest.String(): "",
			updateDigest.String(): "",
		},
	}
	err := r.RetrieveLocal(context.Background(), tk.Se)
	c.Assert(err, IsNil)
	c.Assert(r.SQLDigestsMap[insertDigest.String()], Equals, insertNormalized)
	c.Assert(r.SQLDigestsMap[updateDigest.String()], Equals, "")
}

func (s *testClusterTableSuite) TestFunctionDecodeSQLDigests(c *C) {
	tk := testkit.NewTestKitWithInit(c, s.store)
	c.Assert(tk.Se.Auth(&auth.UserIdentity{Username: "root", Hostname: "%"}, nil, nil), IsTrue)
	tk.MustExec("set global tidb_enable_stmt_summary = 1")
	tk.MustQuery("select @@global.tidb_enable_stmt_summary").Check(testkit.Rows("1"))
	tk.MustExec("drop table if exists test_func_decode_sql_digests")
	tk.MustExec("create table test_func_decode_sql_digests(id int primary key, v int)")

	q1 := "begin"
	norm1, digest1 := parser.NormalizeDigest(q1)
	q2 := "select @@tidb_current_ts"
	norm2, digest2 := parser.NormalizeDigest(q2)
	q3 := "select id, v from test_func_decode_sql_digests where id = 1 for update"
	norm3, digest3 := parser.NormalizeDigest(q3)

	// TIDB_DECODE_SQL_DIGESTS function doesn't actually do "decoding", instead it queries `statements_summary` and it's
	// variations for the corresponding statements.
	// Execute the statements so that the queries will be saved into statements_summary table.
	tk.MustExec(q1)
	// Save the ts to query the transaction from tidb_trx.
	ts, err := strconv.ParseUint(tk.MustQuery(q2).Rows()[0][0].(string), 10, 64)
	c.Assert(err, IsNil)
	c.Assert(ts, Greater, uint64(0))
	tk.MustExec(q3)
	tk.MustExec("rollback")

	// Test statements truncating.
	decoded := fmt.Sprintf(`["%s","%s","%s"]`, norm1, norm2, norm3)
	digests := fmt.Sprintf(`["%s","%s","%s"]`, digest1, digest2, digest3)
	tk.MustQuery("select tidb_decode_sql_digests(?, 0)", digests).Check(testkit.Rows(decoded))
	// The three queries are shorter than truncate length, equal to truncate length and longer than truncate length respectively.
	tk.MustQuery("select tidb_decode_sql_digests(?, ?)", digests, len(norm2)).Check(testkit.Rows(
		"[\"begin\",\"select @@tidb_current_ts\",\"select `id` , `v` from `...\"]"))

	// Empty array.
	tk.MustQuery("select tidb_decode_sql_digests('[]')").Check(testkit.Rows("[]"))

	// NULL
	tk.MustQuery("select tidb_decode_sql_digests(null)").Check(testkit.Rows("<nil>"))

	// Array containing wrong types and not-existing digests (maps to null).
	tk.MustQuery("select tidb_decode_sql_digests(?)", fmt.Sprintf(`["%s",1,null,"%s",{"a":1},[2],"%s","","abcde"]`, digest1, digest2, digest3)).
		Check(testkit.Rows(fmt.Sprintf(`["%s",null,null,"%s",null,null,"%s",null,null]`, norm1, norm2, norm3)))

	// Not JSON array (throws warnings)
	tk.MustQuery(`select tidb_decode_sql_digests('{"a":1}')`).Check(testkit.Rows("<nil>"))
	tk.MustQuery(`show warnings`).Check(testkit.Rows(`Warning 1210 The argument can't be unmarshalled as JSON array: '{"a":1}'`))
	tk.MustQuery(`select tidb_decode_sql_digests('aabbccdd')`).Check(testkit.Rows("<nil>"))
	tk.MustQuery(`show warnings`).Check(testkit.Rows(`Warning 1210 The argument can't be unmarshalled as JSON array: 'aabbccdd'`))

	// Invalid argument count.
	tk.MustGetErrCode("select tidb_decode_sql_digests('a', 1, 2)", 1582)
	tk.MustGetErrCode("select tidb_decode_sql_digests()", 1582)
}

func (s *testClusterTableSuite) TestFunctionDecodeSQLDigestsPrivilege(c *C) {
	dropUserTk := testkit.NewTestKitWithInit(c, s.store)
	c.Assert(dropUserTk.Se.Auth(&auth.UserIdentity{Username: "root", Hostname: "%"}, nil, nil), IsTrue)

	tk := testkit.NewTestKitWithInit(c, s.store)
	c.Assert(tk.Se.Auth(&auth.UserIdentity{Username: "root", Hostname: "%"}, nil, nil), IsTrue)
	tk.MustExec("create user 'testuser'@'localhost'")
	defer dropUserTk.MustExec("drop user 'testuser'@'localhost'")
	c.Assert(tk.Se.Auth(&auth.UserIdentity{
		Username: "testuser",
		Hostname: "localhost",
	}, nil, nil), IsTrue)
	err := tk.ExecToErr("select tidb_decode_sql_digests('[\"aa\"]')")
	c.Assert(err, NotNil)
	c.Assert(err.Error(), Equals, "[expression:1227]Access denied; you need (at least one of) the PROCESS privilege(s) for this operation")

	tk = testkit.NewTestKitWithInit(c, s.store)
	c.Assert(tk.Se.Auth(&auth.UserIdentity{Username: "root", Hostname: "%"}, nil, nil), IsTrue)
	tk.MustExec("create user 'testuser2'@'localhost'")
	defer dropUserTk.MustExec("drop user 'testuser2'@'localhost'")
	tk.MustExec("grant process on *.* to 'testuser2'@'localhost'")
	c.Assert(tk.Se.Auth(&auth.UserIdentity{
		Username: "testuser2",
		Hostname: "localhost",
	}, nil, nil), IsTrue)
	_ = tk.MustQuery("select tidb_decode_sql_digests('[\"aa\"]')")
}

func prepareLogs(c *C, logData []string, fileNames []string) {
	writeFile := func(file string, data string) {
		f, err := os.OpenFile(file, os.O_CREATE|os.O_WRONLY|os.O_TRUNC, 0644)
		c.Assert(err, IsNil)
		_, err = f.Write([]byte(data))
		c.Assert(f.Close(), IsNil)
		c.Assert(err, IsNil)
	}

	for i, log := range logData {
		writeFile(fileNames[i], log)
	}
}

func removeFiles(fileNames []string) {
	for _, fileName := range fileNames {
		os.Remove(fileName)
	}
}

// this is from jira issue #5856
func (s *testSuite1) TestInsertValuesWithSubQuery(c *C) {
	tk := testkit.NewTestKit(c, s.store)
	tk.MustExec("use test;")
	tk.MustExec("drop table if exists t2")
	tk.MustExec("create table t2(a int, b int, c int)")
	defer tk.MustExec("drop table if exists t2")

	// should not reference upper scope
	c.Assert(tk.ExecToErr("insert into t2 values (11, 8, (select not b))"), NotNil)
	c.Assert(tk.ExecToErr("insert into t2 set a = 11, b = 8, c = (select b))"), NotNil)

	// subquery reference target table is allowed
	tk.MustExec("insert into t2 values(1, 1, (select b from t2))")
	tk.MustQuery("select * from t2").Check(testkit.Rows("1 1 <nil>"))
	tk.MustExec("insert into t2 set a = 1, b = 1, c = (select b+1 from t2)")
	tk.MustQuery("select * from t2").Check(testkit.Rows("1 1 <nil>", "1 1 2"))

	// insert using column should work normally
	tk.MustExec("delete from t2")
	tk.MustExec("insert into t2 values(2, 4, a)")
	tk.MustQuery("select * from t2").Check(testkit.Rows("2 4 2"))
	tk.MustExec("insert into t2 set a = 3, b = 5, c = b")
	tk.MustQuery("select * from t2").Check(testkit.Rows("2 4 2", "3 5 5"))

	// issue #30626
	tk.MustExec("drop table if exists t")
	tk.MustExec("create table t(a int, b int)")
	// TODO: should insert success and get (81,1) from the table
	err := tk.ExecToErr("insert into t values ( 81, ( select ( SELECT '1' AS `c0` WHERE '1' >= `subq_0`.`c0` ) as `c1` FROM ( SELECT '1' AS `c0` ) AS `subq_0` ) );")
	c.Assert(err, NotNil)
	c.Assert(err.Error(), Equals, "Insert's SET operation or VALUES_LIST doesn't support complex subqueries now")
	err = tk.ExecToErr("insert into t set a = 81, b =  (select ( SELECT '1' AS `c0` WHERE '1' >= `subq_0`.`c0` ) as `c1` FROM ( SELECT '1' AS `c0` ) AS `subq_0` );")
	c.Assert(err, NotNil)
	c.Assert(err.Error(), Equals, "Insert's SET operation or VALUES_LIST doesn't support complex subqueries now")

}

func (s *testSuite1) TestDIVZeroInPartitionExpr(c *C) {
	tk := testkit.NewTestKit(c, s.store)
	tk.MustExec("use test;")
	tk.MustExec("drop table if exists t1")
	tk.MustExec("create table t1(a int) partition by range (10 div a) (partition p0 values less than (10), partition p1 values less than maxvalue)")
	defer tk.MustExec("drop table if exists t1")

	tk.MustExec("set @@sql_mode=''")
	tk.MustExec("insert into t1 values (NULL), (0), (1)")
	tk.MustExec("set @@sql_mode='STRICT_ALL_TABLES,ERROR_FOR_DIVISION_BY_ZERO'")
	tk.MustGetErrCode("insert into t1 values (NULL), (0), (1)", mysql.ErrDivisionByZero)
}

func (s *testSuite1) TestInsertIntoGivenPartitionSet(c *C) {
	tk := testkit.NewTestKit(c, s.store)
	tk.MustExec("use test;")
	tk.MustExec("drop table if exists t1")
	tk.MustExec(`create table t1(
	a int(11) DEFAULT NULL,
	b varchar(10) DEFAULT NULL,
	UNIQUE KEY idx_a (a)) PARTITION BY RANGE (a)
	(PARTITION p0 VALUES LESS THAN (10) ENGINE = InnoDB,
	 PARTITION p1 VALUES LESS THAN (20) ENGINE = InnoDB,
	 PARTITION p2 VALUES LESS THAN (30) ENGINE = InnoDB,
	 PARTITION p3 VALUES LESS THAN (40) ENGINE = InnoDB,
	 PARTITION p4 VALUES LESS THAN MAXVALUE ENGINE = InnoDB)`)
	defer tk.MustExec("drop table if exists t1")

	// insert into
	tk.MustExec("insert into t1 partition(p0) values(1, 'a'), (2, 'b')")
	tk.MustQuery("select * from t1 partition(p0) order by a").Check(testkit.Rows("1 a", "2 b"))
	tk.MustExec("insert into t1 partition(p0, p1) values(3, 'c'), (4, 'd')")
	tk.MustQuery("select * from t1 partition(p1)").Check(testkit.Rows())

	tk.MustGetErrMsg("insert into t1 values(1, 'a')", "[kv:1062]Duplicate entry '1' for key 'idx_a'")
	tk.MustGetErrMsg("insert into t1 partition(p0, p_non_exist) values(1, 'a')", "[table:1735]Unknown partition 'p_non_exist' in table 't1'")
	tk.MustGetErrMsg("insert into t1 partition(p0, p1) values(40, 'a')", "[table:1748]Found a row not matching the given partition set")

	// replace into
	tk.MustExec("replace into t1 partition(p0) values(1, 'replace')")
	tk.MustExec("replace into t1 partition(p0, p1) values(3, 'replace'), (4, 'replace')")
	tk.MustExec("replace into t1 values(1, 'a')")
	tk.MustQuery("select * from t1 partition (p0) order by a").Check(testkit.Rows("1 a", "2 b", "3 replace", "4 replace"))

	tk.MustGetErrMsg("replace into t1 partition(p0, p_non_exist) values(1, 'a')", "[table:1735]Unknown partition 'p_non_exist' in table 't1'")
	tk.MustGetErrMsg("replace into t1 partition(p0, p1) values(40, 'a')", "[table:1748]Found a row not matching the given partition set")

	tk.MustExec("truncate table t1")

	tk.MustExec("drop table if exists t")
	tk.MustExec("create table t(a int, b char(10))")
	defer tk.MustExec("drop table if exists t")

	// insert into general table
	tk.MustGetErrMsg("insert into t partition(p0, p1) values(1, 'a')", "[planner:1747]PARTITION () clause on non partitioned table")

	// insert into from select
	tk.MustExec("insert into t values(1, 'a'), (2, 'b')")
	tk.MustExec("insert into t1 partition(p0) select * from t")
	tk.MustQuery("select * from t1 partition(p0) order by a").Check(testkit.Rows("1 a", "2 b"))

	tk.MustExec("truncate table t")
	tk.MustExec("insert into t values(3, 'c'), (4, 'd')")
	tk.MustExec("insert into t1 partition(p0, p1) select * from t")
	tk.MustQuery("select * from t1 partition(p1) order by a").Check(testkit.Rows())
	tk.MustQuery("select * from t1 partition(p0) order by a").Check(testkit.Rows("1 a", "2 b", "3 c", "4 d"))

	tk.MustGetErrMsg("insert into t1 select 1, 'a'", "[kv:1062]Duplicate entry '1' for key 'idx_a'")
	tk.MustGetErrMsg("insert into t1 partition(p0, p_non_exist) select 1, 'a'", "[table:1735]Unknown partition 'p_non_exist' in table 't1'")
	tk.MustGetErrMsg("insert into t1 partition(p0, p1) select 40, 'a'", "[table:1748]Found a row not matching the given partition set")

	// replace into from select
	tk.MustExec("replace into t1 partition(p0) select 1, 'replace'")
	tk.MustExec("truncate table t")
	tk.MustExec("insert into t values(3, 'replace'), (4, 'replace')")
	tk.MustExec("replace into t1 partition(p0, p1) select * from t")

	tk.MustExec("replace into t1 select 1, 'a'")
	tk.MustQuery("select * from t1 partition (p0) order by a").Check(testkit.Rows("1 a", "2 b", "3 replace", "4 replace"))
	tk.MustGetErrMsg("replace into t1 partition(p0, p_non_exist) select 1, 'a'", "[table:1735]Unknown partition 'p_non_exist' in table 't1'")
	tk.MustGetErrMsg("replace into t1 partition(p0, p1) select 40, 'a'", "[table:1748]Found a row not matching the given partition set")
}

func (s *testSuite1) TestUpdateGivenPartitionSet(c *C) {
	tk := testkit.NewTestKit(c, s.store)
	tk.MustExec("use test;")
	tk.MustExec("drop table if exists t1,t2,t3,t4")
	tk.MustExec(`create table t1(
	a int(11),
	b varchar(10) DEFAULT NULL,
	primary key idx_a (a)) PARTITION BY RANGE (a)
	(PARTITION p0 VALUES LESS THAN (10) ENGINE = InnoDB,
	 PARTITION p1 VALUES LESS THAN (20) ENGINE = InnoDB,
	 PARTITION p2 VALUES LESS THAN (30) ENGINE = InnoDB,
	 PARTITION p3 VALUES LESS THAN (40) ENGINE = InnoDB,
	 PARTITION p4 VALUES LESS THAN MAXVALUE ENGINE = InnoDB)`)

	tk.MustExec(`create table t2(
	a int(11) DEFAULT NULL,
	b varchar(10) DEFAULT NULL) PARTITION BY RANGE (a)
	(PARTITION p0 VALUES LESS THAN (10) ENGINE = InnoDB,
	 PARTITION p1 VALUES LESS THAN (20) ENGINE = InnoDB,
	 PARTITION p2 VALUES LESS THAN (30) ENGINE = InnoDB,
	 PARTITION p3 VALUES LESS THAN (40) ENGINE = InnoDB,
	 PARTITION p4 VALUES LESS THAN MAXVALUE ENGINE = InnoDB)`)

	tk.MustExec(`create table t3 (a int(11), b varchar(10) default null)`)

	defer tk.MustExec("drop table if exists t1,t2,t3")
	tk.MustExec("insert into t3 values(1, 'a'), (2, 'b'), (11, 'c'), (21, 'd')")
	err := tk.ExecToErr("update t3 partition(p0) set a = 40 where a = 2")
	c.Assert(err.Error(), Equals, "[planner:1747]PARTITION () clause on non partitioned table")

	// update with primary key change
	tk.MustExec("insert into t1 values(1, 'a'), (2, 'b'), (11, 'c'), (21, 'd')")
	err = tk.ExecToErr("update t1 partition(p0, p1) set a = 40")
	c.Assert(err.Error(), Equals, "[table:1748]Found a row not matching the given partition set")
	err = tk.ExecToErr("update t1 partition(p0) set a = 40 where a = 2")
	c.Assert(err.Error(), Equals, "[table:1748]Found a row not matching the given partition set")
	// test non-exist partition.
	err = tk.ExecToErr("update t1 partition (p0, p_non_exist) set a = 40")
	c.Assert(err.Error(), Equals, "[table:1735]Unknown partition 'p_non_exist' in table 't1'")
	// test join.
	err = tk.ExecToErr("update t1 partition (p0), t3 set t1.a = 40 where t3.a = 2")
	c.Assert(err.Error(), Equals, "[table:1748]Found a row not matching the given partition set")

	tk.MustExec("update t1 partition(p0) set a = 3 where a = 2")
	tk.MustExec("update t1 partition(p0, p3) set a = 33 where a = 1")

	// update without partition change
	tk.MustExec("insert into t2 values(1, 'a'), (2, 'b'), (11, 'c'), (21, 'd')")
	err = tk.ExecToErr("update t2 partition(p0, p1) set a = 40")
	c.Assert(err.Error(), Equals, "[table:1748]Found a row not matching the given partition set")
	err = tk.ExecToErr("update t2 partition(p0) set a = 40 where a = 2")
	c.Assert(err.Error(), Equals, "[table:1748]Found a row not matching the given partition set")

	tk.MustExec("update t2 partition(p0) set a = 3 where a = 2")
	tk.MustExec("update t2 partition(p0, p3) set a = 33 where a = 1")

	tk.MustExec("create table t4(a int primary key, b int) partition by hash(a) partitions 2")
	tk.MustExec("insert into t4(a, b) values(1, 1),(2, 2),(3, 3);")
	err = tk.ExecToErr("update t4 partition(p0) set a = 5 where a = 2")
	c.Assert(err.Error(), Equals, "[table:1748]Found a row not matching the given partition set")
}

func (s *testSuiteP2) TestApplyCache(c *C) {
	tk := testkit.NewTestKit(c, s.store)

	tk.MustExec("use test;")
	tk.MustExec("drop table if exists t;")
	tk.MustExec("create table t(a int);")
	tk.MustExec("insert into t values (1),(1),(1),(1),(1),(1),(1),(1),(1);")
	tk.MustExec("analyze table t;")
	result := tk.MustQuery("explain analyze SELECT count(1) FROM (SELECT (SELECT min(a) FROM t as t2 WHERE t2.a > t1.a) AS a from t as t1) t;")
	c.Assert(result.Rows()[1][0], Equals, "└─Apply_39")
	var (
		ind  int
		flag bool
	)
	value := (result.Rows()[1][5]).(string)
	for ind = 0; ind < len(value)-5; ind++ {
		if value[ind:ind+5] == "cache" {
			flag = true
			break
		}
	}
	c.Assert(flag, Equals, true)
	c.Assert(value[ind:], Equals, "cache:ON, cacheHitRatio:88.889%")

	tk.MustExec("drop table if exists t;")
	tk.MustExec("create table t(a int);")
	tk.MustExec("insert into t values (1),(2),(3),(4),(5),(6),(7),(8),(9);")
	tk.MustExec("analyze table t;")
	result = tk.MustQuery("explain analyze SELECT count(1) FROM (SELECT (SELECT min(a) FROM t as t2 WHERE t2.a > t1.a) AS a from t as t1) t;")
	c.Assert(result.Rows()[1][0], Equals, "└─Apply_39")
	flag = false
	value = (result.Rows()[1][5]).(string)
	for ind = 0; ind < len(value)-5; ind++ {
		if value[ind:ind+5] == "cache" {
			flag = true
			break
		}
	}
	c.Assert(flag, Equals, true)
	c.Assert(value[ind:], Equals, "cache:OFF")
}

// For issue 17256
func (s *testSuite) TestGenerateColumnReplace(c *C) {
	tk := testkit.NewTestKit(c, s.store)
	tk.MustExec("use test;")
	tk.MustExec("drop table if exists t1")
	tk.MustExec("create table t1 (a int, b int as (a + 1) virtual not null, unique index idx(b));")
	tk.MustExec("REPLACE INTO `t1` (`a`) VALUES (2);")
	tk.MustExec("REPLACE INTO `t1` (`a`) VALUES (2);")
	tk.MustQuery("select * from t1").Check(testkit.Rows("2 3"))
	tk.MustExec("insert into `t1` (`a`) VALUES (2) on duplicate key update a = 3;")
	tk.MustQuery("select * from t1").Check(testkit.Rows("3 4"))
}

func (s *testSlowQuery) TestSlowQueryWithoutSlowLog(c *C) {
	tk := testkit.NewTestKit(c, s.store)
	originCfg := config.GetGlobalConfig()
	newCfg := *originCfg
	newCfg.Log.SlowQueryFile = "tidb-slow-not-exist.log"
	newCfg.Log.SlowThreshold = math.MaxUint64
	config.StoreGlobalConfig(&newCfg)
	defer func() {
		config.StoreGlobalConfig(originCfg)
	}()
	tk.MustQuery("select query from information_schema.slow_query").Check(testkit.Rows())
	tk.MustQuery("select query from information_schema.slow_query where time > '2020-09-15 12:16:39' and time < now()").Check(testkit.Rows())
}

func (s *testSlowQuery) TestSlowQuerySensitiveQuery(c *C) {
	tk := testkit.NewTestKit(c, s.store)
	originCfg := config.GetGlobalConfig()
	newCfg := *originCfg

	f, err := os.CreateTemp("", "tidb-slow-*.log")
	c.Assert(err, IsNil)
	f.Close()
	newCfg.Log.SlowQueryFile = f.Name()
	config.StoreGlobalConfig(&newCfg)
	defer func() {
		tk.MustExec("set tidb_slow_log_threshold=300;")
		config.StoreGlobalConfig(originCfg)
		err = os.Remove(newCfg.Log.SlowQueryFile)
		c.Assert(err, IsNil)
	}()
	err = logutil.InitLogger(newCfg.Log.ToLogConfig())
	c.Assert(err, IsNil)

	tk.MustExec("set tidb_slow_log_threshold=0;")
	tk.MustExec("drop user if exists user_sensitive;")
	tk.MustExec("create user user_sensitive identified by '123456789';")
	tk.MustExec("alter user 'user_sensitive'@'%' identified by 'abcdefg';")
	tk.MustExec("set password for 'user_sensitive'@'%' = 'xyzuvw';")
	tk.MustQuery("select query from `information_schema`.`slow_query` " +
		"where (query like 'set password%' or query like 'create user%' or query like 'alter user%') " +
		"and query like '%user_sensitive%' order by query;").
		Check(testkit.Rows(
			"alter user {user_sensitive@% password = ***};",
			"create user {user_sensitive@% password = ***};",
			"set password for user user_sensitive@%;",
		))
}

func (s *testSlowQuery) TestSlowQueryPrepared(c *C) {
	tk := testkit.NewTestKit(c, s.store)
	originCfg := config.GetGlobalConfig()
	newCfg := *originCfg

	f, err := os.CreateTemp("", "tidb-slow-*.log")
	c.Assert(err, IsNil)
	f.Close()
	newCfg.Log.SlowQueryFile = f.Name()
	config.StoreGlobalConfig(&newCfg)
	defer func() {
		tk.MustExec("set tidb_slow_log_threshold=300;")
		tk.MustExec("set tidb_redact_log=0;")
		config.StoreGlobalConfig(originCfg)
		os.Remove(newCfg.Log.SlowQueryFile)
	}()
	err = logutil.InitLogger(newCfg.Log.ToLogConfig())
	c.Assert(err, IsNil)

	tk.MustExec("set tidb_slow_log_threshold=0;")
	tk.MustExec(`prepare mystmt1 from 'select sleep(?), 1';`)
	tk.MustExec("SET @num = 0.01;")
	tk.MustExec("execute mystmt1 using @num;")
	tk.MustQuery("SELECT Query FROM `information_schema`.`slow_query` " +
		"where query like 'select%sleep%' order by time desc limit 1").
		Check(testkit.Rows(
			"select sleep(?), 1 [arguments: 0.01];",
		))

	tk.MustExec("set tidb_redact_log=1;")
	tk.MustExec(`prepare mystmt2 from 'select sleep(?), 2';`)
	tk.MustExec("execute mystmt2 using @num;")
	tk.MustQuery("SELECT Query FROM `information_schema`.`slow_query` " +
		"where query like 'select%sleep%' order by time desc limit 1").
		Check(testkit.Rows(
			"select `sleep` ( ? ) , ?;",
		))
}

func (s *testSlowQuery) TestLogSlowLogIndex(c *C) {
	tk := testkit.NewTestKit(c, s.store)
	f, err := os.CreateTemp("", "tidb-slow-*.log")
	c.Assert(err, IsNil)
	f.Close()

	defer config.RestoreFunc()()
	config.UpdateGlobal(func(conf *config.Config) {
		conf.Log.SlowQueryFile = f.Name()
	})
	err = logutil.InitLogger(config.GetGlobalConfig().Log.ToLogConfig())
	c.Assert(err, IsNil)

	tk.MustExec("use test")
	tk.MustExec("create table t (a int, b int,index idx(a));")
	tk.MustExec("set tidb_slow_log_threshold=0;")
	tk.MustQuery("select * from t use index (idx) where a in (1) union select * from t use index (idx) where a in (2,3);")
	tk.MustExec("set tidb_slow_log_threshold=300;")
	tk.MustQuery("select index_names from `information_schema`.`slow_query` " +
		"where query like 'select%union%' limit 1").
		Check(testkit.Rows(
			"[t:idx]",
		))
}

func (s *testSlowQuery) TestSlowQuery(c *C) {
	tk := testkit.NewTestKit(c, s.store)

	f, err := os.CreateTemp("", "tidb-slow-*.log")
	c.Assert(err, IsNil)
	_, err = f.WriteString(`
# Time: 2020-10-13T20:08:13.970563+08:00
select * from t;
# Time: 2020-10-16T20:08:13.970563+08:00
select * from t;
`)
	c.Assert(err, IsNil)
	err = f.Close()
	c.Assert(err, IsNil)
	executor.ParseSlowLogBatchSize = 1
	originCfg := config.GetGlobalConfig()
	newCfg := *originCfg
	newCfg.Log.SlowQueryFile = f.Name()
	config.StoreGlobalConfig(&newCfg)
	defer func() {
		executor.ParseSlowLogBatchSize = 64
		config.StoreGlobalConfig(originCfg)
		err = os.Remove(newCfg.Log.SlowQueryFile)
		c.Assert(err, IsNil)
	}()
	err = logutil.InitLogger(newCfg.Log.ToLogConfig())
	c.Assert(err, IsNil)

	tk.MustQuery("select count(*) from `information_schema`.`slow_query` where time > '2020-10-16 20:08:13' and time < '2020-10-16 21:08:13'").Check(testkit.Rows("1"))
	tk.MustQuery("select count(*) from `information_schema`.`slow_query` where time > '2019-10-13 20:08:13' and time < '2020-10-16 21:08:13'").Check(testkit.Rows("2"))
}

func (s *testSerialSuite) TestKillTableReader(c *C) {
	var retry = "github.com/tikv/client-go/v2/locate/mockRetrySendReqToRegion"
	defer func() {
		c.Assert(failpoint.Disable(retry), IsNil)
	}()
	tk := testkit.NewTestKit(c, s.store)
	tk.MustExec("use test;")
	tk.MustExec("drop table if exists t")
	tk.MustExec("create table t (a int)")
	tk.MustExec("insert into t values (1),(2),(3)")
	tk.MustExec("set @@tidb_distsql_scan_concurrency=1")
	atomic.StoreUint32(&tk.Se.GetSessionVars().Killed, 0)
	c.Assert(failpoint.Enable(retry, `return(true)`), IsNil)
	wg := &sync.WaitGroup{}
	wg.Add(1)
	go func() {
		defer wg.Done()
		time.Sleep(1 * time.Second)
		err := tk.QueryToErr("select * from t")
		c.Assert(err, NotNil)
		c.Assert(int(terror.ToSQLError(errors.Cause(err).(*terror.Error)).Code), Equals, int(executor.ErrQueryInterrupted.Code()))
	}()
	atomic.StoreUint32(&tk.Se.GetSessionVars().Killed, 1)
	wg.Wait()
}

func (s *testSerialSuite) TestPrevStmtDesensitization(c *C) {
	tk := testkit.NewTestKit(c, s.store)
	tk.MustExec("use test;")
	tk.MustExec(fmt.Sprintf("set @@session.%v=1", variable.TiDBRedactLog))
	defer tk.MustExec(fmt.Sprintf("set @@session.%v=0", variable.TiDBRedactLog))
	tk.MustExec("drop table if exists t")
	tk.MustExec("create table t (a int, unique key (a))")
	tk.MustExec("begin")
	tk.MustExec("insert into t values (1),(2)")
	c.Assert(tk.Se.GetSessionVars().PrevStmt.String(), Equals, "insert into `t` values ( ? ) , ( ? )")
	c.Assert(tk.ExecToErr("insert into t values (1)").Error(), Equals, `[kv:1062]Duplicate entry '?' for key 'a'`)
}

func (s *testSuite) TestIssue19372(c *C) {
	tk := testkit.NewTestKit(c, s.store)
	tk.MustExec("use test;")
	tk.MustExec("drop table if exists t1, t2;")
	tk.MustExec("create table t1 (c_int int, c_str varchar(40), key(c_str));")
	tk.MustExec("create table t2 like t1;")
	tk.MustExec("insert into t1 values (1, 'a'), (2, 'b'), (3, 'c');")
	tk.MustExec("insert into t2 select * from t1;")
	tk.MustQuery("select (select t2.c_str from t2 where t2.c_str <= t1.c_str and t2.c_int in (1, 2) order by t2.c_str limit 1) x from t1 order by c_int;").Check(testkit.Rows("a", "a", "a"))
}

func (s *testSerialSuite1) TestCollectCopRuntimeStats(c *C) {
	tk := testkit.NewTestKit(c, s.store)
	tk.MustExec("use test;")
	tk.MustExec("drop table if exists t1")
	tk.MustExec("create table t1 (a int, b int)")
	tk.MustExec("set tidb_enable_collect_execution_info=1;")
	c.Assert(failpoint.Enable("tikvclient/tikvStoreRespResult", `return(true)`), IsNil)
	rows := tk.MustQuery("explain analyze select * from t1").Rows()
	c.Assert(len(rows), Equals, 2)
	explain := fmt.Sprintf("%v", rows[0])
	c.Assert(explain, Matches, ".*rpc_num: 2, .*regionMiss:.*")
	c.Assert(failpoint.Disable("tikvclient/tikvStoreRespResult"), IsNil)
}

func (s *testSerialSuite1) TestIndexLookupRuntimeStats(c *C) {
	tk := testkit.NewTestKit(c, s.store)
	tk.MustExec("use test;")
	tk.MustExec("drop table if exists t1")
	tk.MustExec("create table t1 (a int, b int, index(a))")
	tk.MustExec("insert into t1 values (1,2),(2,3),(3,4)")
	sql := "explain analyze select * from t1 use index(a) where a > 1;"
	rows := tk.MustQuery(sql).Rows()
	c.Assert(len(rows), Equals, 3)
	explain := fmt.Sprintf("%v", rows[0])
	c.Assert(explain, Matches, ".*time:.*loops:.*index_task:.*table_task: {total_time.*num.*concurrency.*}.*")
	indexExplain := fmt.Sprintf("%v", rows[1])
	tableExplain := fmt.Sprintf("%v", rows[2])
	c.Assert(indexExplain, Matches, ".*time:.*loops:.*cop_task:.*")
	c.Assert(tableExplain, Matches, ".*time:.*loops:.*cop_task:.*")
}

func (s *testSerialSuite1) TestHashAggRuntimeStats(c *C) {
	tk := testkit.NewTestKit(c, s.store)
	tk.MustExec("use test;")
	tk.MustExec("drop table if exists t1")
	tk.MustExec("create table t1 (a int, b int)")
	tk.MustExec("insert into t1 values (1,2),(2,3),(3,4)")
	sql := "explain analyze SELECT /*+ HASH_AGG() */ count(*) FROM t1 WHERE a < 10;"
	rows := tk.MustQuery(sql).Rows()
	c.Assert(len(rows), Equals, 5)
	explain := fmt.Sprintf("%v", rows[0])
	c.Assert(explain, Matches, ".*time:.*loops:.*partial_worker:{wall_time:.*concurrency:.*task_num:.*tot_wait:.*tot_exec:.*tot_time:.*max:.*p95:.*}.*final_worker:{wall_time:.*concurrency:.*task_num:.*tot_wait:.*tot_exec:.*tot_time:.*max:.*p95:.*}.*")
}

func (s *testSerialSuite1) TestIndexMergeRuntimeStats(c *C) {
	tk := testkit.NewTestKit(c, s.store)
	tk.MustExec("use test;")
	tk.MustExec("drop table if exists t1")
	tk.MustExec("set @@tidb_enable_index_merge = 1")
	tk.MustExec("create table t1(id int primary key, a int, b int, c int, d int)")
	tk.MustExec("create index t1a on t1(a)")
	tk.MustExec("create index t1b on t1(b)")
	tk.MustExec("insert into t1 values(1,1,1,1,1),(2,2,2,2,2),(3,3,3,3,3),(4,4,4,4,4),(5,5,5,5,5)")
	sql := "explain analyze select /*+ use_index_merge(t1, primary, t1a) */ * from t1 where id < 2 or a > 4;"
	rows := tk.MustQuery(sql).Rows()
	c.Assert(len(rows), Equals, 4)
	explain := fmt.Sprintf("%v", rows[0])
	c.Assert(explain, Matches, ".*time:.*loops:.*index_task:{fetch_handle:.*, merge:.*}.*table_task:{num.*concurrency.*fetch_row.*wait_time.*}.*")
	tableRangeExplain := fmt.Sprintf("%v", rows[1])
	indexExplain := fmt.Sprintf("%v", rows[2])
	tableExplain := fmt.Sprintf("%v", rows[3])
	c.Assert(tableRangeExplain, Matches, ".*time:.*loops:.*cop_task:.*")
	c.Assert(indexExplain, Matches, ".*time:.*loops:.*cop_task:.*")
	c.Assert(tableExplain, Matches, ".*time:.*loops:.*cop_task:.*")
	tk.MustExec("set @@tidb_enable_collect_execution_info=0;")
	sql = "select /*+ use_index_merge(t1, primary, t1a) */ * from t1 where id < 2 or a > 4 order by a"
	tk.MustQuery(sql).Check(testkit.Rows("1 1 1 1 1", "5 5 5 5 5"))
}

func (s *testSuite) TestCollectDMLRuntimeStats(c *C) {
	tk := testkit.NewTestKit(c, s.store)
	tk.MustExec("use test")
	tk.MustExec("drop table if exists t1")
	tk.MustExec("create table t1 (a int, b int, unique index (a))")

	testSQLs := []string{
		"insert ignore into t1 values (5,5);",
		"insert into t1 values (5,5) on duplicate key update a=a+1;",
		"replace into t1 values (5,6),(6,7)",
		"update t1 set a=a+1 where a=6;",
	}

	getRootStats := func() string {
		info := tk.Se.ShowProcess()
		c.Assert(info, NotNil)
		p, ok := info.Plan.(plannercore.Plan)
		c.Assert(ok, IsTrue)
		stats := tk.Se.GetSessionVars().StmtCtx.RuntimeStatsColl.GetRootStats(p.ID())
		return stats.String()
	}
	for _, sql := range testSQLs {
		tk.MustExec(sql)
		c.Assert(getRootStats(), Matches, "time.*loops.*Get.*num_rpc.*total_time.*")
	}

	// Test for lock keys stats.
	tk.MustExec("begin pessimistic")
	tk.MustExec("update t1 set b=b+1")
	c.Assert(getRootStats(), Matches, "time.*lock_keys.*time.* region.* keys.* lock_rpc:.* rpc_count.*")
	tk.MustExec("rollback")

	tk.MustExec("begin pessimistic")
	tk.MustQuery("select * from t1 for update").Check(testkit.Rows("5 6", "7 7"))
	c.Assert(getRootStats(), Matches, "time.*lock_keys.*time.* region.* keys.* lock_rpc:.* rpc_count.*")
	tk.MustExec("rollback")

	tk.MustExec("begin pessimistic")
	tk.MustExec("insert ignore into t1 values (9,9)")
	c.Assert(getRootStats(), Matches, "time:.*, loops:.*, prepare:.*, check_insert: {total_time:.*, mem_insert_time:.*, prefetch:.*, rpc:{BatchGet:{num_rpc:.*, total_time:.*}}}.*")
	tk.MustExec("rollback")

	tk.MustExec("begin pessimistic")
	tk.MustExec("insert into t1 values (10,10) on duplicate key update a=a+1")
	c.Assert(getRootStats(), Matches, "time:.*, loops:.*, prepare:.*, check_insert: {total_time:.*, mem_insert_time:.*, prefetch:.*, rpc:{BatchGet:{num_rpc:.*, total_time:.*}.*")
	tk.MustExec("rollback")

	tk.MustExec("begin pessimistic")
	tk.MustExec("insert into t1 values (1,2)")
	c.Assert(getRootStats(), Matches, "time:.*, loops:.*, prepare:.*, insert:.*")
	tk.MustExec("rollback")

	tk.MustExec("begin pessimistic")
	tk.MustExec("insert ignore into t1 values(11,11) on duplicate key update `a`=`a`+1")
	c.Assert(getRootStats(), Matches, "time:.*, loops:.*, prepare:.*, check_insert: {total_time:.*, mem_insert_time:.*, prefetch:.*, rpc:.*}")
	tk.MustExec("rollback")

	tk.MustExec("begin pessimistic")
	tk.MustExec("replace into t1 values (1,4)")
	c.Assert(getRootStats(), Matches, "time:.*, loops:.*, prefetch:.*, rpc:.*")
	tk.MustExec("rollback")
}

func (s *testSuite) TestIssue13758(c *C) {
	tk := testkit.NewTestKit(c, s.store)
	tk.MustExec("use test")
	tk.MustExec("drop table if exists t1, t2")
	tk.MustExec("create table t1 (pk int(11) primary key, a int(11) not null, b int(11), key idx_b(b), key idx_a(a))")
	tk.MustExec("insert into `t1` values (1,1,0),(2,7,6),(3,2,null),(4,1,null),(5,4,5)")
	tk.MustExec("create table t2 (a int)")
	tk.MustExec("insert into t2 values (1),(null)")
	tk.MustQuery("select (select a from t1 use index(idx_a) where b >= t2.a order by a limit 1) as field from t2").Check(testkit.Rows(
		"4",
		"<nil>",
	))
}

func (s *testCoprCache) SetUpSuite(c *C) {
	originConfig := config.GetGlobalConfig()
	config.StoreGlobalConfig(config.NewConfig())
	defer config.StoreGlobalConfig(originConfig)
	cli := &regionProperityClient{}
	hijackClient := func(c tikv.Client) tikv.Client {
		cli.Client = c
		return cli
	}
	var err error
	s.store, err = mockstore.NewMockStore(
		mockstore.WithClusterInspector(func(c testutils.Cluster) {
			mockstore.BootstrapWithSingleStore(c)
			s.cls = c
		}),
		mockstore.WithClientHijacker(hijackClient),
	)
	c.Assert(err, IsNil)
	s.dom, err = session.BootstrapSession(s.store)
	c.Assert(err, IsNil)
}

func (s *testCoprCache) TearDownSuite(c *C) {
	s.dom.Close()
	s.store.Close()
}

func (s *testCoprCache) TestIntegrationCopCache(c *C) {
	originConfig := config.GetGlobalConfig()
	config.StoreGlobalConfig(config.NewConfig())
	defer config.StoreGlobalConfig(originConfig)

	tk := testkit.NewTestKit(c, s.store)
	tk.MustExec("use test")
	tk.MustExec("drop table if exists t")
	tk.MustExec("create table t (a int primary key)")
	tblInfo, err := s.dom.InfoSchema().TableByName(model.NewCIStr("test"), model.NewCIStr("t"))
	c.Assert(err, IsNil)
	tid := tblInfo.Meta().ID
	tk.MustExec(`insert into t values(1),(2),(3),(4),(5),(6),(7),(8),(9),(10),(11),(12)`)
	tableStart := tablecodec.GenTableRecordPrefix(tid)
	s.cls.SplitKeys(tableStart, tableStart.PrefixNext(), 6)

	c.Assert(failpoint.Enable("github.com/pingcap/tidb/store/mockstore/unistore/cophandler/mockCopCacheInUnistore", `return(123)`), IsNil)
	defer func() {
		c.Assert(failpoint.Disable("github.com/pingcap/tidb/store/mockstore/unistore/cophandler/mockCopCacheInUnistore"), IsNil)
	}()

	rows := tk.MustQuery("explain analyze select * from t where t.a < 10").Rows()
	c.Assert(rows[0][2], Equals, "9")
	c.Assert(strings.Contains(rows[0][5].(string), "cop_task: {num: 5"), Equals, true)
	c.Assert(strings.Contains(rows[0][5].(string), "copr_cache_hit_ratio: 0.00"), Equals, true)

	rows = tk.MustQuery("explain analyze select * from t").Rows()
	c.Assert(rows[0][2], Equals, "12")
	c.Assert(strings.Contains(rows[0][5].(string), "cop_task: {num: 6"), Equals, true)
	hitRatioIdx := strings.Index(rows[0][5].(string), "copr_cache_hit_ratio:") + len("copr_cache_hit_ratio: ")
	c.Assert(hitRatioIdx >= len("copr_cache_hit_ratio: "), Equals, true)
	hitRatio, err := strconv.ParseFloat(rows[0][5].(string)[hitRatioIdx:hitRatioIdx+4], 64)
	c.Assert(err, IsNil)
	c.Assert(hitRatio > 0, Equals, true)

	// Test for cop cache disabled.
	cfg := config.NewConfig()
	cfg.TiKVClient.CoprCache.CapacityMB = 0
	config.StoreGlobalConfig(cfg)
	rows = tk.MustQuery("explain analyze select * from t where t.a < 10").Rows()
	c.Assert(rows[0][2], Equals, "9")
	c.Assert(strings.Contains(rows[0][5].(string), "copr_cache: disabled"), Equals, true)
}

func (s *testSerialSuite) TestCoprocessorOOMTicase(c *C) {
	tk := testkit.NewTestKit(c, s.store)
	tk.MustExec("use test")
	tk.MustExec(`set @@tidb_wait_split_region_finish=1`)
	// create table for non keep-order case
	tk.MustExec("drop table if exists t5")
	tk.MustExec("create table t5(id int)")
	tk.MustQuery(`split table t5 between (0) and (10000) regions 10`).Check(testkit.Rows("9 1"))
	// create table for keep-order case
	tk.MustExec("drop table if exists t6")
	tk.MustExec("create table t6(id int, index(id))")
	tk.MustQuery(`split table t6 between (0) and (10000) regions 10`).Check(testkit.Rows("10 1"))
	tk.MustQuery("split table t6 INDEX id between (0) and (10000) regions 10;").Check(testkit.Rows("10 1"))
	count := 10
	for i := 0; i < count; i++ {
		tk.MustExec(fmt.Sprintf("insert into t5 (id) values (%v)", i))
		tk.MustExec(fmt.Sprintf("insert into t6 (id) values (%v)", i))
	}
	defer config.RestoreFunc()()
	config.UpdateGlobal(func(conf *config.Config) {
		conf.OOMAction = config.OOMActionLog
	})
	testcases := []struct {
		name string
		sql  string
	}{
		{
			name: "keep Order",
			sql:  "select id from t6 order by id",
		},
		{
			name: "non keep Order",
			sql:  "select id from t5",
		},
	}

	f := func() {
		for _, testcase := range testcases {
			c.Log(testcase.name)
			// larger than one copResponse, smaller than 2 copResponse
			quota := 2*copr.MockResponseSizeForTest - 100
			se, err := session.CreateSession4Test(s.store)
			c.Check(err, IsNil)
			tk.Se = se
			tk.MustExec("use test")
			tk.MustExec(fmt.Sprintf("set @@tidb_mem_quota_query=%v;", quota))
			var expect []string
			for i := 0; i < count; i++ {
				expect = append(expect, fmt.Sprintf("%v", i))
			}
			tk.MustQuery(testcase.sql).Sort().Check(testkit.Rows(expect...))
			// assert oom action worked by max consumed > memory quota
			c.Assert(tk.Se.GetSessionVars().StmtCtx.MemTracker.MaxConsumed(), Greater, int64(quota))
			se.Close()
		}
	}

	// ticase-4169, trigger oom action twice after workers consuming all the data
	err := failpoint.Enable("github.com/pingcap/tidb/store/copr/ticase-4169", `return(true)`)
	c.Assert(err, IsNil)
	f()
	err = failpoint.Disable("github.com/pingcap/tidb/store/copr/ticase-4169")
	c.Assert(err, IsNil)
	// ticase-4170, trigger oom action twice after iterator receiving all the data.
	err = failpoint.Enable("github.com/pingcap/tidb/store/copr/ticase-4170", `return(true)`)
	c.Assert(err, IsNil)
	f()
	err = failpoint.Disable("github.com/pingcap/tidb/store/copr/ticase-4170")
	c.Assert(err, IsNil)
	// ticase-4171, trigger oom before reading or consuming any data
	err = failpoint.Enable("github.com/pingcap/tidb/store/copr/ticase-4171", `return(true)`)
	c.Assert(err, IsNil)
	f()
	err = failpoint.Disable("github.com/pingcap/tidb/store/copr/ticase-4171")
	c.Assert(err, IsNil)
}

func (s *testSuite) TestIssue20237(c *C) {
	tk := testkit.NewTestKit(c, s.store)
	tk.MustExec("use test")
	tk.MustExec("drop table if exists t, s")
	tk.MustExec("create table t(a date, b float)")
	tk.MustExec("create table s(b float)")
	tk.MustExec(`insert into t values(NULL,-37), ("2011-11-04",105), ("2013-03-02",-22), ("2006-07-02",-56), (NULL,124), (NULL,111), ("2018-03-03",-5);`)
	tk.MustExec(`insert into s values(-37),(105),(-22),(-56),(124),(105),(111),(-5);`)
	tk.MustQuery(`select count(distinct t.a, t.b) from t join s on t.b= s.b;`).Check(testkit.Rows("4"))
}

func (s *testSerialSuite) TestIssue19148(c *C) {
	tk := testkit.NewTestKit(c, s.store)
	tk.MustExec("use test")
	tk.MustExec("drop table if exists t")
	tk.MustExec("create table t(a decimal(16, 2));")
	tk.MustExec("select * from t where a > any_value(a);")
	ctx := tk.Se.(sessionctx.Context)
	is := domain.GetDomain(ctx).InfoSchema()
	tblInfo, err := is.TableByName(model.NewCIStr("test"), model.NewCIStr("t"))
	c.Assert(err, IsNil)
	c.Assert(int(tblInfo.Meta().Columns[0].Flag), Equals, 0)
}

func (s *testSuite) TestIssue19667(c *C) {
	tk := testkit.NewTestKit(c, s.store)
	tk.MustExec("use test")
	tk.MustExec("drop table if exists t")
	tk.MustExec("CREATE TABLE t (a DATETIME)")
	tk.MustExec("INSERT INTO t VALUES('1988-04-17 01:59:59')")
	tk.MustQuery(`SELECT DATE_ADD(a, INTERVAL 1 SECOND) FROM t`).Check(testkit.Rows("1988-04-17 02:00:00"))
}

func (s *testSuite) TestZeroDateTimeCompatibility(c *C) {
	tk := testkit.NewTestKit(c, s.store)

	SQLs := []string{
		`select YEAR(0000-00-00), YEAR("0000-00-00")`,
		`select MONTH(0000-00-00), MONTH("0000-00-00")`,
		`select DAYOFMONTH(0000-00-00), DAYOFMONTH("0000-00-00")`,
		`select QUARTER(0000-00-00), QUARTER("0000-00-00")`,
		`select EXTRACT(DAY FROM 0000-00-00), EXTRACT(DAY FROM "0000-00-00")`,
		`select EXTRACT(MONTH FROM 0000-00-00), EXTRACT(MONTH FROM "0000-00-00")`,
		`select EXTRACT(YEAR FROM 0000-00-00), EXTRACT(YEAR FROM "0000-00-00")`,
		`select EXTRACT(WEEK FROM 0000-00-00), EXTRACT(WEEK FROM "0000-00-00")`,
		`select EXTRACT(QUARTER FROM 0000-00-00), EXTRACT(QUARTER FROM "0000-00-00")`,
	}
	for _, t := range SQLs {
		tk.MustQuery(t).Check(testkit.Rows("0 <nil>"))
		c.Assert(tk.Se.GetSessionVars().StmtCtx.WarningCount(), Equals, uint16(1))
	}

	SQLs = []string{
		`select DAYOFWEEK(0000-00-00), DAYOFWEEK("0000-00-00")`,
		`select DAYOFYEAR(0000-00-00), DAYOFYEAR("0000-00-00")`,
	}
	for _, t := range SQLs {
		tk.MustQuery(t).Check(testkit.Rows("<nil> <nil>"))
		c.Assert(tk.Se.GetSessionVars().StmtCtx.WarningCount(), Equals, uint16(2))
	}

	tk.MustExec("use test")
	tk.MustExec("drop table if exists t")
	tk.MustExec("create table t(v1 datetime, v2 datetime(3))")
	tk.MustExec("insert ignore into t values(0,0)")

	SQLs = []string{
		`select YEAR(v1), YEAR(v2) from t`,
		`select MONTH(v1), MONTH(v2) from t`,
		`select DAYOFMONTH(v1), DAYOFMONTH(v2) from t`,
		`select QUARTER(v1), QUARTER(v2) from t`,
		`select EXTRACT(DAY FROM v1), EXTRACT(DAY FROM v2) from t`,
		`select EXTRACT(MONTH FROM v1), EXTRACT(MONTH FROM v2) from t`,
		`select EXTRACT(YEAR FROM v1), EXTRACT(YEAR FROM v2) from t`,
		`select EXTRACT(WEEK FROM v1), EXTRACT(WEEK FROM v2) from t`,
		`select EXTRACT(QUARTER FROM v1), EXTRACT(QUARTER FROM v2) from t`,
	}
	for _, t := range SQLs {
		tk.MustQuery(t).Check(testkit.Rows("0 0"))
		c.Assert(tk.Se.GetSessionVars().StmtCtx.WarningCount(), Equals, uint16(0))
	}

	SQLs = []string{
		`select DAYOFWEEK(v1), DAYOFWEEK(v2) from t`,
		`select DAYOFYEAR(v1), DAYOFYEAR(v2) from t`,
	}
	for _, t := range SQLs {
		tk.MustQuery(t).Check(testkit.Rows("<nil> <nil>"))
		c.Assert(tk.Se.GetSessionVars().StmtCtx.WarningCount(), Equals, uint16(2))
	}
}

// https://github.com/pingcap/tidb/issues/24165.
func (s *testSuite) TestInvalidDateValueInCreateTable(c *C) {
	tk := testkit.NewTestKit(c, s.store)
	tk.MustExec("use test;")
	tk.MustExec("drop table if exists t;")

	// Test for sql mode 'NO_ZERO_IN_DATE'.
	tk.MustExec("set @@sql_mode='STRICT_TRANS_TABLES,NO_ZERO_IN_DATE';")
	tk.MustGetErrCode("create table t (a datetime default '2999-00-00 00:00:00');", errno.ErrInvalidDefault)
	tk.MustExec("create table t (a datetime);")
	tk.MustGetErrCode("alter table t modify column a datetime default '2999-00-00 00:00:00';", errno.ErrInvalidDefault)
	tk.MustExec("drop table if exists t;")

	// Test for sql mode 'NO_ZERO_DATE'.
	tk.MustExec("set @@sql_mode='STRICT_TRANS_TABLES,NO_ZERO_DATE';")
	tk.MustGetErrCode("create table t (a datetime default '0000-00-00 00:00:00');", errno.ErrInvalidDefault)
	tk.MustExec("create table t (a datetime);")
	tk.MustGetErrCode("alter table t modify column a datetime default '0000-00-00 00:00:00';", errno.ErrInvalidDefault)
	tk.MustExec("drop table if exists t;")

	// Remove NO_ZERO_DATE and NO_ZERO_IN_DATE.
	tk.MustExec("set @@sql_mode='STRICT_TRANS_TABLES';")
	// Test create table with zero datetime as a default value.
	tk.MustExec("create table t (a datetime default '2999-00-00 00:00:00');")
	tk.MustExec("drop table if exists t;")
	tk.MustExec("create table t (a datetime default '0000-00-00 00:00:00');")
	tk.MustExec("drop table if exists t;")
	tk.MustExec("create table t (a datetime);")
	tk.MustExec("alter table t modify column a datetime default '2999-00-00 00:00:00';")
	tk.MustExec("alter table t modify column a datetime default '0000-00-00 00:00:00';")
	tk.MustExec("drop table if exists t;")

	// Test create table with invalid datetime(02-30) as a default value.
	tk.MustExec("set @@sql_mode='STRICT_TRANS_TABLES';")
	tk.MustGetErrCode("create table t (a datetime default '2999-02-30 00:00:00');", errno.ErrInvalidDefault)
	tk.MustExec("drop table if exists t;")
	// NO_ZERO_IN_DATE and NO_ZERO_DATE have nothing to do with invalid datetime(02-30).
	tk.MustExec("set @@sql_mode='STRICT_TRANS_TABLES,NO_ZERO_IN_DATE,NO_ZERO_DATE';")
	tk.MustGetErrCode("create table t (a datetime default '2999-02-30 00:00:00');", errno.ErrInvalidDefault)
	tk.MustExec("drop table if exists t;")
	// ALLOW_INVALID_DATES allows invalid datetime(02-30).
	tk.MustExec("set @@sql_mode='STRICT_TRANS_TABLES,ALLOW_INVALID_DATES';")
	tk.MustExec("create table t (a datetime default '2999-02-30 00:00:00');")
	tk.MustExec("drop table if exists t;")
	tk.MustExec("create table t (a datetime);")
	tk.MustExec("alter table t modify column a datetime default '2999-02-30 00:00:00';")
	tk.MustExec("drop table if exists t;")
}

func (s *testSuite) TestOOMActionPriority(c *C) {
	tk := testkit.NewTestKit(c, s.store)
	tk.MustExec("use test")
	tk.MustExec("drop table if exists t0")
	tk.MustExec("drop table if exists t1")
	tk.MustExec("drop table if exists t2")
	tk.MustExec("drop table if exists t3")
	tk.MustExec("drop table if exists t4")
	tk.MustExec("create table t0(a int)")
	tk.MustExec("insert into t0 values(1)")
	tk.MustExec("create table t1(a int)")
	tk.MustExec("insert into t1 values(1)")
	tk.MustExec("create table t2(a int)")
	tk.MustExec("insert into t2 values(1)")
	tk.MustExec("create table t3(a int)")
	tk.MustExec("insert into t3 values(1)")
	tk.MustExec("create table t4(a int)")
	tk.MustExec("insert into t4 values(1)")
	tk.MustQuery("select * from t0 join t1 join t2 join t3 join t4 order by t0.a").Check(testkit.Rows("1 1 1 1 1"))
	action := tk.Se.GetSessionVars().StmtCtx.MemTracker.GetFallbackForTest()
	// check the first 5 actions is rate limit.
	for i := 0; i < 5; i++ {
		c.Assert(action.GetPriority(), Equals, int64(memory.DefRateLimitPriority))
		action = action.GetFallback()
	}
	for action.GetFallback() != nil {
		c.Assert(action.GetPriority(), Equals, int64(memory.DefSpillPriority))
		action = action.GetFallback()
	}
	c.Assert(action.GetPriority(), Equals, int64(memory.DefLogPriority))
}

func (s *testSerialSuite) TestIssue21441(c *C) {
	failpoint.Enable("github.com/pingcap/tidb/executor/issue21441", `return`)
	defer failpoint.Disable("github.com/pingcap/tidb/executor/issue21441")

	tk := testkit.NewTestKit(c, s.store)
	tk.MustExec("use test")
	tk.MustExec("drop table if exists t")
	tk.MustExec("create table t(a int)")
	tk.MustExec(`insert into t values(1),(2),(3)`)
	tk.Se.GetSessionVars().InitChunkSize = 1
	tk.Se.GetSessionVars().MaxChunkSize = 1
	sql := `
select a from t union all
select a from t union all
select a from t union all
select a from t union all
select a from t union all
select a from t union all
select a from t union all
select a from t`
	tk.MustQuery(sql).Sort().Check(testkit.Rows(
		"1", "1", "1", "1", "1", "1", "1", "1",
		"2", "2", "2", "2", "2", "2", "2", "2",
		"3", "3", "3", "3", "3", "3", "3", "3",
	))

	tk.MustQuery("select a from (" + sql + ") t order by a limit 4").Check(testkit.Rows("1", "1", "1", "1"))
	tk.MustQuery("select a from (" + sql + ") t order by a limit 7, 4").Check(testkit.Rows("1", "2", "2", "2"))

	tk.MustExec("set @@tidb_executor_concurrency = 2")
	c.Assert(tk.Se.GetSessionVars().UnionConcurrency(), Equals, 2)
	tk.MustQuery("select a from (" + sql + ") t order by a limit 4").Check(testkit.Rows("1", "1", "1", "1"))
	tk.MustQuery("select a from (" + sql + ") t order by a limit 7, 4").Check(testkit.Rows("1", "2", "2", "2"))
}

func (s testSuite) TestTrackAggMemoryUsage(c *C) {
	tk := testkit.NewTestKit(c, s.store)

	tk.MustExec("use test")
	tk.MustExec("create table t(a int)")
	tk.MustExec("insert into t values(1)")

	tk.MustExec("set tidb_track_aggregate_memory_usage = off;")
	rows := tk.MustQuery("explain analyze select /*+ HASH_AGG() */ sum(a) from t").Rows()
	c.Assert(rows[0][7], Equals, "N/A")
	rows = tk.MustQuery("explain analyze select /*+ STREAM_AGG() */ sum(a) from t").Rows()
	c.Assert(rows[0][7], Equals, "N/A")
	tk.MustExec("set tidb_track_aggregate_memory_usage = on;")
	rows = tk.MustQuery("explain analyze select /*+ HASH_AGG() */ sum(a) from t").Rows()
	c.Assert(rows[0][7], Not(Equals), "N/A")
	rows = tk.MustQuery("explain analyze select /*+ STREAM_AGG() */ sum(a) from t").Rows()
	c.Assert(rows[0][7], Not(Equals), "N/A")
}

func (s *testSerialSuite) TestTxnWriteThroughputSLI(c *C) {
	tk := testkit.NewTestKit(c, s.store)
	tk.MustExec("use test")
	tk.MustExec("drop table if exists t")
	tk.MustExec("create table t (a int key, b int)")
	c.Assert(failpoint.Enable("github.com/pingcap/tidb/util/sli/CheckTxnWriteThroughput", "return(true)"), IsNil)
	defer func() {
		err := failpoint.Disable("github.com/pingcap/tidb/util/sli/CheckTxnWriteThroughput")
		c.Assert(err, IsNil)
	}()

	mustExec := func(sql string) {
		tk.MustExec(sql)
		tk.Se.GetTxnWriteThroughputSLI().FinishExecuteStmt(time.Second, tk.Se.AffectedRows(), tk.Se.GetSessionVars().InTxn())
	}
	errExec := func(sql string) {
		_, err := tk.Exec(sql)
		c.Assert(err, NotNil)
		tk.Se.GetTxnWriteThroughputSLI().FinishExecuteStmt(time.Second, tk.Se.AffectedRows(), tk.Se.GetSessionVars().InTxn())
	}

	// Test insert in small txn
	mustExec("insert into t values (1,3),(2,4)")
	writeSLI := tk.Se.GetTxnWriteThroughputSLI()
	c.Assert(writeSLI.IsInvalid(), Equals, false)
	c.Assert(writeSLI.IsSmallTxn(), Equals, true)
	c.Assert(tk.Se.GetTxnWriteThroughputSLI().String(), Equals, "invalid: false, affectRow: 2, writeSize: 58, readKeys: 0, writeKeys: 2, writeTime: 1s")
	tk.Se.GetTxnWriteThroughputSLI().Reset()

	// Test insert ... select ... from
	mustExec("insert into t select b, a from t")
	c.Assert(writeSLI.IsInvalid(), Equals, true)
	c.Assert(writeSLI.IsSmallTxn(), Equals, true)
	c.Assert(tk.Se.GetTxnWriteThroughputSLI().String(), Equals, "invalid: true, affectRow: 2, writeSize: 58, readKeys: 0, writeKeys: 2, writeTime: 1s")
	tk.Se.GetTxnWriteThroughputSLI().Reset()

	// Test for delete
	mustExec("delete from t")
	c.Assert(tk.Se.GetTxnWriteThroughputSLI().String(), Equals, "invalid: false, affectRow: 4, writeSize: 76, readKeys: 0, writeKeys: 4, writeTime: 1s")
	tk.Se.GetTxnWriteThroughputSLI().Reset()

	// Test insert not in small txn
	mustExec("begin")
	for i := 0; i < 20; i++ {
		mustExec(fmt.Sprintf("insert into t values (%v,%v)", i, i))
		c.Assert(writeSLI.IsSmallTxn(), Equals, true)
	}
	// The statement which affect rows is 0 shouldn't record into time.
	mustExec("select count(*) from t")
	mustExec("select * from t")
	mustExec("insert into t values (20,20)")
	c.Assert(writeSLI.IsSmallTxn(), Equals, false)
	mustExec("commit")
	c.Assert(writeSLI.IsInvalid(), Equals, false)
	c.Assert(tk.Se.GetTxnWriteThroughputSLI().String(), Equals, "invalid: false, affectRow: 21, writeSize: 609, readKeys: 0, writeKeys: 21, writeTime: 22s")
	tk.Se.GetTxnWriteThroughputSLI().Reset()

	// Test invalid when transaction has replace ... select ... from ... statement.
	mustExec("delete from t")
	tk.Se.GetTxnWriteThroughputSLI().Reset()
	mustExec("begin")
	mustExec("insert into t values (1,3),(2,4)")
	mustExec("replace into t select b, a from t")
	mustExec("commit")
	c.Assert(writeSLI.IsInvalid(), Equals, true)
	c.Assert(tk.Se.GetTxnWriteThroughputSLI().String(), Equals, "invalid: true, affectRow: 4, writeSize: 116, readKeys: 0, writeKeys: 4, writeTime: 3s")
	tk.Se.GetTxnWriteThroughputSLI().Reset()

	// Test clean last failed transaction information.
	err := failpoint.Disable("github.com/pingcap/tidb/util/sli/CheckTxnWriteThroughput")
	c.Assert(err, IsNil)
	mustExec("begin")
	mustExec("insert into t values (1,3),(2,4)")
	errExec("commit")
	c.Assert(tk.Se.GetTxnWriteThroughputSLI().String(), Equals, "invalid: false, affectRow: 0, writeSize: 0, readKeys: 0, writeKeys: 0, writeTime: 0s")

	c.Assert(failpoint.Enable("github.com/pingcap/tidb/util/sli/CheckTxnWriteThroughput", "return(true)"), IsNil)
	mustExec("begin")
	mustExec("insert into t values (5, 6)")
	mustExec("commit")
	c.Assert(tk.Se.GetTxnWriteThroughputSLI().String(), Equals, "invalid: false, affectRow: 1, writeSize: 29, readKeys: 0, writeKeys: 1, writeTime: 2s")

	// Test for reset
	tk.Se.GetTxnWriteThroughputSLI().Reset()
	c.Assert(tk.Se.GetTxnWriteThroughputSLI().String(), Equals, "invalid: false, affectRow: 0, writeSize: 0, readKeys: 0, writeKeys: 0, writeTime: 0s")
}

func (s *testSuiteP2) TestProjectionBitType(c *C) {
	tk := testkit.NewTestKit(c, s.store)
	tk.MustExec("use test")
	tk.MustExec("drop table if exists t")
	tk.MustExec("drop table if exists t1")
	tk.MustExec("create table t(k1 int, v bit(34) DEFAULT b'111010101111001001100111101111111', primary key(k1) clustered);")
	tk.MustExec("create table t1(k1 int, v bit(34) DEFAULT b'111010101111001001100111101111111', primary key(k1) nonclustered);")
	tk.MustExec("insert into t(k1) select 1;")
	tk.MustExec("insert into t1(k1) select 1;")

	tk.MustExec("set @@tidb_enable_vectorized_expression = 0;")
	// following SQL should returns same result
	tk.MustQuery("(select * from t where false) union(select * from t for update);").Check(testkit.Rows("1 \x01\xd5\xe4\xcf\u007f"))
	tk.MustQuery("(select * from t1 where false) union(select * from t1 for update);").Check(testkit.Rows("1 \x01\xd5\xe4\xcf\u007f"))

	tk.MustExec("set @@tidb_enable_vectorized_expression = 1;")
	tk.MustQuery("(select * from t where false) union(select * from t for update);").Check(testkit.Rows("1 \x01\xd5\xe4\xcf\u007f"))
	tk.MustQuery("(select * from t1 where false) union(select * from t1 for update);").Check(testkit.Rows("1 \x01\xd5\xe4\xcf\u007f"))
}

func (s *testSerialSuite) TestDeadlocksTable(c *C) {
	deadlockhistory.GlobalDeadlockHistory.Clear()
	deadlockhistory.GlobalDeadlockHistory.Resize(10)

	occurTime := time.Date(2021, 5, 10, 1, 2, 3, 456789000, time.Local)
	rec := &deadlockhistory.DeadlockRecord{
		OccurTime:   occurTime,
		IsRetryable: false,
		WaitChain: []deadlockhistory.WaitChainItem{
			{
				TryLockTxn:     101,
				SQLDigest:      "aabbccdd",
				Key:            []byte("k1"),
				AllSQLDigests:  nil,
				TxnHoldingLock: 102,
			},
			{
				TryLockTxn:     102,
				SQLDigest:      "ddccbbaa",
				Key:            []byte("k2"),
				AllSQLDigests:  []string{"sql1"},
				TxnHoldingLock: 101,
			},
		},
	}
	deadlockhistory.GlobalDeadlockHistory.Push(rec)

	occurTime2 := time.Date(2022, 6, 11, 2, 3, 4, 987654000, time.Local)
	rec2 := &deadlockhistory.DeadlockRecord{
		OccurTime:   occurTime2,
		IsRetryable: true,
		WaitChain: []deadlockhistory.WaitChainItem{
			{
				TryLockTxn:     201,
				AllSQLDigests:  []string{},
				TxnHoldingLock: 202,
			},
			{
				TryLockTxn:     202,
				AllSQLDigests:  []string{"sql1", "sql2, sql3"},
				TxnHoldingLock: 203,
			},
			{
				TryLockTxn:     203,
				TxnHoldingLock: 201,
			},
		},
	}
	deadlockhistory.GlobalDeadlockHistory.Push(rec2)

	// `Push` sets the record's ID, and ID in a single DeadlockHistory is monotonically increasing. We must get it here
	// to know what it is.
	id1 := strconv.FormatUint(rec.ID, 10)
	id2 := strconv.FormatUint(rec2.ID, 10)

	c.Assert(failpoint.Enable("github.com/pingcap/tidb/expression/sqlDigestRetrieverSkipRetrieveGlobal", "return"), IsNil)
	defer func() {
		c.Assert(failpoint.Disable("github.com/pingcap/tidb/expression/sqlDigestRetrieverSkipRetrieveGlobal"), IsNil)
	}()

	tk := testkit.NewTestKit(c, s.store)
	tk.MustQuery("select * from information_schema.deadlocks").Check(
		testutil.RowsWithSep("/",
			id1+"/2021-05-10 01:02:03.456789/0/101/aabbccdd/<nil>/6B31/<nil>/102",
			id1+"/2021-05-10 01:02:03.456789/0/102/ddccbbaa/<nil>/6B32/<nil>/101",
			id2+"/2022-06-11 02:03:04.987654/1/201/<nil>/<nil>/<nil>/<nil>/202",
			id2+"/2022-06-11 02:03:04.987654/1/202/<nil>/<nil>/<nil>/<nil>/203",
			id2+"/2022-06-11 02:03:04.987654/1/203/<nil>/<nil>/<nil>/<nil>/201",
		))
}

func (s testSerialSuite) TestExprBlackListForEnum(c *C) {
	tk := testkit.NewTestKit(c, s.store)

	tk.MustExec("use test")
	tk.MustExec("drop table if exists t;")
	tk.MustExec("create table t(a enum('a','b','c'), b enum('a','b','c'), c int, index idx(b,a));")
	tk.MustExec("insert into t values(1,1,1),(2,2,2),(3,3,3);")

	checkFuncPushDown := func(rows [][]interface{}, keyWord string) bool {
		for _, line := range rows {
			// Agg/Expr push down
			if line[2].(string) == "cop[tikv]" && strings.Contains(line[4].(string), keyWord) {
				return true
			}
			// access index
			if line[2].(string) == "cop[tikv]" && strings.Contains(line[3].(string), keyWord) {
				return true
			}
		}
		return false
	}

	// Test agg(enum) push down
	tk.MustExec("insert into mysql.expr_pushdown_blacklist(name) values('enum');")
	tk.MustExec("admin reload expr_pushdown_blacklist;")
	rows := tk.MustQuery("desc format='brief' select /*+ HASH_AGG() */ max(a) from t;").Rows()
	c.Assert(checkFuncPushDown(rows, "max"), IsFalse)
	rows = tk.MustQuery("desc format='brief' select /*+ STREAM_AGG() */ max(a) from t;").Rows()
	c.Assert(checkFuncPushDown(rows, "max"), IsFalse)

	tk.MustExec("delete from mysql.expr_pushdown_blacklist;")
	tk.MustExec("admin reload expr_pushdown_blacklist;")
	rows = tk.MustQuery("desc format='brief' select /*+ HASH_AGG() */ max(a) from t;").Rows()
	c.Assert(checkFuncPushDown(rows, "max"), IsTrue)
	rows = tk.MustQuery("desc format='brief' select /*+ STREAM_AGG() */ max(a) from t;").Rows()
	c.Assert(checkFuncPushDown(rows, "max"), IsTrue)

	// Test expr(enum) push down
	tk.MustExec("insert into mysql.expr_pushdown_blacklist(name) values('enum');")
	tk.MustExec("admin reload expr_pushdown_blacklist;")
	rows = tk.MustQuery("desc format='brief' select * from t where a + b;").Rows()
	c.Assert(checkFuncPushDown(rows, "plus"), IsFalse)
	rows = tk.MustQuery("desc format='brief' select * from t where a + b;").Rows()
	c.Assert(checkFuncPushDown(rows, "plus"), IsFalse)

	tk.MustExec("delete from mysql.expr_pushdown_blacklist;")
	tk.MustExec("admin reload expr_pushdown_blacklist;")
	rows = tk.MustQuery("desc format='brief' select * from t where a + b;").Rows()
	c.Assert(checkFuncPushDown(rows, "plus"), IsTrue)
	rows = tk.MustQuery("desc format='brief' select * from t where a + b;").Rows()
	c.Assert(checkFuncPushDown(rows, "plus"), IsTrue)

	// Test enum index
	tk.MustExec("insert into mysql.expr_pushdown_blacklist(name) values('enum');")
	tk.MustExec("admin reload expr_pushdown_blacklist;")
	rows = tk.MustQuery("desc format='brief' select * from t where b = 1;").Rows()
	c.Assert(checkFuncPushDown(rows, "index:idx(b)"), IsFalse)
	rows = tk.MustQuery("desc format='brief' select * from t where b = 'a';").Rows()
	c.Assert(checkFuncPushDown(rows, "index:idx(b)"), IsFalse)
	rows = tk.MustQuery("desc format='brief' select * from t where b > 1;").Rows()
	c.Assert(checkFuncPushDown(rows, "index:idx(b)"), IsFalse)
	rows = tk.MustQuery("desc format='brief' select * from t where b > 'a';").Rows()
	c.Assert(checkFuncPushDown(rows, "index:idx(b)"), IsFalse)

	tk.MustExec("delete from mysql.expr_pushdown_blacklist;")
	tk.MustExec("admin reload expr_pushdown_blacklist;")
	rows = tk.MustQuery("desc format='brief' select * from t where b = 1 and a = 1;").Rows()
	c.Assert(checkFuncPushDown(rows, "index:idx(b, a)"), IsTrue)
	rows = tk.MustQuery("desc format='brief' select * from t where b = 'a' and a = 'a';").Rows()
	c.Assert(checkFuncPushDown(rows, "index:idx(b, a)"), IsTrue)
	rows = tk.MustQuery("desc format='brief' select * from t where b = 1 and a > 1;").Rows()
	c.Assert(checkFuncPushDown(rows, "index:idx(b, a)"), IsTrue)
	rows = tk.MustQuery("desc format='brief' select * from t where b = 1 and a > 'a'").Rows()
	c.Assert(checkFuncPushDown(rows, "index:idx(b, a)"), IsTrue)
}

func (s *testResourceTagSuite) TestResourceGroupTag(c *C) {
	if israce.RaceEnabled {
		c.Skip("unstable, skip it and fix it before 20210622")
	}
	tk := testkit.NewTestKit(c, s.store)
	tk.MustExec("use test")
	tk.MustExec("drop table if exists t;")
	tk.MustExec("create table t(a int, b int, unique index idx(a));")
	tbInfo := testGetTableByName(c, tk.Se, "test", "t")

	// Enable Top SQL
	topsqlstate.EnableTopSQL()
	config.UpdateGlobal(func(conf *config.Config) {
		conf.TopSQL.ReceiverAddress = "mock-agent"
	})

	c.Assert(failpoint.Enable("github.com/pingcap/tidb/store/mockstore/unistore/unistoreRPCClientSendHook", `return(true)`), IsNil)
	defer failpoint.Disable("github.com/pingcap/tidb/store/mockstore/unistore/unistoreRPCClientSendHook")

	var sqlDigest, planDigest *parser.Digest
	var tagLabel tipb.ResourceGroupTagLabel
	checkFn := func() {}
	unistore.UnistoreRPCClientSendHook = func(req *tikvrpc.Request) {
		var startKey []byte
		var ctx *kvrpcpb.Context
		switch req.Type {
		case tikvrpc.CmdGet:
			request := req.Get()
			startKey = request.Key
			ctx = request.Context
		case tikvrpc.CmdBatchGet:
			request := req.BatchGet()
			startKey = request.Keys[0]
			ctx = request.Context
		case tikvrpc.CmdPrewrite:
			request := req.Prewrite()
			startKey = request.Mutations[0].Key
			ctx = request.Context
		case tikvrpc.CmdCommit:
			request := req.Commit()
			startKey = request.Keys[0]
			ctx = request.Context
		case tikvrpc.CmdCop:
			request := req.Cop()
			startKey = request.Ranges[0].Start
			ctx = request.Context
		case tikvrpc.CmdPessimisticLock:
			request := req.PessimisticLock()
			startKey = request.PrimaryLock
			ctx = request.Context
		}
		tid := tablecodec.DecodeTableID(startKey)
		if tid != tbInfo.Meta().ID {
			return
		}
		if ctx == nil {
			return
		}
		tag := &tipb.ResourceGroupTag{}
		err := tag.Unmarshal(ctx.ResourceGroupTag)
		c.Assert(err, IsNil)
		sqlDigest = parser.NewDigest(tag.SqlDigest)
		planDigest = parser.NewDigest(tag.PlanDigest)
		tagLabel = *tag.Label
		checkFn()
	}

	resetVars := func() {
		sqlDigest = parser.NewDigest(nil)
		planDigest = parser.NewDigest(nil)
	}

	cases := []struct {
		sql       string
		tagLabels map[tipb.ResourceGroupTagLabel]struct{}
		ignore    bool
	}{
		{
			sql: "insert into t values(1,1),(2,2),(3,3)",
			tagLabels: map[tipb.ResourceGroupTagLabel]struct{}{
				tipb.ResourceGroupTagLabel_ResourceGroupTagLabelIndex: {},
			},
		},
		{
			sql: "select * from t use index (idx) where a=1",
			tagLabels: map[tipb.ResourceGroupTagLabel]struct{}{
				tipb.ResourceGroupTagLabel_ResourceGroupTagLabelRow:   {},
				tipb.ResourceGroupTagLabel_ResourceGroupTagLabelIndex: {},
			},
		},
		{
			sql: "select * from t use index (idx) where a in (1,2,3)",
			tagLabels: map[tipb.ResourceGroupTagLabel]struct{}{
				tipb.ResourceGroupTagLabel_ResourceGroupTagLabelRow:   {},
				tipb.ResourceGroupTagLabel_ResourceGroupTagLabelIndex: {},
			},
		},
		{
			sql: "select * from t use index (idx) where a>1",
			tagLabels: map[tipb.ResourceGroupTagLabel]struct{}{
				tipb.ResourceGroupTagLabel_ResourceGroupTagLabelRow:   {},
				tipb.ResourceGroupTagLabel_ResourceGroupTagLabelIndex: {},
=======
>>>>>>> f49add07
			},
			{ // left join + update both + match & unmatched + pk
				[]string{
					"drop table if exists a, b",
					"create table a (k1 int, k2 int, v int)",
					fmt.Sprintf("create table b (a int not null, k1 int, k2 int, v int, primary key(k1, k2) %s)", clustered),
				},
				[]string{
					"insert into a values (1, 1, 1), (2, 2, 2)", // unmatched + matched
					"insert into b values (2, 2, 2, 2)",
				},
				"update a left join b on a.k1 = b.k1 and a.k2 = b.k2 set a.k1 = a.k1 + 1, a.k2 = a.k2 + 2, b.k1 = b.k1 + 1, b.k2 = b.k2 + 2,  a.v = 20, b.v = 100",
				[]resultChecker{
					{
						"select * from b",
						[]string{"2 3 4 100"},
					},
					{
						"select * from a",
						[]string{"2 3 20", "3 4 20"},
					},
				},
			},
			{ // left join + update both + match & unmatched + prefix pk
				[]string{
					"drop table if exists a, b",
					"create table a (k1 varchar(100), k2 varchar(100), v varchar(100))",
					fmt.Sprintf("create table b (a varchar(100) not null, k1 varchar(100), k2 varchar(100), v varchar(100), primary key(k1(1), k2(1)) %s, key kk1(k1(1), v(1)))", clustered),
				},
				[]string{
					"insert into a values ('11', '11', '11'), ('22', '22', '22')", // unmatched + matched
					"insert into b values ('22', '22', '22', '22')",
				},
				"update a left join b on a.k1 = b.k1 and a.k2 = b.k2 set a.k1 = a.k1 + 1, a.k2 = a.k2 + 2, b.k1 = b.k1 + 1, b.k2 = b.k2 + 2, a.v = 20, b.v = 100",
				[]resultChecker{
					{
						"select * from b",
						[]string{"22 23 24 100"},
					},
					{
						"select * from a",
						[]string{"12 13 20", "23 24 20"},
					},
				},
			},
			{ // right join + update both + match & unmatched + prefix pk
				[]string{
					"drop table if exists a, b",
					"create table a (k1 varchar(100), k2 varchar(100), v varchar(100))",
					fmt.Sprintf("create table b (a varchar(100) not null, k1 varchar(100), k2 varchar(100), v varchar(100), primary key(k1(1), k2(1)) %s, key kk1(k1(1), v(1)))", clustered),
				},
				[]string{
					"insert into a values ('11', '11', '11'), ('22', '22', '22')", // unmatched + matched
					"insert into b values ('22', '22', '22', '22')",
				},
				"update b right join a on a.k1 = b.k1 and a.k2 = b.k2 set a.k1 = a.k1 + 1, a.k2 = a.k2 + 2, b.k1 = b.k1 + 1, b.k2 = b.k2 + 2, a.v = 20, b.v = 100",
				[]resultChecker{
					{
						"select * from b",
						[]string{"22 23 24 100"},
					},
					{
						"select * from a",
						[]string{"12 13 20", "23 24 20"},
					},
				},
			},
			{ // inner join + update both + match & unmatched + prefix pk
				[]string{
					"drop table if exists a, b",
					"create table a (k1 varchar(100), k2 varchar(100), v varchar(100))",
					fmt.Sprintf("create table b (a varchar(100) not null, k1 varchar(100), k2 varchar(100), v varchar(100), primary key(k1(1), k2(1)) %s, key kk1(k1(1), v(1)))", clustered),
				},
				[]string{
					"insert into a values ('11', '11', '11'), ('22', '22', '22')", // unmatched + matched
					"insert into b values ('22', '22', '22', '22')",
				},
				"update b join a on a.k1 = b.k1 and a.k2 = b.k2 set a.k1 = a.k1 + 1, a.k2 = a.k2 + 2, b.k1 = b.k1 + 1, b.k2 = b.k2 + 2, a.v = 20, b.v = 100",
				[]resultChecker{
					{
						"select * from b",
						[]string{"22 23 24 100"},
					},
					{
						"select * from a",
						[]string{"11 11 11", "23 24 20"},
					},
				},
			},
			{
				[]string{
					"drop table if exists a, b",
					"create table a (k1 varchar(100), k2 varchar(100), v varchar(100))",
					fmt.Sprintf("create table b (a varchar(100) not null, k1 varchar(100), k2 varchar(100), v varchar(100), primary key(k1(1), k2(1)) %s, key kk1(k1(1), v(1)))", clustered),
				},
				[]string{
					"insert into a values ('11', '11', '11'), ('22', '22', '22')", // unmatched + matched
					"insert into b values ('22', '22', '22', '22')",
				},
				"update a set a.k1 = a.k1 + 1, a.k2 = a.k2 + 2, a.v = 20 where exists (select 1 from b where a.k1 = b.k1 and a.k2 = b.k2)",
				[]resultChecker{
					{
						"select * from b",
						[]string{"22 22 22 22"},
					},
					{
						"select * from a",
						[]string{"11 11 11", "23 24 20"},
					},
				},
			},
		}

		for _, test := range tests {
			for _, s := range test.initSchema {
				tk.MustExec(s)
			}
			for _, s := range test.initData {
				tk.MustExec(s)
			}
			tk.MustExec(test.dml)
			for _, checker := range test.resultCheck {
				tk.MustQuery(checker.check).Check(testkit.Rows(checker.assert...))
			}
			tk.MustExec("admin check table a")
			tk.MustExec("admin check table b")
		}
	}
}

func TestSelectPartition(t *testing.T) {
	store, clean := testkit.CreateMockStore(t)
	defer clean()
	tk := testkit.NewTestKit(t, store)
	tk.MustExec(`use test`)
	tk.MustExec("set @@session.tidb_enable_list_partition = ON;")
	tk.MustExec(`create table th (a int, b int) partition by hash(a) partitions 3;`)
	tk.MustExec(`create table tr (a int, b int)
							partition by range (a) (
							partition r0 values less than (4),
							partition r1 values less than (7),
							partition r3 values less than maxvalue)`)
	tk.MustExec(`create table tl (a int, b int, unique index idx(a)) partition by list  (a) (
					    partition p0 values in (3,5,6,9,17),
					    partition p1 values in (1,2,10,11,19,20),
					    partition p2 values in (4,12,13,14,18),
					    partition p3 values in (7,8,15,16,null));`)
	tk.MustExec(`insert into th values (0,0),(1,1),(2,2),(3,3),(4,4),(5,5),(6,6),(7,7),(8,8);`)
	tk.MustExec("insert into th values (-1,-1),(-2,-2),(-3,-3),(-4,-4),(-5,-5),(-6,-6),(-7,-7),(-8,-8);")
	tk.MustExec(`insert into tr values (-3,-3),(3,3),(4,4),(7,7),(8,8);`)
	tk.MustExec(`insert into tl values (3,3),(1,1),(4,4),(7,7),(8,8),(null,null);`)
	// select 1 partition.
	tk.MustQuery("select b from th partition (p0) order by a").Check(testkit.Rows("-6", "-3", "0", "3", "6"))
	tk.MustQuery("select b from tr partition (r0) order by a").Check(testkit.Rows("-3", "3"))
	tk.MustQuery("select b from tl partition (p0) order by a").Check(testkit.Rows("3"))
	tk.MustQuery("select b from th partition (p0,P0) order by a").Check(testkit.Rows("-6", "-3", "0", "3", "6"))
	tk.MustQuery("select b from tr partition (r0,R0,r0) order by a").Check(testkit.Rows("-3", "3"))
	tk.MustQuery("select b from tl partition (p0,P0,p0) order by a").Check(testkit.Rows("3"))
	// select multi partition.
	tk.MustQuery("select b from th partition (P2,p0) order by a").Check(testkit.Rows("-8", "-6", "-5", "-3", "-2", "0", "2", "3", "5", "6", "8"))
	tk.MustQuery("select b from tr partition (r1,R3) order by a").Check(testkit.Rows("4", "7", "8"))
	tk.MustQuery("select b from tl partition (p0,P3) order by a").Check(testkit.Rows("<nil>", "3", "7", "8"))

	// test select unknown partition error
	tk.MustGetErrMsg("select b from th partition (p0,p4)", "[table:1735]Unknown partition 'p4' in table 'th'")
	tk.MustGetErrMsg("select b from tr partition (r1,r4)", "[table:1735]Unknown partition 'r4' in table 'tr'")
	tk.MustGetErrMsg("select b from tl partition (p0,p4)", "[table:1735]Unknown partition 'p4' in table 'tl'")

	// test select partition table in transaction.
	tk.MustExec("begin")
	tk.MustExec("insert into th values (10,10),(11,11)")
	tk.MustQuery("select a, b from th where b>10").Check(testkit.Rows("11 11"))
	tk.MustExec("commit")
	tk.MustQuery("select a, b from th where b>10").Check(testkit.Rows("11 11"))

	// test partition function is scalar func
	tk.MustExec("drop table if exists tscalar")
	tk.MustExec(`create table tscalar (c1 int) partition by range (c1 % 30) (
								partition p0 values less than (0),
								partition p1 values less than (10),
								partition p2 values less than (20),
								partition pm values less than (maxvalue));`)
	tk.MustExec("insert into tscalar values(0), (10), (40), (50), (55)")
	// test IN expression
	tk.MustExec("insert into tscalar values(-0), (-10), (-40), (-50), (-55)")
	tk.MustQuery("select * from tscalar where c1 in (55, 55)").Check(testkit.Rows("55"))
	tk.MustQuery("select * from tscalar where c1 in (40, 40)").Check(testkit.Rows("40"))
	tk.MustQuery("select * from tscalar where c1 in (40)").Check(testkit.Rows("40"))
	tk.MustQuery("select * from tscalar where c1 in (-40)").Check(testkit.Rows("-40"))
	tk.MustQuery("select * from tscalar where c1 in (-40, -40)").Check(testkit.Rows("-40"))
	tk.MustQuery("select * from tscalar where c1 in (-1)").Check(testkit.Rows())
}

func TestDeletePartition(t *testing.T) {
	store, clean := testkit.CreateMockStore(t)
	defer clean()
	tk := testkit.NewTestKit(t, store)
	tk.MustExec(`use test`)
	tk.MustExec(`drop table if exists t1`)
	tk.MustExec(`create table t1 (a int) partition by range (a) (
 partition p0 values less than (10),
 partition p1 values less than (20),
 partition p2 values less than (30),
 partition p3 values less than (40),
 partition p4 values less than MAXVALUE
 )`)
	tk.MustExec("insert into t1 values (1),(11),(21),(31)")
	tk.MustExec("delete from t1 partition (p4)")
	tk.MustQuery("select * from t1 order by a").Check(testkit.Rows("1", "11", "21", "31"))
	tk.MustExec("delete from t1 partition (p0) where a > 10")
	tk.MustQuery("select * from t1 order by a").Check(testkit.Rows("1", "11", "21", "31"))
	tk.MustExec("delete from t1 partition (p0,p1,p2)")
	tk.MustQuery("select * from t1").Check(testkit.Rows("31"))
}

func TestPrepareLoadData(t *testing.T) {
	store, clean := testkit.CreateMockStore(t)
	defer clean()
	tk := testkit.NewTestKit(t, store)
	tk.MustGetErrCode(`prepare stmt from "load data local infile '/tmp/load_data_test.csv' into table test";`, mysql.ErrUnsupportedPs)
}

func TestSetOperation(t *testing.T) {
	store, clean := testkit.CreateMockStore(t)
	defer clean()
	tk := testkit.NewTestKit(t, store)
	tk.MustExec(`use test`)
	tk.MustExec(`drop table if exists t1, t2, t3`)
	tk.MustExec(`create table t1(a int)`)
	tk.MustExec(`create table t2 like t1`)
	tk.MustExec(`create table t3 like t1`)
	tk.MustExec(`insert into t1 values (1),(1),(2),(3),(null)`)
	tk.MustExec(`insert into t2 values (1),(2),(null),(null)`)
	tk.MustExec(`insert into t3 values (2),(3)`)

	var input []string
	var output []struct {
		SQL  string
		Plan []string
		Res  []string
	}
	executorSuiteData.GetTestCases(t, &input, &output)
	for i, tt := range input {
		testdata.OnRecord(func() {
			output[i].SQL = tt
			output[i].Plan = testdata.ConvertRowsToStrings(tk.MustQuery("explain " + tt).Rows())
			output[i].Res = testdata.ConvertRowsToStrings(tk.MustQuery(tt).Sort().Rows())
		})
		tk.MustQuery("explain " + tt).Check(testkit.Rows(output[i].Plan...))
		tk.MustQuery(tt).Sort().Check(testkit.Rows(output[i].Res...))
	}
}

func TestSetOperationOnDiffColType(t *testing.T) {
	store, clean := testkit.CreateMockStore(t)
	defer clean()
	tk := testkit.NewTestKit(t, store)
	tk.MustExec(`use test`)
	tk.MustExec(`drop table if exists t1, t2, t3`)
	tk.MustExec(`create table t1(a int, b int)`)
	tk.MustExec(`create table t2(a int, b varchar(20))`)
	tk.MustExec(`create table t3(a int, b decimal(30,10))`)
	tk.MustExec(`insert into t1 values (1,1),(1,1),(2,2),(3,3),(null,null)`)
	tk.MustExec(`insert into t2 values (1,'1'),(2,'2'),(null,null),(null,'3')`)
	tk.MustExec(`insert into t3 values (2,2.1),(3,3)`)

	var input []string
	var output []struct {
		SQL  string
		Plan []string
		Res  []string
	}
	executorSuiteData.GetTestCases(t, &input, &output)
	for i, tt := range input {
		testdata.OnRecord(func() {
			output[i].SQL = tt
			output[i].Plan = testdata.ConvertRowsToStrings(tk.MustQuery("explain " + tt).Rows())
			output[i].Res = testdata.ConvertRowsToStrings(tk.MustQuery(tt).Sort().Rows())
		})
		tk.MustQuery("explain " + tt).Check(testkit.Rows(output[i].Plan...))
		tk.MustQuery(tt).Sort().Check(testkit.Rows(output[i].Res...))
	}
}

// issue-23038: wrong key range of index scan for year column
func TestIndexScanWithYearCol(t *testing.T) {
	store, clean := testkit.CreateMockStore(t)
	defer clean()
	tk := testkit.NewTestKit(t, store)
	tk.MustExec("use test;")
	tk.MustExec("drop table if exists t;")
	tk.MustExec("create table t (c1 year(4), c2 int, key(c1));")
	tk.MustExec("insert into t values(2001, 1);")

	var input []string
	var output []struct {
		SQL  string
		Plan []string
		Res  []string
	}
	executorSuiteData.GetTestCases(t, &input, &output)
	for i, tt := range input {
		testdata.OnRecord(func() {
			output[i].SQL = tt
			output[i].Plan = testdata.ConvertRowsToStrings(tk.MustQuery("explain format = 'brief' " + tt).Rows())
			output[i].Res = testdata.ConvertRowsToStrings(tk.MustQuery(tt).Sort().Rows())
		})
		tk.MustQuery("explain format = 'brief' " + tt).Check(testkit.Rows(output[i].Plan...))
		tk.MustQuery(tt).Sort().Check(testkit.Rows(output[i].Res...))
	}
}

func TestClusterIndexOuterJoinElimination(t *testing.T) {
	store, clean := testkit.CreateMockStore(t)
	defer clean()
	tk := testkit.NewTestKit(t, store)
	tk.MustExec("use test")
	tk.Session().GetSessionVars().EnableClusteredIndex = variable.ClusteredIndexDefModeOn
	tk.MustExec("create table t (a int, b int, c int, primary key(a,b))")
	rows := tk.MustQuery(`explain format = 'brief' select t1.a from t t1 left join t t2 on t1.a = t2.a and t1.b = t2.b`).Rows()
	rowStrs := testdata.ConvertRowsToStrings(rows)
	for _, row := range rowStrs {
		// outer join has been eliminated.
		require.NotContains(t, row, "Join")
	}
}

func TestPlanReplayerDumpSingle(t *testing.T) {
	store, clean := testkit.CreateMockStore(t)
	defer clean()
	tk := testkit.NewTestKit(t, store)
	tk.MustExec("use test")
	tk.MustExec("drop table if exists t_dump_single")
	tk.MustExec("create table t_dump_single(a int)")
	res := tk.MustQuery("plan replayer dump explain select * from t_dump_single")
	path := testdata.ConvertRowsToStrings(res.Rows())

	reader, err := zip.OpenReader(filepath.Join(domain.GetPlanReplayerDirName(), path[0]))
	require.NoError(t, err)
	defer func() { require.NoError(t, reader.Close()) }()
	for _, file := range reader.File {
		require.True(t, checkFileName(file.Name))
	}
}

func TestDropColWithPrimaryKey(t *testing.T) {
	store, clean := testkit.CreateMockStore(t)
	defer clean()
	tk := testkit.NewTestKit(t, store)
	tk.MustExec("use test")
	tk.MustExec("drop table if exists t")
	tk.MustExec("create table t(id int primary key, c1 int, c2 int, c3 int, index idx1(c1, c2), index idx2(c3))")
	tk.MustExec("set global tidb_enable_change_multi_schema = off")
	tk.MustGetErrMsg("alter table t drop column id", "[ddl:8200]Unsupported drop integer primary key")
	tk.MustGetErrMsg("alter table t drop column c1", "[ddl:8200]can't drop column c1 with composite index covered or Primary Key covered now")
	tk.MustGetErrMsg("alter table t drop column c3", "[ddl:8200]can't drop column c3 with tidb_enable_change_multi_schema is disable")
	tk.MustExec("set global tidb_enable_change_multi_schema = on")
	tk.MustExec("alter table t drop column c3")
}<|MERGE_RESOLUTION|>--- conflicted
+++ resolved
@@ -1136,1941 +1136,6 @@
 		assert []string
 	}
 
-<<<<<<< HEAD
-	tk.MustExec("set sql_mode = ''")
-	tk.MustExec("insert t values ()")
-	tk.MustQuery("show warnings").Check(testkit.Rows("Warning 1364 Field 'a' doesn't have a default value"))
-	tk.MustExec("insert t values (null)")
-	tk.MustQuery("show warnings").Check(testkit.Rows("Warning 1048 Column 'a' cannot be null"))
-	tk.MustExec("insert ignore t values (null)")
-	tk.MustQuery("show warnings").Check(testkit.Rows("Warning 1048 Column 'a' cannot be null"))
-	tk.MustExec("insert t select null")
-	tk.MustQuery("show warnings").Check(testkit.Rows("Warning 1048 Column 'a' cannot be null"))
-	tk.MustExec("insert t values (1000)")
-	tk.MustQuery("select * from t order by a").Check(testkit.Rows("0", "0", "0", "0", "127"))
-
-	tk.MustExec("insert tdouble values (10.23)")
-	tk.MustQuery("select * from tdouble").Check(testkit.Rows("9.99"))
-
-	tk.MustExec("set sql_mode = 'STRICT_TRANS_TABLES'")
-	tk.MustExec("set @@global.sql_mode = ''")
-
-	tk2 := testkit.NewTestKit(c, s.store)
-	tk2.MustExec("use test")
-	tk2.MustExec("drop table if exists t2")
-	tk2.MustExec("create table t2 (a varchar(3))")
-	tk2.MustExec("insert t2 values ('abcd')")
-	tk2.MustQuery("select * from t2").Check(testkit.Rows("abc"))
-
-	// session1 is still in strict mode.
-	_, err = tk.Exec("insert t2 values ('abcd')")
-	c.Check(err, NotNil)
-	// Restore original global strict mode.
-	tk.MustExec("set @@global.sql_mode = 'STRICT_TRANS_TABLES'")
-}
-
-func (s *testSuiteP2) TestTableDual(c *C) {
-	tk := testkit.NewTestKit(c, s.store)
-	tk.MustExec("use test")
-	result := tk.MustQuery("Select 1")
-	result.Check(testkit.Rows("1"))
-	result = tk.MustQuery("Select 1 from dual")
-	result.Check(testkit.Rows("1"))
-	result = tk.MustQuery("Select count(*) from dual")
-	result.Check(testkit.Rows("1"))
-	result = tk.MustQuery("Select 1 from dual where 1")
-	result.Check(testkit.Rows("1"))
-
-	tk.MustExec("drop table if exists t")
-	tk.MustExec("create table t(a int primary key)")
-	tk.MustQuery("select t1.* from t t1, t t2 where t1.a=t2.a and 1=0").Check(testkit.Rows())
-}
-
-func (s *testSuiteP2) TestTableScan(c *C) {
-	tk := testkit.NewTestKit(c, s.store)
-	tk.MustExec("use information_schema")
-	result := tk.MustQuery("select * from schemata")
-	// There must be these tables: information_schema, mysql, performance_schema and test.
-	c.Assert(len(result.Rows()), GreaterEqual, 4)
-	tk.MustExec("use test")
-	tk.MustExec("create database mytest")
-	rowStr1 := fmt.Sprintf("%s %s %s %s %v %v", "def", "mysql", "utf8mb4", "utf8mb4_bin", nil, nil)
-	rowStr2 := fmt.Sprintf("%s %s %s %s %v %v", "def", "mytest", "utf8mb4", "utf8mb4_bin", nil, nil)
-	tk.MustExec("use information_schema")
-	result = tk.MustQuery("select * from schemata where schema_name = 'mysql'")
-	result.Check(testkit.Rows(rowStr1))
-	result = tk.MustQuery("select * from schemata where schema_name like 'my%'")
-	result.Check(testkit.Rows(rowStr1, rowStr2))
-	result = tk.MustQuery("select 1 from tables limit 1")
-	result.Check(testkit.Rows("1"))
-}
-
-func (s *testSuiteP2) TestAdapterStatement(c *C) {
-	se, err := session.CreateSession4Test(s.store)
-	c.Check(err, IsNil)
-	se.GetSessionVars().TxnCtx.InfoSchema = domain.GetDomain(se).InfoSchema()
-	compiler := &executor.Compiler{Ctx: se}
-	stmtNode, err := s.ParseOneStmt("select 1", "", "")
-	c.Check(err, IsNil)
-	stmt, err := compiler.Compile(context.TODO(), stmtNode)
-	c.Check(err, IsNil)
-	c.Check(stmt.OriginText(), Equals, "select 1")
-
-	stmtNode, err = s.ParseOneStmt("create table test.t (a int)", "", "")
-	c.Check(err, IsNil)
-	stmt, err = compiler.Compile(context.TODO(), stmtNode)
-	c.Check(err, IsNil)
-	c.Check(stmt.OriginText(), Equals, "create table test.t (a int)")
-}
-
-func (s *testSuiteP2) TestIsPointGet(c *C) {
-	tk := testkit.NewTestKit(c, s.store)
-	tk.MustExec("use mysql")
-	ctx := tk.Se.(sessionctx.Context)
-	tests := map[string]bool{
-		"select * from help_topic where name='aaa'":         false,
-		"select 1 from help_topic where name='aaa'":         false,
-		"select * from help_topic where help_topic_id=1":    true,
-		"select * from help_topic where help_category_id=1": false,
-	}
-
-	for sqlStr, result := range tests {
-		stmtNode, err := s.ParseOneStmt(sqlStr, "", "")
-		c.Check(err, IsNil)
-		preprocessorReturn := &plannercore.PreprocessorReturn{}
-		err = plannercore.Preprocess(ctx, stmtNode, plannercore.WithPreprocessorReturn(preprocessorReturn))
-		c.Check(err, IsNil)
-		p, _, err := planner.Optimize(context.TODO(), ctx, stmtNode, preprocessorReturn.InfoSchema)
-		c.Check(err, IsNil)
-		ret, err := plannercore.IsPointGetWithPKOrUniqueKeyByAutoCommit(ctx, p)
-		c.Assert(err, IsNil)
-		c.Assert(ret, Equals, result)
-	}
-}
-
-func (s *testSuiteP2) TestClusteredIndexIsPointGet(c *C) {
-	tk := testkit.NewTestKit(c, s.store)
-	tk.MustExec("drop database if exists test_cluster_index_is_point_get;")
-	tk.MustExec("create database test_cluster_index_is_point_get;")
-	tk.MustExec("use test_cluster_index_is_point_get;")
-
-	tk.Se.GetSessionVars().EnableClusteredIndex = variable.ClusteredIndexDefModeOn
-	tk.MustExec("drop table if exists t;")
-	tk.MustExec("create table t (a varchar(255), b int, c char(10), primary key (c, a));")
-	ctx := tk.Se.(sessionctx.Context)
-
-	tests := map[string]bool{
-		"select 1 from t where a='x'":                   false,
-		"select * from t where c='x'":                   false,
-		"select * from t where a='x' and c='x'":         true,
-		"select * from t where a='x' and c='x' and b=1": false,
-	}
-	for sqlStr, result := range tests {
-		stmtNode, err := s.ParseOneStmt(sqlStr, "", "")
-		c.Check(err, IsNil)
-		preprocessorReturn := &plannercore.PreprocessorReturn{}
-		err = plannercore.Preprocess(ctx, stmtNode, plannercore.WithPreprocessorReturn(preprocessorReturn))
-		c.Check(err, IsNil)
-		p, _, err := planner.Optimize(context.TODO(), ctx, stmtNode, preprocessorReturn.InfoSchema)
-		c.Check(err, IsNil)
-		ret, err := plannercore.IsPointGetWithPKOrUniqueKeyByAutoCommit(ctx, p)
-		c.Assert(err, IsNil)
-		c.Assert(ret, Equals, result)
-	}
-}
-
-func (s *testSerialSuite) TestPointGetRepeatableRead(c *C) {
-	tk1 := testkit.NewTestKit(c, s.store)
-	tk1.MustExec("use test")
-	tk1.MustExec(`create table point_get (a int, b int, c int,
-			primary key k_a(a),
-			unique key k_b(b))`)
-	tk1.MustExec("insert into point_get values (1, 1, 1)")
-	tk2 := testkit.NewTestKit(c, s.store)
-	tk2.MustExec("use test")
-
-	var (
-		step1 = "github.com/pingcap/tidb/executor/pointGetRepeatableReadTest-step1"
-		step2 = "github.com/pingcap/tidb/executor/pointGetRepeatableReadTest-step2"
-	)
-
-	c.Assert(failpoint.Enable(step1, "return"), IsNil)
-	c.Assert(failpoint.Enable(step2, "pause"), IsNil)
-
-	updateWaitCh := make(chan struct{})
-	go func() {
-		ctx := context.WithValue(context.Background(), "pointGetRepeatableReadTest", updateWaitCh)
-		ctx = failpoint.WithHook(ctx, func(ctx context.Context, fpname string) bool {
-			return fpname == step1 || fpname == step2
-		})
-		rs, err := tk1.Se.Execute(ctx, "select c from point_get where b = 1")
-		c.Assert(err, IsNil)
-		result := tk1.ResultSetToResultWithCtx(ctx, rs[0], Commentf("execute sql fail"))
-		result.Check(testkit.Rows("1"))
-	}()
-
-	<-updateWaitCh // Wait `POINT GET` first time `get`
-	c.Assert(failpoint.Disable(step1), IsNil)
-	tk2.MustExec("update point_get set b = 2, c = 2 where a = 1")
-	c.Assert(failpoint.Disable(step2), IsNil)
-}
-
-func (s *testSerialSuite) TestBatchPointGetRepeatableRead(c *C) {
-	tk1 := testkit.NewTestKit(c, s.store)
-	tk1.MustExec("use test")
-	tk1.MustExec(`create table batch_point_get (a int, b int, c int, unique key k_b(a, b, c))`)
-	tk1.MustExec("insert into batch_point_get values (1, 1, 1), (2, 3, 4), (3, 4, 5)")
-	tk2 := testkit.NewTestKit(c, s.store)
-	tk2.MustExec("use test")
-
-	var (
-		step1 = "github.com/pingcap/tidb/executor/batchPointGetRepeatableReadTest-step1"
-		step2 = "github.com/pingcap/tidb/executor/batchPointGetRepeatableReadTest-step2"
-	)
-
-	c.Assert(failpoint.Enable(step1, "return"), IsNil)
-	c.Assert(failpoint.Enable(step2, "pause"), IsNil)
-
-	updateWaitCh := make(chan struct{})
-	go func() {
-		ctx := context.WithValue(context.Background(), "batchPointGetRepeatableReadTest", updateWaitCh)
-		ctx = failpoint.WithHook(ctx, func(ctx context.Context, fpname string) bool {
-			return fpname == step1 || fpname == step2
-		})
-		rs, err := tk1.Se.Execute(ctx, "select c from batch_point_get where (a, b, c) in ((1, 1, 1))")
-		c.Assert(err, IsNil)
-		result := tk1.ResultSetToResultWithCtx(ctx, rs[0], Commentf("execute sql fail"))
-		result.Check(testkit.Rows("1"))
-	}()
-
-	<-updateWaitCh // Wait `POINT GET` first time `get`
-	c.Assert(failpoint.Disable(step1), IsNil)
-	tk2.MustExec("update batch_point_get set b = 2, c = 2 where a = 1")
-	c.Assert(failpoint.Disable(step2), IsNil)
-}
-
-func (s *testSerialSuite) TestSplitRegionTimeout(c *C) {
-	c.Assert(failpoint.Enable("tikvclient/mockSplitRegionTimeout", `return(true)`), IsNil)
-	tk := testkit.NewTestKit(c, s.store)
-	tk.MustExec("use test")
-	tk.MustExec("drop table if exists t")
-	tk.MustExec("create table t(a varchar(100),b int, index idx1(b,a))")
-	tk.MustExec(`split table t index idx1 by (10000,"abcd"),(10000000);`)
-	tk.MustExec(`set @@tidb_wait_split_region_timeout=1`)
-	// result 0 0 means split 0 region and 0 region finish scatter regions before timeout.
-	tk.MustQuery(`split table t between (0) and (10000) regions 10`).Check(testkit.Rows("0 0"))
-	err := failpoint.Disable("tikvclient/mockSplitRegionTimeout")
-	c.Assert(err, IsNil)
-
-	// Test scatter regions timeout.
-	c.Assert(failpoint.Enable("tikvclient/mockScatterRegionTimeout", `return(true)`), IsNil)
-	tk.MustQuery(`split table t between (0) and (10000) regions 10`).Check(testkit.Rows("10 1"))
-	err = failpoint.Disable("tikvclient/mockScatterRegionTimeout")
-	c.Assert(err, IsNil)
-
-	// Test pre-split with timeout.
-	tk.MustExec("drop table if exists t")
-	tk.MustExec("set @@global.tidb_scatter_region=1;")
-	c.Assert(failpoint.Enable("tikvclient/mockScatterRegionTimeout", `return(true)`), IsNil)
-	atomic.StoreUint32(&ddl.EnableSplitTableRegion, 1)
-	start := time.Now()
-	tk.MustExec("create table t (a int, b int) partition by hash(a) partitions 5;")
-	c.Assert(time.Since(start).Seconds(), Less, 10.0)
-	err = failpoint.Disable("tikvclient/mockScatterRegionTimeout")
-	c.Assert(err, IsNil)
-}
-
-func (s *testSuiteP2) TestRow(c *C) {
-	tk := testkit.NewTestKit(c, s.store)
-	tk.MustExec("use test")
-	tk.MustExec("drop table if exists t")
-	tk.MustExec("create table t (c int, d int)")
-	tk.MustExec("insert t values (1, 1)")
-	tk.MustExec("insert t values (1, 3)")
-	tk.MustExec("insert t values (2, 1)")
-	tk.MustExec("insert t values (2, 3)")
-	result := tk.MustQuery("select * from t where (c, d) < (2,2)")
-	result.Check(testkit.Rows("1 1", "1 3", "2 1"))
-	result = tk.MustQuery("select * from t where (1,2,3) > (3,2,1)")
-	result.Check(testkit.Rows())
-	result = tk.MustQuery("select * from t where row(1,2,3) > (3,2,1)")
-	result.Check(testkit.Rows())
-	result = tk.MustQuery("select * from t where (c, d) = (select * from t where (c,d) = (1,1))")
-	result.Check(testkit.Rows("1 1"))
-	result = tk.MustQuery("select * from t where (c, d) = (select * from t k where (t.c,t.d) = (c,d))")
-	result.Check(testkit.Rows("1 1", "1 3", "2 1", "2 3"))
-	result = tk.MustQuery("select (1, 2, 3) < (2, 3, 4)")
-	result.Check(testkit.Rows("1"))
-	result = tk.MustQuery("select (2, 3, 4) <= (2, 3, 3)")
-	result.Check(testkit.Rows("0"))
-	result = tk.MustQuery("select (2, 3, 4) <= (2, 3, 4)")
-	result.Check(testkit.Rows("1"))
-	result = tk.MustQuery("select (2, 3, 4) <= (2, 1, 4)")
-	result.Check(testkit.Rows("0"))
-	result = tk.MustQuery("select (2, 3, 4) >= (2, 3, 4)")
-	result.Check(testkit.Rows("1"))
-	result = tk.MustQuery("select (2, 3, 4) = (2, 3, 4)")
-	result.Check(testkit.Rows("1"))
-	result = tk.MustQuery("select (2, 3, 4) != (2, 3, 4)")
-	result.Check(testkit.Rows("0"))
-	result = tk.MustQuery("select row(1, 1) in (row(1, 1))")
-	result.Check(testkit.Rows("1"))
-	result = tk.MustQuery("select row(1, 0) in (row(1, 1))")
-	result.Check(testkit.Rows("0"))
-	result = tk.MustQuery("select row(1, 1) in (select 1, 1)")
-	result.Check(testkit.Rows("1"))
-	result = tk.MustQuery("select row(1, 1) > row(1, 0)")
-	result.Check(testkit.Rows("1"))
-	result = tk.MustQuery("select row(1, 1) > (select 1, 0)")
-	result.Check(testkit.Rows("1"))
-	result = tk.MustQuery("select 1 > (select 1)")
-	result.Check(testkit.Rows("0"))
-	result = tk.MustQuery("select (select 1)")
-	result.Check(testkit.Rows("1"))
-
-	tk.MustExec("drop table if exists t1")
-	tk.MustExec("create table t1 (a int, b int)")
-	tk.MustExec("insert t1 values (1,2),(1,null)")
-	tk.MustExec("drop table if exists t2")
-	tk.MustExec("create table t2 (c int, d int)")
-	tk.MustExec("insert t2 values (0,0)")
-
-	tk.MustQuery("select * from t2 where (1,2) in (select * from t1)").Check(testkit.Rows("0 0"))
-	tk.MustQuery("select * from t2 where (1,2) not in (select * from t1)").Check(testkit.Rows())
-	tk.MustQuery("select * from t2 where (1,1) not in (select * from t1)").Check(testkit.Rows())
-	tk.MustQuery("select * from t2 where (1,null) in (select * from t1)").Check(testkit.Rows())
-	tk.MustQuery("select * from t2 where (null,null) in (select * from t1)").Check(testkit.Rows())
-
-	tk.MustExec("delete from t1 where a=1 and b=2")
-	tk.MustQuery("select (1,1) in (select * from t2) from t1").Check(testkit.Rows("0"))
-	tk.MustQuery("select (1,1) not in (select * from t2) from t1").Check(testkit.Rows("1"))
-	tk.MustQuery("select (1,1) in (select 1,1 from t2) from t1").Check(testkit.Rows("1"))
-	tk.MustQuery("select (1,1) not in (select 1,1 from t2) from t1").Check(testkit.Rows("0"))
-
-	// MySQL 5.7 returns 1 for these 2 queries, which is wrong.
-	tk.MustQuery("select (1,null) not in (select 1,1 from t2) from t1").Check(testkit.Rows("<nil>"))
-	tk.MustQuery("select (t1.a,null) not in (select 1,1 from t2) from t1").Check(testkit.Rows("<nil>"))
-
-	tk.MustQuery("select (1,null) in (select * from t1)").Check(testkit.Rows("<nil>"))
-	tk.MustQuery("select (1,null) not in (select * from t1)").Check(testkit.Rows("<nil>"))
-}
-
-func (s *testSuiteP2) TestColumnName(c *C) {
-	tk := testkit.NewTestKit(c, s.store)
-	tk.MustExec("use test")
-	tk.MustExec("drop table if exists t")
-	tk.MustExec("create table t (c int, d int)")
-	// disable only full group by
-	tk.MustExec("set sql_mode='STRICT_TRANS_TABLES'")
-	rs, err := tk.Exec("select 1 + c, count(*) from t")
-	c.Check(err, IsNil)
-	fields := rs.Fields()
-	c.Check(len(fields), Equals, 2)
-	c.Check(fields[0].Column.Name.L, Equals, "1 + c")
-	c.Check(fields[0].ColumnAsName.L, Equals, "1 + c")
-	c.Check(fields[1].Column.Name.L, Equals, "count(*)")
-	c.Check(fields[1].ColumnAsName.L, Equals, "count(*)")
-	c.Assert(rs.Close(), IsNil)
-	rs, err = tk.Exec("select (c) > all (select c from t) from t")
-	c.Check(err, IsNil)
-	fields = rs.Fields()
-	c.Check(len(fields), Equals, 1)
-	c.Check(fields[0].Column.Name.L, Equals, "(c) > all (select c from t)")
-	c.Check(fields[0].ColumnAsName.L, Equals, "(c) > all (select c from t)")
-	c.Assert(rs.Close(), IsNil)
-	tk.MustExec("begin")
-	tk.MustExec("insert t values(1,1)")
-	rs, err = tk.Exec("select c d, d c from t")
-	c.Check(err, IsNil)
-	fields = rs.Fields()
-	c.Check(len(fields), Equals, 2)
-	c.Check(fields[0].Column.Name.L, Equals, "c")
-	c.Check(fields[0].ColumnAsName.L, Equals, "d")
-	c.Check(fields[1].Column.Name.L, Equals, "d")
-	c.Check(fields[1].ColumnAsName.L, Equals, "c")
-	c.Assert(rs.Close(), IsNil)
-	// Test case for query a column of a table.
-	// In this case, all attributes have values.
-	rs, err = tk.Exec("select c as a from t as t2")
-	c.Check(err, IsNil)
-	fields = rs.Fields()
-	c.Check(fields[0].Column.Name.L, Equals, "c")
-	c.Check(fields[0].ColumnAsName.L, Equals, "a")
-	c.Check(fields[0].Table.Name.L, Equals, "t")
-	c.Check(fields[0].TableAsName.L, Equals, "t2")
-	c.Check(fields[0].DBName.L, Equals, "test")
-	c.Assert(rs.Close(), IsNil)
-	// Test case for query a expression which only using constant inputs.
-	// In this case, the table, org_table and database attributes will all be empty.
-	rs, err = tk.Exec("select hour(1) as a from t as t2")
-	c.Check(err, IsNil)
-	fields = rs.Fields()
-	c.Check(fields[0].Column.Name.L, Equals, "a")
-	c.Check(fields[0].ColumnAsName.L, Equals, "a")
-	c.Check(fields[0].Table.Name.L, Equals, "")
-	c.Check(fields[0].TableAsName.L, Equals, "")
-	c.Check(fields[0].DBName.L, Equals, "")
-	c.Assert(rs.Close(), IsNil)
-	// Test case for query a column wrapped with parentheses and unary plus.
-	// In this case, the column name should be its original name.
-	rs, err = tk.Exec("select (c), (+c), +(c), +(+(c)), ++c from t")
-	c.Check(err, IsNil)
-	fields = rs.Fields()
-	for i := 0; i < 5; i++ {
-		c.Check(fields[i].Column.Name.L, Equals, "c")
-		c.Check(fields[i].ColumnAsName.L, Equals, "c")
-	}
-	c.Assert(rs.Close(), IsNil)
-
-	// Test issue https://github.com/pingcap/tidb/issues/9639 .
-	// Both window function and expression appear in final result field.
-	tk.MustExec("set @@tidb_enable_window_function = 1")
-	rs, err = tk.Exec("select 1+1, row_number() over() num from t")
-	c.Check(err, IsNil)
-	fields = rs.Fields()
-	c.Assert(fields[0].Column.Name.L, Equals, "1+1")
-	c.Assert(fields[0].ColumnAsName.L, Equals, "1+1")
-	c.Assert(fields[1].Column.Name.L, Equals, "num")
-	c.Assert(fields[1].ColumnAsName.L, Equals, "num")
-	tk.MustExec("set @@tidb_enable_window_function = 0")
-	c.Assert(rs.Close(), IsNil)
-
-	rs, err = tk.Exec("select if(1,c,c) from t;")
-	c.Check(err, IsNil)
-	fields = rs.Fields()
-	c.Assert(fields[0].Column.Name.L, Equals, "if(1,c,c)")
-	// It's a compatibility issue. Should be empty instead.
-	c.Assert(fields[0].ColumnAsName.L, Equals, "if(1,c,c)")
-	c.Assert(rs.Close(), IsNil)
-}
-
-func (s *testSuiteP2) TestSelectVar(c *C) {
-	tk := testkit.NewTestKit(c, s.store)
-	tk.MustExec("use test")
-	tk.MustExec("drop table if exists t")
-	tk.MustExec("create table t (d int)")
-	tk.MustExec("insert into t values(1), (2), (1)")
-	// This behavior is different from MySQL.
-	result := tk.MustQuery("select @a, @a := d+1 from t")
-	result.Check(testkit.Rows("<nil> 2", "2 3", "3 2"))
-	// Test for PR #10658.
-	tk.MustExec("select SQL_BIG_RESULT d from t group by d")
-	tk.MustExec("select SQL_SMALL_RESULT d from t group by d")
-	tk.MustExec("select SQL_BUFFER_RESULT d from t group by d")
-}
-
-func (s *testSuiteP2) TestHistoryRead(c *C) {
-	tk := testkit.NewTestKit(c, s.store)
-	tk.MustExec("use test")
-	tk.MustExec("drop table if exists history_read")
-	tk.MustExec("create table history_read (a int)")
-	tk.MustExec("insert history_read values (1)")
-
-	// For mocktikv, safe point is not initialized, we manually insert it for snapshot to use.
-	safePointName := "tikv_gc_safe_point"
-	safePointValue := "20060102-15:04:05 -0700"
-	safePointComment := "All versions after safe point can be accessed. (DO NOT EDIT)"
-	updateSafePoint := fmt.Sprintf(`INSERT INTO mysql.tidb VALUES ('%[1]s', '%[2]s', '%[3]s')
-	ON DUPLICATE KEY
-	UPDATE variable_value = '%[2]s', comment = '%[3]s'`, safePointName, safePointValue, safePointComment)
-	tk.MustExec(updateSafePoint)
-
-	// Set snapshot to a time before save point will fail.
-	_, err := tk.Exec("set @@tidb_snapshot = '2006-01-01 15:04:05.999999'")
-	c.Assert(terror.ErrorEqual(err, variable.ErrSnapshotTooOld), IsTrue, Commentf("err %v", err))
-	// SnapshotTS Is not updated if check failed.
-	c.Assert(tk.Se.GetSessionVars().SnapshotTS, Equals, uint64(0))
-
-	// Setting snapshot to a time in the future will fail. (One day before the 2038 problem)
-	_, err = tk.Exec("set @@tidb_snapshot = '2038-01-18 03:14:07'")
-	c.Assert(err, ErrorMatches, "cannot set read timestamp to a future time")
-	// SnapshotTS Is not updated if check failed.
-	c.Assert(tk.Se.GetSessionVars().SnapshotTS, Equals, uint64(0))
-
-	curVer1, _ := s.store.CurrentVersion(kv.GlobalTxnScope)
-	time.Sleep(time.Millisecond)
-	snapshotTime := time.Now()
-	time.Sleep(time.Millisecond)
-	curVer2, _ := s.store.CurrentVersion(kv.GlobalTxnScope)
-	tk.MustExec("insert history_read values (2)")
-	tk.MustQuery("select * from history_read").Check(testkit.Rows("1", "2"))
-	tk.MustExec("set @@tidb_snapshot = '" + snapshotTime.Format("2006-01-02 15:04:05.999999") + "'")
-	ctx := tk.Se.(sessionctx.Context)
-	snapshotTS := ctx.GetSessionVars().SnapshotTS
-	c.Assert(snapshotTS, Greater, curVer1.Ver)
-	c.Assert(snapshotTS, Less, curVer2.Ver)
-	tk.MustQuery("select * from history_read").Check(testkit.Rows("1"))
-	_, err = tk.Exec("insert history_read values (2)")
-	c.Assert(err, NotNil)
-	_, err = tk.Exec("update history_read set a = 3 where a = 1")
-	c.Assert(err, NotNil)
-	_, err = tk.Exec("delete from history_read where a = 1")
-	c.Assert(err, NotNil)
-	tk.MustExec("set @@tidb_snapshot = ''")
-	tk.MustQuery("select * from history_read").Check(testkit.Rows("1", "2"))
-	tk.MustExec("insert history_read values (3)")
-	tk.MustExec("update history_read set a = 4 where a = 3")
-	tk.MustExec("delete from history_read where a = 1")
-
-	time.Sleep(time.Millisecond)
-	snapshotTime = time.Now()
-	time.Sleep(time.Millisecond)
-	tk.MustExec("alter table history_read add column b int")
-	tk.MustExec("insert history_read values (8, 8), (9, 9)")
-	tk.MustQuery("select * from history_read order by a").Check(testkit.Rows("2 <nil>", "4 <nil>", "8 8", "9 9"))
-	tk.MustExec("set @@tidb_snapshot = '" + snapshotTime.Format("2006-01-02 15:04:05.999999") + "'")
-	tk.MustQuery("select * from history_read order by a").Check(testkit.Rows("2", "4"))
-	tsoStr := strconv.FormatUint(oracle.GoTimeToTS(snapshotTime), 10)
-
-	tk.MustExec("set @@tidb_snapshot = '" + tsoStr + "'")
-	tk.MustQuery("select * from history_read order by a").Check(testkit.Rows("2", "4"))
-
-	tk.MustExec("set @@tidb_snapshot = ''")
-	tk.MustQuery("select * from history_read order by a").Check(testkit.Rows("2 <nil>", "4 <nil>", "8 8", "9 9"))
-}
-
-func (s *testSuite2) TestLowResolutionTSORead(c *C) {
-	tk := testkit.NewTestKit(c, s.store)
-	tk.MustExec("set @@autocommit=1")
-	tk.MustExec("use test")
-	tk.MustExec("drop table if exists low_resolution_tso")
-	tk.MustExec("create table low_resolution_tso(a int)")
-	tk.MustExec("insert low_resolution_tso values (1)")
-
-	// enable low resolution tso
-	c.Assert(tk.Se.GetSessionVars().LowResolutionTSO, IsFalse)
-	_, err := tk.Exec("set @@tidb_low_resolution_tso = 'on'")
-	c.Assert(err, IsNil)
-	c.Assert(tk.Se.GetSessionVars().LowResolutionTSO, IsTrue)
-
-	time.Sleep(3 * time.Second)
-	tk.MustQuery("select * from low_resolution_tso").Check(testkit.Rows("1"))
-	_, err = tk.Exec("update low_resolution_tso set a = 2")
-	c.Assert(err, NotNil)
-	tk.MustExec("set @@tidb_low_resolution_tso = 'off'")
-	tk.MustExec("update low_resolution_tso set a = 2")
-	tk.MustQuery("select * from low_resolution_tso").Check(testkit.Rows("2"))
-}
-
-func (s *testSuite2) TestStaleReadFutureTime(c *C) {
-	tk := testkit.NewTestKit(c, s.store)
-	// Setting tx_read_ts to a time in the future will fail. (One day before the 2038 problem)
-	_, err := tk.Exec("set @@tx_read_ts = '2038-01-18 03:14:07'")
-	c.Assert(err, ErrorMatches, "cannot set read timestamp to a future time")
-	// TxnReadTS Is not updated if check failed.
-	c.Assert(tk.Se.GetSessionVars().TxnReadTS.PeakTxnReadTS(), Equals, uint64(0))
-}
-
-func (s *testSuite) TestScanControlSelection(c *C) {
-	tk := testkit.NewTestKit(c, s.store)
-	tk.MustExec("use test")
-	tk.MustExec("drop table if exists t")
-	tk.MustExec("create table t(a int primary key, b int, c int, index idx_b(b))")
-	tk.MustExec("insert into t values (1, 1, 1), (2, 1, 1), (3, 1, 2), (4, 2, 3)")
-	tk.MustQuery("select (select count(1) k from t s where s.b = t1.c) from t t1").Sort().Check(testkit.Rows("0", "1", "3", "3"))
-}
-
-func (s *testSuite) TestSimpleDAG(c *C) {
-	tk := testkit.NewTestKit(c, s.store)
-	tk.MustExec("use test")
-	tk.MustExec("drop table if exists t")
-	tk.MustExec("create table t(a int primary key, b int, c int)")
-	tk.MustExec("insert into t values (1, 1, 1), (2, 1, 1), (3, 1, 2), (4, 2, 3)")
-	tk.MustQuery("select a from t").Check(testkit.Rows("1", "2", "3", "4"))
-	tk.MustQuery("select * from t where a = 4").Check(testkit.Rows("4 2 3"))
-	tk.MustQuery("select a from t limit 1").Check(testkit.Rows("1"))
-	tk.MustQuery("select a from t order by a desc").Check(testkit.Rows("4", "3", "2", "1"))
-	tk.MustQuery("select a from t order by a desc limit 1").Check(testkit.Rows("4"))
-	tk.MustQuery("select a from t order by b desc limit 1").Check(testkit.Rows("4"))
-	tk.MustQuery("select a from t where a < 3").Check(testkit.Rows("1", "2"))
-	tk.MustQuery("select a from t where b > 1").Check(testkit.Rows("4"))
-	tk.MustQuery("select a from t where b > 1 and a < 3").Check(testkit.Rows())
-	tk.MustQuery("select count(*) from t where b > 1 and a < 3").Check(testkit.Rows("0"))
-	tk.MustQuery("select count(*) from t").Check(testkit.Rows("4"))
-	tk.MustQuery("select count(*), c from t group by c order by c").Check(testkit.Rows("2 1", "1 2", "1 3"))
-	tk.MustQuery("select sum(c) as s from t group by b order by s").Check(testkit.Rows("3", "4"))
-	tk.MustQuery("select avg(a) as s from t group by b order by s").Check(testkit.Rows("2.0000", "4.0000"))
-	tk.MustQuery("select sum(distinct c) from t group by b").Check(testkit.Rows("3", "3"))
-
-	tk.MustExec("create index i on t(c,b)")
-	tk.MustQuery("select a from t where c = 1").Check(testkit.Rows("1", "2"))
-	tk.MustQuery("select a from t where c = 1 and a < 2").Check(testkit.Rows("1"))
-	tk.MustQuery("select a from t where c = 1 order by a limit 1").Check(testkit.Rows("1"))
-	tk.MustQuery("select count(*) from t where c = 1 ").Check(testkit.Rows("2"))
-	tk.MustExec("create index i1 on t(b)")
-	tk.MustQuery("select c from t where b = 2").Check(testkit.Rows("3"))
-	tk.MustQuery("select * from t where b = 2").Check(testkit.Rows("4 2 3"))
-	tk.MustQuery("select count(*) from t where b = 1").Check(testkit.Rows("3"))
-	tk.MustQuery("select * from t where b = 1 and a > 1 limit 1").Check(testkit.Rows("2 1 1"))
-
-	// Test time push down.
-	tk.MustExec("drop table if exists t")
-	tk.MustExec("create table t (id int, c1 datetime);")
-	tk.MustExec("insert into t values (1, '2015-06-07 12:12:12')")
-	tk.MustQuery("select id from t where c1 = '2015-06-07 12:12:12'").Check(testkit.Rows("1"))
-
-	// Test issue 17816
-	tk.MustExec("drop table if exists t0")
-	tk.MustExec("CREATE TABLE t0(c0 INT)")
-	tk.MustExec("INSERT INTO t0 VALUES (100000)")
-	tk.MustQuery("SELECT * FROM t0 WHERE NOT SPACE(t0.c0)").Check(testkit.Rows("100000"))
-}
-
-func (s *testSuite) TestTimestampTimeZone(c *C) {
-	tk := testkit.NewTestKit(c, s.store)
-	tk.MustExec("use test")
-	tk.MustExec("drop table if exists t")
-	tk.MustExec("create table t (ts timestamp)")
-	tk.MustExec("set time_zone = '+00:00'")
-	tk.MustExec("insert into t values ('2017-04-27 22:40:42')")
-	// The timestamp will get different value if time_zone session variable changes.
-	tests := []struct {
-		timezone string
-		expect   string
-	}{
-		{"+10:00", "2017-04-28 08:40:42"},
-		{"-6:00", "2017-04-27 16:40:42"},
-	}
-	for _, tt := range tests {
-		tk.MustExec(fmt.Sprintf("set time_zone = '%s'", tt.timezone))
-		tk.MustQuery("select * from t").Check(testkit.Rows(tt.expect))
-	}
-
-	// For issue https://github.com/pingcap/tidb/issues/3467
-	tk.MustExec("drop table if exists t1")
-	tk.MustExec(`CREATE TABLE t1 (
- 	      id bigint(20) NOT NULL AUTO_INCREMENT,
- 	      uid int(11) DEFAULT NULL,
- 	      datetime timestamp NOT NULL DEFAULT CURRENT_TIMESTAMP,
- 	      ip varchar(128) DEFAULT NULL,
- 	    PRIMARY KEY (id),
- 	      KEY i_datetime (datetime),
- 	      KEY i_userid (uid)
- 	    );`)
-	tk.MustExec(`INSERT INTO t1 VALUES (123381351,1734,"2014-03-31 08:57:10","127.0.0.1");`)
-	r := tk.MustQuery("select datetime from t1;") // Cover TableReaderExec
-	r.Check(testkit.Rows("2014-03-31 08:57:10"))
-	r = tk.MustQuery("select datetime from t1 where datetime='2014-03-31 08:57:10';")
-	r.Check(testkit.Rows("2014-03-31 08:57:10")) // Cover IndexReaderExec
-	r = tk.MustQuery("select * from t1 where datetime='2014-03-31 08:57:10';")
-	r.Check(testkit.Rows("123381351 1734 2014-03-31 08:57:10 127.0.0.1")) // Cover IndexLookupExec
-
-	// For issue https://github.com/pingcap/tidb/issues/3485
-	tk.MustExec("set time_zone = 'Asia/Shanghai'")
-	tk.MustExec("drop table if exists t1")
-	tk.MustExec(`CREATE TABLE t1 (
-	    id bigint(20) NOT NULL AUTO_INCREMENT,
-	    datetime timestamp NOT NULL DEFAULT CURRENT_TIMESTAMP,
-	    PRIMARY KEY (id)
-	  );`)
-	tk.MustExec(`INSERT INTO t1 VALUES (123381351,"2014-03-31 08:57:10");`)
-	r = tk.MustQuery(`select * from t1 where datetime="2014-03-31 08:57:10";`)
-	r.Check(testkit.Rows("123381351 2014-03-31 08:57:10"))
-	tk.MustExec(`alter table t1 add key i_datetime (datetime);`)
-	r = tk.MustQuery(`select * from t1 where datetime="2014-03-31 08:57:10";`)
-	r.Check(testkit.Rows("123381351 2014-03-31 08:57:10"))
-	r = tk.MustQuery(`select * from t1;`)
-	r.Check(testkit.Rows("123381351 2014-03-31 08:57:10"))
-	r = tk.MustQuery("select datetime from t1 where datetime='2014-03-31 08:57:10';")
-	r.Check(testkit.Rows("2014-03-31 08:57:10"))
-}
-
-func (s *testSuite) TestTimestampDefaultValueTimeZone(c *C) {
-	tk := testkit.NewTestKit(c, s.store)
-	tk.MustExec("use test")
-	tk.MustExec("drop table if exists t")
-	tk.MustExec("set time_zone = '+08:00'")
-	tk.MustExec(`create table t (a int, b timestamp default "2019-01-17 14:46:14")`)
-	tk.MustExec("insert into t set a=1")
-	r := tk.MustQuery(`show create table t`)
-	r.Check(testkit.Rows("t CREATE TABLE `t` (\n" + "  `a` int(11) DEFAULT NULL,\n" + "  `b` timestamp DEFAULT '2019-01-17 14:46:14'\n" + ") ENGINE=InnoDB DEFAULT CHARSET=utf8mb4 COLLATE=utf8mb4_bin"))
-	tk.MustExec("set time_zone = '+00:00'")
-	tk.MustExec("insert into t set a=2")
-	r = tk.MustQuery(`show create table t`)
-	r.Check(testkit.Rows("t CREATE TABLE `t` (\n" + "  `a` int(11) DEFAULT NULL,\n" + "  `b` timestamp DEFAULT '2019-01-17 06:46:14'\n" + ") ENGINE=InnoDB DEFAULT CHARSET=utf8mb4 COLLATE=utf8mb4_bin"))
-	r = tk.MustQuery(`select a,b from t order by a`)
-	r.Check(testkit.Rows("1 2019-01-17 06:46:14", "2 2019-01-17 06:46:14"))
-	// Test the column's version is greater than ColumnInfoVersion1.
-	sctx := tk.Se.(sessionctx.Context)
-	is := domain.GetDomain(sctx).InfoSchema()
-	c.Assert(is, NotNil)
-	tb, err := is.TableByName(model.NewCIStr("test"), model.NewCIStr("t"))
-	c.Assert(err, IsNil)
-	tb.Cols()[1].Version = model.ColumnInfoVersion1 + 1
-	tk.MustExec("insert into t set a=3")
-	r = tk.MustQuery(`select a,b from t order by a`)
-	r.Check(testkit.Rows("1 2019-01-17 06:46:14", "2 2019-01-17 06:46:14", "3 2019-01-17 06:46:14"))
-	tk.MustExec("delete from t where a=3")
-	// Change time zone back.
-	tk.MustExec("set time_zone = '+08:00'")
-	r = tk.MustQuery(`select a,b from t order by a`)
-	r.Check(testkit.Rows("1 2019-01-17 14:46:14", "2 2019-01-17 14:46:14"))
-	tk.MustExec("set time_zone = '-08:00'")
-	r = tk.MustQuery(`show create table t`)
-	r.Check(testkit.Rows("t CREATE TABLE `t` (\n" + "  `a` int(11) DEFAULT NULL,\n" + "  `b` timestamp DEFAULT '2019-01-16 22:46:14'\n" + ") ENGINE=InnoDB DEFAULT CHARSET=utf8mb4 COLLATE=utf8mb4_bin"))
-
-	// test zero default value in multiple time zone.
-	defer tk.MustExec(fmt.Sprintf("set @@sql_mode='%s'", tk.MustQuery("select @@sql_mode").Rows()[0][0]))
-	tk.MustExec("set @@sql_mode='STRICT_TRANS_TABLES,NO_ENGINE_SUBSTITUTION';")
-	tk.MustExec("drop table if exists t")
-	tk.MustExec("set time_zone = '+08:00'")
-	tk.MustExec(`create table t (a int, b timestamp default "0000-00-00 00")`)
-	tk.MustExec("insert into t set a=1")
-	r = tk.MustQuery(`show create table t`)
-	r.Check(testkit.Rows("t CREATE TABLE `t` (\n" + "  `a` int(11) DEFAULT NULL,\n" + "  `b` timestamp DEFAULT '0000-00-00 00:00:00'\n" + ") ENGINE=InnoDB DEFAULT CHARSET=utf8mb4 COLLATE=utf8mb4_bin"))
-	tk.MustExec("set time_zone = '+00:00'")
-	tk.MustExec("insert into t set a=2")
-	r = tk.MustQuery(`show create table t`)
-	r.Check(testkit.Rows("t CREATE TABLE `t` (\n" + "  `a` int(11) DEFAULT NULL,\n" + "  `b` timestamp DEFAULT '0000-00-00 00:00:00'\n" + ") ENGINE=InnoDB DEFAULT CHARSET=utf8mb4 COLLATE=utf8mb4_bin"))
-	tk.MustExec("set time_zone = '-08:00'")
-	tk.MustExec("insert into t set a=3")
-	r = tk.MustQuery(`show create table t`)
-	r.Check(testkit.Rows("t CREATE TABLE `t` (\n" + "  `a` int(11) DEFAULT NULL,\n" + "  `b` timestamp DEFAULT '0000-00-00 00:00:00'\n" + ") ENGINE=InnoDB DEFAULT CHARSET=utf8mb4 COLLATE=utf8mb4_bin"))
-	r = tk.MustQuery(`select a,b from t order by a`)
-	r.Check(testkit.Rows("1 0000-00-00 00:00:00", "2 0000-00-00 00:00:00", "3 0000-00-00 00:00:00"))
-
-	// test add timestamp column default current_timestamp.
-	tk.MustExec(`drop table if exists t`)
-	tk.MustExec(`set time_zone = 'Asia/Shanghai'`)
-	tk.MustExec(`create table t (a int)`)
-	tk.MustExec(`insert into t set a=1`)
-	tk.MustExec(`alter table t add column b timestamp not null default current_timestamp;`)
-	timeIn8 := tk.MustQuery("select b from t").Rows()[0][0]
-	tk.MustExec(`set time_zone = '+00:00'`)
-	timeIn0 := tk.MustQuery("select b from t").Rows()[0][0]
-	c.Assert(timeIn8 != timeIn0, IsTrue, Commentf("%v == %v", timeIn8, timeIn0))
-	datumTimeIn8, err := expression.GetTimeValue(tk.Se, timeIn8, mysql.TypeTimestamp, 0)
-	c.Assert(err, IsNil)
-	tIn8To0 := datumTimeIn8.GetMysqlTime()
-	timeZoneIn8, err := time.LoadLocation("Asia/Shanghai")
-	c.Assert(err, IsNil)
-	err = tIn8To0.ConvertTimeZone(timeZoneIn8, time.UTC)
-	c.Assert(err, IsNil)
-	c.Assert(timeIn0 == tIn8To0.String(), IsTrue, Commentf("%v != %v", timeIn0, tIn8To0.String()))
-
-	// test add index.
-	tk.MustExec(`alter table t add index(b);`)
-	tk.MustExec("admin check table t")
-	tk.MustExec(`set time_zone = '+05:00'`)
-	tk.MustExec("admin check table t")
-
-	// 1. add a timestamp general column
-	// 2. add the index
-	tk.MustExec(`drop table if exists t`)
-	// change timezone
-	tk.MustExec(`set time_zone = 'Asia/Shanghai'`)
-	tk.MustExec(`create table t(a timestamp default current_timestamp)`)
-	tk.MustExec(`insert into t set a=now()`)
-	tk.MustExec(`alter table t add column b timestamp as (a+1) virtual;`)
-	// change timezone
-	tk.MustExec(`set time_zone = '+05:00'`)
-	tk.MustExec(`insert into t set a=now()`)
-	tk.MustExec(`alter table t add index(b);`)
-	tk.MustExec("admin check table t")
-	tk.MustExec(`set time_zone = '-03:00'`)
-	tk.MustExec("admin check table t")
-}
-
-func (s *testSuite) TestTiDBCurrentTS(c *C) {
-	tk := testkit.NewTestKit(c, s.store)
-	tk.MustQuery("select @@tidb_current_ts").Check(testkit.Rows("0"))
-	tk.MustExec("begin")
-	rows := tk.MustQuery("select @@tidb_current_ts").Rows()
-	tsStr := rows[0][0].(string)
-	txn, err := tk.Se.Txn(true)
-	c.Assert(err, IsNil)
-	c.Assert(tsStr, Equals, fmt.Sprintf("%d", txn.StartTS()))
-	tk.MustExec("begin")
-	rows = tk.MustQuery("select @@tidb_current_ts").Rows()
-	newTsStr := rows[0][0].(string)
-	txn, err = tk.Se.Txn(true)
-	c.Assert(err, IsNil)
-	c.Assert(newTsStr, Equals, fmt.Sprintf("%d", txn.StartTS()))
-	c.Assert(newTsStr, Not(Equals), tsStr)
-	tk.MustExec("commit")
-	tk.MustQuery("select @@tidb_current_ts").Check(testkit.Rows("0"))
-
-	_, err = tk.Exec("set @@tidb_current_ts = '1'")
-	c.Assert(terror.ErrorEqual(err, variable.ErrIncorrectScope), IsTrue, Commentf("err %v", err))
-}
-
-func (s *testSuite) TestTiDBLastTxnInfo(c *C) {
-	tk := testkit.NewTestKit(c, s.store)
-	tk.MustExec("use test")
-	tk.MustExec("drop table if exists t")
-	tk.MustExec("create table t (a int primary key)")
-	tk.MustQuery("select @@tidb_last_txn_info").Check(testkit.Rows(""))
-
-	tk.MustExec("insert into t values (1)")
-	rows1 := tk.MustQuery("select json_extract(@@tidb_last_txn_info, '$.start_ts'), json_extract(@@tidb_last_txn_info, '$.commit_ts')").Rows()
-	c.Assert(rows1[0][0].(string), Greater, "0")
-	c.Assert(rows1[0][0].(string), Less, rows1[0][1].(string))
-
-	tk.MustExec("begin")
-	tk.MustQuery("select a from t where a = 1").Check(testkit.Rows("1"))
-	rows2 := tk.MustQuery("select json_extract(@@tidb_last_txn_info, '$.start_ts'), json_extract(@@tidb_last_txn_info, '$.commit_ts'), @@tidb_current_ts").Rows()
-	tk.MustExec("commit")
-	rows3 := tk.MustQuery("select json_extract(@@tidb_last_txn_info, '$.start_ts'), json_extract(@@tidb_last_txn_info, '$.commit_ts')").Rows()
-	c.Assert(rows2[0][0], Equals, rows1[0][0])
-	c.Assert(rows2[0][1], Equals, rows1[0][1])
-	c.Assert(rows3[0][0], Equals, rows1[0][0])
-	c.Assert(rows3[0][1], Equals, rows1[0][1])
-	c.Assert(rows2[0][1], Less, rows2[0][2])
-
-	tk.MustExec("begin")
-	tk.MustExec("update t set a = a + 1 where a = 1")
-	rows4 := tk.MustQuery("select json_extract(@@tidb_last_txn_info, '$.start_ts'), json_extract(@@tidb_last_txn_info, '$.commit_ts'), @@tidb_current_ts").Rows()
-	tk.MustExec("commit")
-	rows5 := tk.MustQuery("select json_extract(@@tidb_last_txn_info, '$.start_ts'), json_extract(@@tidb_last_txn_info, '$.commit_ts')").Rows()
-	c.Assert(rows4[0][0], Equals, rows1[0][0])
-	c.Assert(rows4[0][1], Equals, rows1[0][1])
-	c.Assert(rows4[0][2], Equals, rows5[0][0])
-	c.Assert(rows4[0][1], Less, rows4[0][2])
-	c.Assert(rows4[0][2], Less, rows5[0][1])
-
-	tk.MustExec("begin")
-	tk.MustExec("update t set a = a + 1 where a = 2")
-	tk.MustExec("rollback")
-	rows6 := tk.MustQuery("select json_extract(@@tidb_last_txn_info, '$.start_ts'), json_extract(@@tidb_last_txn_info, '$.commit_ts')").Rows()
-	c.Assert(rows6[0][0], Equals, rows5[0][0])
-	c.Assert(rows6[0][1], Equals, rows5[0][1])
-
-	tk.MustExec("begin optimistic")
-	tk.MustExec("insert into t values (2)")
-	_, err := tk.Exec("commit")
-	c.Assert(err, NotNil)
-	rows7 := tk.MustQuery("select json_extract(@@tidb_last_txn_info, '$.start_ts'), json_extract(@@tidb_last_txn_info, '$.commit_ts'), json_extract(@@tidb_last_txn_info, '$.error')").Rows()
-	c.Assert(rows7[0][0], Greater, rows5[0][0])
-	c.Assert(rows7[0][1], Equals, "0")
-	c.Assert(strings.Contains(err.Error(), rows7[0][1].(string)), IsTrue)
-
-	_, err = tk.Exec("set @@tidb_last_txn_info = '{}'")
-	c.Assert(terror.ErrorEqual(err, variable.ErrIncorrectScope), IsTrue, Commentf("err %v", err))
-}
-
-func (s *testSerialSuite) TestTiDBLastTxnInfoCommitMode(c *C) {
-	defer config.RestoreFunc()()
-	config.UpdateGlobal(func(conf *config.Config) {
-		conf.TiKVClient.AsyncCommit.SafeWindow = time.Second
-	})
-
-	tk := testkit.NewTestKit(c, s.store)
-	tk.MustExec("use test")
-	tk.MustExec("drop table if exists t")
-	tk.MustExec("create table t (a int primary key, v int)")
-	tk.MustExec("insert into t values (1, 1)")
-
-	tk.MustExec("set @@tidb_enable_async_commit = 1")
-	tk.MustExec("set @@tidb_enable_1pc = 0")
-	tk.MustExec("update t set v = v + 1 where a = 1")
-	rows := tk.MustQuery("select json_extract(@@tidb_last_txn_info, '$.txn_commit_mode'), json_extract(@@tidb_last_txn_info, '$.async_commit_fallback'), json_extract(@@tidb_last_txn_info, '$.one_pc_fallback')").Rows()
-	c.Log(rows)
-	c.Assert(rows[0][0], Equals, `"async_commit"`)
-	c.Assert(rows[0][1], Equals, "false")
-	c.Assert(rows[0][2], Equals, "false")
-
-	tk.MustExec("set @@tidb_enable_async_commit = 0")
-	tk.MustExec("set @@tidb_enable_1pc = 1")
-	tk.MustExec("update t set v = v + 1 where a = 1")
-	rows = tk.MustQuery("select json_extract(@@tidb_last_txn_info, '$.txn_commit_mode'), json_extract(@@tidb_last_txn_info, '$.async_commit_fallback'), json_extract(@@tidb_last_txn_info, '$.one_pc_fallback')").Rows()
-	c.Assert(rows[0][0], Equals, `"1pc"`)
-	c.Assert(rows[0][1], Equals, "false")
-	c.Assert(rows[0][2], Equals, "false")
-
-	tk.MustExec("set @@tidb_enable_async_commit = 0")
-	tk.MustExec("set @@tidb_enable_1pc = 0")
-	tk.MustExec("update t set v = v + 1 where a = 1")
-	rows = tk.MustQuery("select json_extract(@@tidb_last_txn_info, '$.txn_commit_mode'), json_extract(@@tidb_last_txn_info, '$.async_commit_fallback'), json_extract(@@tidb_last_txn_info, '$.one_pc_fallback')").Rows()
-	c.Assert(rows[0][0], Equals, `"2pc"`)
-	c.Assert(rows[0][1], Equals, "false")
-	c.Assert(rows[0][2], Equals, "false")
-
-	c.Assert(failpoint.Enable("tikvclient/invalidMaxCommitTS", "return"), IsNil)
-	defer func() {
-		c.Assert(failpoint.Disable("tikvclient/invalidMaxCommitTS"), IsNil)
-	}()
-
-	tk.MustExec("set @@tidb_enable_async_commit = 1")
-	tk.MustExec("set @@tidb_enable_1pc = 0")
-	tk.MustExec("update t set v = v + 1 where a = 1")
-	rows = tk.MustQuery("select json_extract(@@tidb_last_txn_info, '$.txn_commit_mode'), json_extract(@@tidb_last_txn_info, '$.async_commit_fallback'), json_extract(@@tidb_last_txn_info, '$.one_pc_fallback')").Rows()
-	c.Log(rows)
-	c.Assert(rows[0][0], Equals, `"2pc"`)
-	c.Assert(rows[0][1], Equals, "true")
-	c.Assert(rows[0][2], Equals, "false")
-
-	tk.MustExec("set @@tidb_enable_async_commit = 0")
-	tk.MustExec("set @@tidb_enable_1pc = 1")
-	tk.MustExec("update t set v = v + 1 where a = 1")
-	rows = tk.MustQuery("select json_extract(@@tidb_last_txn_info, '$.txn_commit_mode'), json_extract(@@tidb_last_txn_info, '$.async_commit_fallback'), json_extract(@@tidb_last_txn_info, '$.one_pc_fallback')").Rows()
-	c.Log(rows)
-	c.Assert(rows[0][0], Equals, `"2pc"`)
-	c.Assert(rows[0][1], Equals, "false")
-	c.Assert(rows[0][2], Equals, "true")
-
-	tk.MustExec("set @@tidb_enable_async_commit = 1")
-	tk.MustExec("set @@tidb_enable_1pc = 1")
-	tk.MustExec("update t set v = v + 1 where a = 1")
-	rows = tk.MustQuery("select json_extract(@@tidb_last_txn_info, '$.txn_commit_mode'), json_extract(@@tidb_last_txn_info, '$.async_commit_fallback'), json_extract(@@tidb_last_txn_info, '$.one_pc_fallback')").Rows()
-	c.Log(rows)
-	c.Assert(rows[0][0], Equals, `"2pc"`)
-	c.Assert(rows[0][1], Equals, "true")
-	c.Assert(rows[0][2], Equals, "true")
-}
-
-func (s *testSuite) TestTiDBLastQueryInfo(c *C) {
-	tk := testkit.NewTestKit(c, s.store)
-	tk.MustExec("use test")
-	tk.MustExec("drop table if exists t")
-	tk.MustExec("create table t (a int primary key, v int)")
-	tk.MustQuery("select json_extract(@@tidb_last_query_info, '$.start_ts'), json_extract(@@tidb_last_query_info, '$.start_ts')").Check(testkit.Rows("0 0"))
-
-	toUint64 := func(str interface{}) uint64 {
-		res, err := strconv.ParseUint(str.(string), 10, 64)
-		c.Assert(err, IsNil)
-		return res
-	}
-
-	tk.MustExec("select * from t")
-	rows := tk.MustQuery("select json_extract(@@tidb_last_query_info, '$.start_ts'), json_extract(@@tidb_last_query_info, '$.for_update_ts')").Rows()
-	c.Assert(toUint64(rows[0][0]), Greater, uint64(0))
-	c.Assert(rows[0][0], Equals, rows[0][1])
-
-	tk.MustExec("insert into t values (1, 10)")
-	rows = tk.MustQuery("select json_extract(@@tidb_last_query_info, '$.start_ts'), json_extract(@@tidb_last_query_info, '$.for_update_ts')").Rows()
-	c.Assert(toUint64(rows[0][0]), Greater, uint64(0))
-	c.Assert(rows[0][0], Equals, rows[0][1])
-	// tidb_last_txn_info is still valid after checking query info.
-	rows = tk.MustQuery("select json_extract(@@tidb_last_txn_info, '$.start_ts'), json_extract(@@tidb_last_txn_info, '$.commit_ts')").Rows()
-	c.Assert(toUint64(rows[0][0]), Greater, uint64(0))
-	c.Assert(rows[0][0].(string), Less, rows[0][1].(string))
-
-	tk.MustExec("begin pessimistic")
-	tk.MustExec("select * from t")
-	rows = tk.MustQuery("select json_extract(@@tidb_last_query_info, '$.start_ts'), json_extract(@@tidb_last_query_info, '$.for_update_ts')").Rows()
-	c.Assert(toUint64(rows[0][0]), Greater, uint64(0))
-	c.Assert(rows[0][0], Equals, rows[0][1])
-
-	tk2 := testkit.NewTestKit(c, s.store)
-	tk2.MustExec("use test")
-	tk2.MustExec("update t set v = 11 where a = 1")
-
-	tk.MustExec("select * from t")
-	rows = tk.MustQuery("select json_extract(@@tidb_last_query_info, '$.start_ts'), json_extract(@@tidb_last_query_info, '$.for_update_ts')").Rows()
-	c.Assert(toUint64(rows[0][0]), Greater, uint64(0))
-	c.Assert(rows[0][0], Equals, rows[0][1])
-
-	tk.MustExec("update t set v = 12 where a = 1")
-	rows = tk.MustQuery("select json_extract(@@tidb_last_query_info, '$.start_ts'), json_extract(@@tidb_last_query_info, '$.for_update_ts')").Rows()
-	c.Assert(toUint64(rows[0][0]), Greater, uint64(0))
-	c.Assert(toUint64(rows[0][0]), Less, toUint64(rows[0][1]))
-
-	tk.MustExec("commit")
-
-	tk.MustExec("set transaction isolation level read committed")
-	tk.MustExec("begin pessimistic")
-	tk.MustExec("select * from t")
-	rows = tk.MustQuery("select json_extract(@@tidb_last_query_info, '$.start_ts'), json_extract(@@tidb_last_query_info, '$.for_update_ts')").Rows()
-	c.Assert(toUint64(rows[0][0]), Greater, uint64(0))
-	c.Assert(toUint64(rows[0][0]), Less, toUint64(rows[0][1]))
-
-	tk.MustExec("rollback")
-}
-
-func (s *testSuite) TestSelectForUpdate(c *C) {
-	tk := testkit.NewTestKit(c, s.store)
-	tk.MustExec("use test")
-	tk1 := testkit.NewTestKit(c, s.store)
-	tk1.MustExec("use test")
-	tk2 := testkit.NewTestKit(c, s.store)
-	tk2.MustExec("use test")
-
-	tk.MustExec("drop table if exists t, t1")
-
-	txn, err := tk.Se.Txn(true)
-	c.Assert(kv.ErrInvalidTxn.Equal(err), IsTrue)
-	c.Assert(txn.Valid(), IsFalse)
-	tk.MustExec("create table t (c1 int, c2 int, c3 int)")
-	tk.MustExec("insert t values (11, 2, 3)")
-	tk.MustExec("insert t values (12, 2, 3)")
-	tk.MustExec("insert t values (13, 2, 3)")
-
-	tk.MustExec("create table t1 (c1 int)")
-	tk.MustExec("insert t1 values (11)")
-
-	// conflict
-	tk1.MustExec("begin")
-	tk1.MustQuery("select * from t where c1=11 for update")
-
-	tk2.MustExec("begin")
-	tk2.MustExec("update t set c2=211 where c1=11")
-	tk2.MustExec("commit")
-
-	_, err = tk1.Exec("commit")
-	c.Assert(err, NotNil)
-
-	// no conflict for subquery.
-	tk1.MustExec("begin")
-	tk1.MustQuery("select * from t where exists(select null from t1 where t1.c1=t.c1) for update")
-
-	tk2.MustExec("begin")
-	tk2.MustExec("update t set c2=211 where c1=12")
-	tk2.MustExec("commit")
-
-	tk1.MustExec("commit")
-
-	// not conflict
-	tk1.MustExec("begin")
-	tk1.MustQuery("select * from t where c1=11 for update")
-
-	tk2.MustExec("begin")
-	tk2.MustExec("update t set c2=22 where c1=12")
-	tk2.MustExec("commit")
-
-	tk1.MustExec("commit")
-
-	// not conflict, auto commit
-	tk1.MustExec("set @@autocommit=1;")
-	tk1.MustQuery("select * from t where c1=11 for update")
-
-	tk2.MustExec("begin")
-	tk2.MustExec("update t set c2=211 where c1=11")
-	tk2.MustExec("commit")
-
-	tk1.MustExec("commit")
-
-	// conflict
-	tk1.MustExec("begin")
-	tk1.MustQuery("select * from (select * from t for update) t join t1 for update")
-
-	tk2.MustExec("begin")
-	tk2.MustExec("update t1 set c1 = 13")
-	tk2.MustExec("commit")
-
-	_, err = tk1.Exec("commit")
-	c.Assert(err, NotNil)
-
-}
-
-func (s *testSuite) TestSelectForUpdateOf(c *C) {
-	tk := testkit.NewTestKit(c, s.store)
-	tk.MustExec("use test")
-	tk1 := testkit.NewTestKit(c, s.store)
-	tk1.MustExec("use test")
-
-	tk.MustExec("drop table if exists t, t1")
-	tk.MustExec("create table t (i int)")
-	tk.MustExec("create table t1 (i int)")
-	tk.MustExec("insert t values (1)")
-	tk.MustExec("insert t1 values (1)")
-
-	tk.MustExec("begin pessimistic")
-	tk.MustQuery("select * from t, t1 where t.i = t1.i for update of t").Check(testkit.Rows("1 1"))
-
-	tk1.MustExec("begin pessimistic")
-
-	// no lock for t
-	tk1.MustQuery("select * from t1 for update").Check(testkit.Rows("1"))
-
-	// meet lock for t1
-	err := tk1.ExecToErr("select * from t for update nowait")
-	c.Assert(terror.ErrorEqual(err, error2.ErrLockAcquireFailAndNoWaitSet), IsTrue, Commentf("error: ", err))
-
-	// t1 rolled back, tk1 acquire the lock
-	tk.MustExec("rollback")
-	tk1.MustQuery("select * from t for update nowait").Check(testkit.Rows("1"))
-
-	tk1.MustExec("rollback")
-}
-
-func (s *testSuite) TestEmptyEnum(c *C) {
-	tk := testkit.NewTestKit(c, s.store)
-	tk.MustExec("use test")
-	tk.MustExec("drop table if exists t")
-	tk.MustExec("create table t (e enum('Y', 'N'))")
-	tk.MustExec("set sql_mode='STRICT_TRANS_TABLES'")
-	_, err := tk.Exec("insert into t values (0)")
-	c.Assert(terror.ErrorEqual(err, types.ErrTruncated), IsTrue, Commentf("err %v", err))
-	_, err = tk.Exec("insert into t values ('abc')")
-	c.Assert(terror.ErrorEqual(err, types.ErrTruncated), IsTrue, Commentf("err %v", err))
-
-	tk.MustExec("set sql_mode=''")
-	tk.MustExec("insert into t values (0)")
-	tk.MustQuery("select * from t").Check(testkit.Rows(""))
-	tk.MustExec("insert into t values ('abc')")
-	tk.MustQuery("select * from t").Check(testkit.Rows("", ""))
-	tk.MustExec("insert into t values (null)")
-	tk.MustQuery("select * from t").Check(testkit.Rows("", "", "<nil>"))
-
-	// Test https://github.com/pingcap/tidb/issues/29525.
-	tk.MustExec("drop table if exists t;")
-	tk.MustExec("create table t (id int auto_increment primary key, c1 enum('a', '', 'c'));")
-	tk.MustExec("insert into t(c1) values (0);")
-	tk.MustQuery("select id, c1+0, c1 from t;").Check(testkit.Rows("1 0 "))
-	tk.MustExec("alter table t change c1 c1 enum('a', '') not null;")
-	tk.MustQuery("select id, c1+0, c1 from t;").Check(testkit.Rows("1 0 "))
-	tk.MustExec("insert into t(c1) values (0);")
-	tk.MustQuery("select id, c1+0, c1 from t;").Check(testkit.Rows("1 0 ", "2 0 "))
-}
-
-const (
-	checkRequestOff = iota
-	checkRequestSyncLog
-	checkDDLAddIndexPriority
-)
-
-type checkRequestClient struct {
-	tikv.Client
-	priority       kvrpcpb.CommandPri
-	lowPriorityCnt uint32
-	mu             struct {
-		sync.RWMutex
-		checkFlags uint32
-		syncLog    bool
-	}
-}
-
-func (c *checkRequestClient) getCheckPriority() kvrpcpb.CommandPri {
-	return (kvrpcpb.CommandPri)(atomic.LoadInt32((*int32)(&c.priority)))
-}
-
-func (c *checkRequestClient) SendRequest(ctx context.Context, addr string, req *tikvrpc.Request, timeout time.Duration) (*tikvrpc.Response, error) {
-	resp, err := c.Client.SendRequest(ctx, addr, req, timeout)
-	c.mu.RLock()
-	checkFlags := c.mu.checkFlags
-	c.mu.RUnlock()
-	if checkFlags == checkRequestSyncLog {
-		switch req.Type {
-		case tikvrpc.CmdPrewrite, tikvrpc.CmdCommit:
-			c.mu.RLock()
-			syncLog := c.mu.syncLog
-			c.mu.RUnlock()
-			if syncLog != req.SyncLog {
-				return nil, errors.New("fail to set sync log")
-			}
-		}
-	} else if checkFlags == checkDDLAddIndexPriority {
-		if req.Type == tikvrpc.CmdScan {
-			if c.getCheckPriority() != req.Priority {
-				return nil, errors.New("fail to set priority")
-			}
-		} else if req.Type == tikvrpc.CmdPrewrite {
-			if c.getCheckPriority() == kvrpcpb.CommandPri_Low {
-				atomic.AddUint32(&c.lowPriorityCnt, 1)
-			}
-		}
-	}
-	return resp, err
-}
-
-type testSuiteWithCliBaseCharset struct {
-	testSuiteWithCliBase
-}
-
-type testSuiteWithCliBase struct {
-	store kv.Storage
-	dom   *domain.Domain
-	cli   *checkRequestClient
-}
-
-type testSuite1 struct {
-	testSuiteWithCliBase
-}
-
-type testSerialSuite2 struct {
-	testSuiteWithCliBase
-}
-
-func (s *testSuiteWithCliBase) SetUpSuite(c *C) {
-	cli := &checkRequestClient{}
-	hijackClient := func(c tikv.Client) tikv.Client {
-		cli.Client = c
-		return cli
-	}
-	s.cli = cli
-
-	var err error
-	s.store, err = mockstore.NewMockStore(
-		mockstore.WithClientHijacker(hijackClient),
-	)
-	c.Assert(err, IsNil)
-	session.SetStatsLease(0)
-	s.dom, err = session.BootstrapSession(s.store)
-	c.Assert(err, IsNil)
-	s.dom.SetStatsUpdating(true)
-}
-
-func (s *testSuiteWithCliBase) TearDownSuite(c *C) {
-	s.dom.Close()
-	s.store.Close()
-}
-
-func (s *testSuiteWithCliBase) TearDownTest(c *C) {
-	tk := testkit.NewTestKit(c, s.store)
-	tk.MustExec("use test")
-	r := tk.MustQuery("show tables")
-	for _, tb := range r.Rows() {
-		tableName := tb[0]
-		tk.MustExec(fmt.Sprintf("drop table %v", tableName))
-	}
-}
-
-func (s *testSuite1) TestAlterTableComment(c *C) {
-	tk := testkit.NewTestKit(c, s.store)
-	tk.MustExec("use test")
-	tk.MustExec("drop table if exists t_1")
-	tk.MustExec("create table t_1 (c1 int, c2 int, c3 int default 1, index (c1)) comment = 'test table';")
-	tk.MustExec("alter table `t_1` comment 'this is table comment';")
-	result := tk.MustQuery("select table_comment from information_schema.tables where table_name = 't_1';")
-	result.Check(testkit.Rows("this is table comment"))
-	tk.MustExec("alter table `t_1` comment 'table t comment';")
-	result = tk.MustQuery("select table_comment from information_schema.tables where table_name = 't_1';")
-	result.Check(testkit.Rows("table t comment"))
-}
-
-func (s *testSuite) TestTimezonePushDown(c *C) {
-	tk := testkit.NewTestKit(c, s.store)
-	tk.MustExec("use test")
-	tk.MustExec("create table t (ts timestamp)")
-	defer tk.MustExec("drop table t")
-	tk.MustExec(`insert into t values ("2018-09-13 10:02:06")`)
-
-	systemTZ := timeutil.SystemLocation()
-	c.Assert(systemTZ.String(), Not(Equals), "System")
-	c.Assert(systemTZ.String(), Not(Equals), "Local")
-	ctx := context.Background()
-	count := 0
-	ctx1 := context.WithValue(ctx, "CheckSelectRequestHook", func(req *kv.Request) {
-		count += 1
-		dagReq := new(tipb.DAGRequest)
-		err := proto.Unmarshal(req.Data, dagReq)
-		c.Assert(err, IsNil)
-		c.Assert(dagReq.GetTimeZoneName(), Equals, systemTZ.String())
-	})
-	_, err := tk.Se.Execute(ctx1, `select * from t where ts = "2018-09-13 10:02:06"`)
-	c.Assert(err, IsNil)
-
-	tk.MustExec(`set time_zone="System"`)
-	_, err = tk.Se.Execute(ctx1, `select * from t where ts = "2018-09-13 10:02:06"`)
-	c.Assert(err, IsNil)
-
-	c.Assert(count, Equals, 2) // Make sure the hook function is called.
-}
-
-func (s *testSuite) TestNotFillCacheFlag(c *C) {
-	tk := testkit.NewTestKit(c, s.store)
-	tk.MustExec("use test")
-	tk.MustExec("create table t (id int primary key)")
-	defer tk.MustExec("drop table t")
-	tk.MustExec("insert into t values (1)")
-
-	tests := []struct {
-		sql    string
-		expect bool
-	}{
-		{"select SQL_NO_CACHE * from t", true},
-		{"select SQL_CACHE * from t", false},
-		{"select * from t", false},
-	}
-	count := 0
-	ctx := context.Background()
-	for _, test := range tests {
-		ctx1 := context.WithValue(ctx, "CheckSelectRequestHook", func(req *kv.Request) {
-			count++
-			if req.NotFillCache != test.expect {
-				c.Errorf("sql=%s, expect=%v, get=%v", test.sql, test.expect, req.NotFillCache)
-			}
-		})
-		rs, err := tk.Se.Execute(ctx1, test.sql)
-		c.Assert(err, IsNil)
-		tk.ResultSetToResult(rs[0], Commentf("sql: %v", test.sql))
-	}
-	c.Assert(count, Equals, len(tests)) // Make sure the hook function is called.
-}
-
-func (s *testSuite1) TestSyncLog(c *C) {
-	tk := testkit.NewTestKit(c, s.store)
-	tk.MustExec("use test")
-
-	cli := s.cli
-	cli.mu.Lock()
-	cli.mu.checkFlags = checkRequestSyncLog
-	cli.mu.syncLog = true
-	cli.mu.Unlock()
-	tk.MustExec("create table t (id int primary key)")
-	cli.mu.Lock()
-	cli.mu.syncLog = false
-	cli.mu.Unlock()
-	tk.MustExec("insert into t values (1)")
-
-	cli.mu.Lock()
-	cli.mu.checkFlags = checkRequestOff
-	cli.mu.Unlock()
-}
-
-func (s *testSuite) TestHandleTransfer(c *C) {
-	tk := testkit.NewTestKit(c, s.store)
-	tk.MustExec("use test")
-	tk.MustExec("create table t(a int, index idx(a))")
-	tk.MustExec("insert into t values(1), (2), (4)")
-	tk.MustExec("begin")
-	tk.MustExec("update t set a = 3 where a = 4")
-	// test table scan read whose result need handle.
-	tk.MustQuery("select * from t ignore index(idx)").Check(testkit.Rows("1", "2", "3"))
-	tk.MustExec("insert into t values(4)")
-	// test single read whose result need handle
-	tk.MustQuery("select * from t use index(idx)").Check(testkit.Rows("1", "2", "3", "4"))
-	tk.MustQuery("select * from t use index(idx) order by a desc").Check(testkit.Rows("4", "3", "2", "1"))
-	tk.MustExec("update t set a = 5 where a = 3")
-	tk.MustQuery("select * from t use index(idx)").Check(testkit.Rows("1", "2", "4", "5"))
-	tk.MustExec("commit")
-
-	tk.MustExec("drop table if exists t")
-	tk.MustExec("create table t(a int, b int, index idx(a))")
-	tk.MustExec("insert into t values(3, 3), (1, 1), (2, 2)")
-	// Second test double read.
-	tk.MustQuery("select * from t use index(idx) order by a").Check(testkit.Rows("1 1", "2 2", "3 3"))
-}
-
-func (s *testSuite) TestBit(c *C) {
-	tk := testkit.NewTestKitWithInit(c, s.store)
-
-	tk.MustExec("drop table if exists t")
-	tk.MustExec("create table t (c1 bit(2))")
-	tk.MustExec("insert into t values (0), (1), (2), (3)")
-	_, err := tk.Exec("insert into t values (4)")
-	c.Assert(err, NotNil)
-	_, err = tk.Exec("insert into t values ('a')")
-	c.Assert(err, NotNil)
-	r, err := tk.Exec("select * from t where c1 = 2")
-	c.Assert(err, IsNil)
-	req := r.NewChunk(nil)
-	err = r.Next(context.Background(), req)
-	c.Assert(err, IsNil)
-	c.Assert(types.BinaryLiteral(req.GetRow(0).GetBytes(0)), DeepEquals, types.NewBinaryLiteralFromUint(2, -1))
-	r.Close()
-
-	tk.MustExec("drop table if exists t")
-	tk.MustExec("create table t (c1 bit(31))")
-	tk.MustExec("insert into t values (0x7fffffff)")
-	_, err = tk.Exec("insert into t values (0x80000000)")
-	c.Assert(err, NotNil)
-	_, err = tk.Exec("insert into t values (0xffffffff)")
-	c.Assert(err, NotNil)
-	tk.MustExec("insert into t values ('123')")
-	tk.MustExec("insert into t values ('1234')")
-	_, err = tk.Exec("insert into t values ('12345)")
-	c.Assert(err, NotNil)
-
-	tk.MustExec("drop table if exists t")
-	tk.MustExec("create table t (c1 bit(62))")
-	tk.MustExec("insert into t values ('12345678')")
-	tk.MustExec("drop table if exists t")
-	tk.MustExec("create table t (c1 bit(61))")
-	_, err = tk.Exec("insert into t values ('12345678')")
-	c.Assert(err, NotNil)
-
-	tk.MustExec("drop table if exists t")
-	tk.MustExec("create table t (c1 bit(32))")
-	tk.MustExec("insert into t values (0x7fffffff)")
-	tk.MustExec("insert into t values (0xffffffff)")
-	_, err = tk.Exec("insert into t values (0x1ffffffff)")
-	c.Assert(err, NotNil)
-	tk.MustExec("insert into t values ('1234')")
-	_, err = tk.Exec("insert into t values ('12345')")
-	c.Assert(err, NotNil)
-
-	tk.MustExec("drop table if exists t")
-	tk.MustExec("create table t (c1 bit(64))")
-	tk.MustExec("insert into t values (0xffffffffffffffff)")
-	tk.MustExec("insert into t values ('12345678')")
-	_, err = tk.Exec("insert into t values ('123456789')")
-	c.Assert(err, NotNil)
-
-	tk.MustExec("drop table if exists t")
-	tk.MustExec("create table t (c1 bit(64))")
-	tk.MustExec("insert into t values (0xffffffffffffffff)")
-	tk.MustExec("insert into t values ('12345678')")
-	tk.MustQuery("select * from t where c1").Check(testkit.Rows("\xff\xff\xff\xff\xff\xff\xff\xff", "12345678"))
-}
-
-func (s *testSuite) TestEnum(c *C) {
-	tk := testkit.NewTestKitWithInit(c, s.store)
-
-	tk.MustExec("drop table if exists t")
-	tk.MustExec("create table t (c enum('a', 'b', 'c'))")
-	tk.MustExec("insert into t values ('a'), (2), ('c')")
-	tk.MustQuery("select * from t where c = 'a'").Check(testkit.Rows("a"))
-
-	tk.MustQuery("select c + 1 from t where c = 2").Check(testkit.Rows("3"))
-
-	tk.MustExec("delete from t")
-	tk.MustExec("insert into t values ()")
-	tk.MustExec("insert into t values (null), ('1')")
-	tk.MustQuery("select c + 1 from t where c = 1").Check(testkit.Rows("2"))
-
-	tk.MustExec("delete from t")
-	tk.MustExec("insert into t values(1), (2), (3)")
-	tk.MustQuery("select * from t where c").Check(testkit.Rows("a", "b", "c"))
-}
-
-func (s *testSuite) TestSet(c *C) {
-	tk := testkit.NewTestKitWithInit(c, s.store)
-
-	tk.MustExec("drop table if exists t")
-	tk.MustExec("create table t (c set('a', 'b', 'c'))")
-	tk.MustExec("insert into t values ('a'), (2), ('c'), ('a,b'), ('b,a')")
-	tk.MustQuery("select * from t where c = 'a'").Check(testkit.Rows("a"))
-
-	tk.MustQuery("select * from t where c = 'a,b'").Check(testkit.Rows("a,b", "a,b"))
-
-	tk.MustQuery("select c + 1 from t where c = 2").Check(testkit.Rows("3"))
-
-	tk.MustExec("delete from t")
-	tk.MustExec("insert into t values ()")
-	tk.MustExec("insert into t values (null), ('1')")
-	tk.MustQuery("select c + 1 from t where c = 1").Check(testkit.Rows("2"))
-
-	tk.MustExec("delete from t")
-	tk.MustExec("insert into t values(3)")
-	tk.MustQuery("select * from t where c").Check(testkit.Rows("a,b"))
-}
-
-func (s *testSuite) TestSubqueryInValues(c *C) {
-	tk := testkit.NewTestKitWithInit(c, s.store)
-
-	tk.MustExec("drop table if exists t")
-	tk.MustExec("create table t (id int, name varchar(20))")
-	tk.MustExec("drop table if exists t1")
-	tk.MustExec("create table t1 (gid int)")
-
-	tk.MustExec("insert into t1 (gid) value (1)")
-	tk.MustExec("insert into t (id, name) value ((select gid from t1) ,'asd')")
-	tk.MustQuery("select * from t").Check(testkit.Rows("1 asd"))
-}
-
-func (s *testSuite) TestEnhancedRangeAccess(c *C) {
-	tk := testkit.NewTestKitWithInit(c, s.store)
-
-	tk.MustExec("drop table if exists t")
-	tk.MustExec("create table t (a int primary key, b int)")
-	tk.MustExec("insert into t values(1, 2), (2, 1)")
-	tk.MustQuery("select * from t where (a = 1 and b = 2) or (a = 2 and b = 1)").Check(testkit.Rows("1 2", "2 1"))
-	tk.MustQuery("select * from t where (a = 1 and b = 1) or (a = 2 and b = 2)").Check(nil)
-}
-
-// TestMaxInt64Handle Issue #4810
-func (s *testSuite) TestMaxInt64Handle(c *C) {
-	tk := testkit.NewTestKitWithInit(c, s.store)
-
-	tk.MustExec("drop table if exists t")
-	tk.MustExec("create table t(id bigint, PRIMARY KEY (id))")
-	tk.MustExec("insert into t values(9223372036854775807)")
-	tk.MustExec("select * from t where id = 9223372036854775807")
-	tk.MustQuery("select * from t where id = 9223372036854775807;").Check(testkit.Rows("9223372036854775807"))
-	tk.MustQuery("select * from t").Check(testkit.Rows("9223372036854775807"))
-	_, err := tk.Exec("insert into t values(9223372036854775807)")
-	c.Assert(err, NotNil)
-	tk.MustExec("delete from t where id = 9223372036854775807")
-	tk.MustQuery("select * from t").Check(nil)
-}
-
-func (s *testSuite) TestTableScanWithPointRanges(c *C) {
-	tk := testkit.NewTestKitWithInit(c, s.store)
-
-	tk.MustExec("drop table if exists t")
-	tk.MustExec("create table t(id int, PRIMARY KEY (id))")
-	tk.MustExec("insert into t values(1), (5), (10)")
-	tk.MustQuery("select * from t where id in(1, 2, 10)").Check(testkit.Rows("1", "10"))
-}
-
-func (s *testSuite) TestUnsignedPk(c *C) {
-	tk := testkit.NewTestKitWithInit(c, s.store)
-
-	tk.MustExec("drop table if exists t")
-	tk.MustExec("create table t(id bigint unsigned primary key)")
-	var num1, num2 uint64 = math.MaxInt64 + 1, math.MaxInt64 + 2
-	tk.MustExec(fmt.Sprintf("insert into t values(%v), (%v), (1), (2)", num1, num2))
-	num1Str := strconv.FormatUint(num1, 10)
-	num2Str := strconv.FormatUint(num2, 10)
-	tk.MustQuery("select * from t order by id").Check(testkit.Rows("1", "2", num1Str, num2Str))
-	tk.MustQuery("select * from t where id not in (2)").Check(testkit.Rows(num1Str, num2Str, "1"))
-	tk.MustExec("drop table t")
-	tk.MustExec("create table t(a bigint unsigned primary key, b int, index idx(b))")
-	tk.MustExec("insert into t values(9223372036854775808, 1), (1, 1)")
-	tk.MustQuery("select * from t use index(idx) where b = 1 and a < 2").Check(testkit.Rows("1 1"))
-	tk.MustQuery("select * from t use index(idx) where b = 1 order by b, a").Check(testkit.Rows("1 1", "9223372036854775808 1"))
-}
-
-func (s *testSuite) TestSignedCommonHandle(c *C) {
-	tk := testkit.NewTestKitWithInit(c, s.store)
-
-	tk.Se.GetSessionVars().EnableClusteredIndex = variable.ClusteredIndexDefModeOn
-	tk.MustExec("drop table if exists t")
-	tk.MustExec("create table t(k1 int, k2 int, primary key(k1, k2))")
-	tk.MustExec("insert into t(k1, k2) value(-100, 1), (-50, 1), (0, 0), (1, 1), (3, 3)")
-	tk.MustQuery("select k1 from t order by k1").Check(testkit.Rows("-100", "-50", "0", "1", "3"))
-	tk.MustQuery("select k1 from t order by k1 desc").Check(testkit.Rows("3", "1", "0", "-50", "-100"))
-	tk.MustQuery("select k1 from t where k1 < -51").Check(testkit.Rows("-100"))
-	tk.MustQuery("select k1 from t where k1 < -1").Check(testkit.Rows("-100", "-50"))
-	tk.MustQuery("select k1 from t where k1 <= 0").Check(testkit.Rows("-100", "-50", "0"))
-	tk.MustQuery("select k1 from t where k1 < 2").Check(testkit.Rows("-100", "-50", "0", "1"))
-	tk.MustQuery("select k1 from t where k1 < -1 and k1 > -90").Check(testkit.Rows("-50"))
-}
-
-func (s *testSuite) TestContainDotColumn(c *C) {
-	tk := testkit.NewTestKit(c, s.store)
-
-	tk.MustExec("use test")
-	tk.MustExec("drop table if exists test.t1")
-	tk.MustExec("create table test.t1(t1.a char)")
-	tk.MustExec("drop table if exists t2")
-	tk.MustExec("create table t2(a char, t2.b int)")
-
-	tk.MustExec("drop table if exists t3")
-	_, err := tk.Exec("create table t3(s.a char);")
-	terr := errors.Cause(err).(*terror.Error)
-	c.Assert(terr.Code(), Equals, errors.ErrCode(mysql.ErrWrongTableName))
-}
-
-func (s *testSuite) TestCheckIndex(c *C) {
-	s.ctx = mock.NewContext()
-	s.ctx.Store = s.store
-	se, err := session.CreateSession4Test(s.store)
-	c.Assert(err, IsNil)
-	defer se.Close()
-
-	_, err = se.Execute(context.Background(), "create database test_admin")
-	c.Assert(err, IsNil)
-	_, err = se.Execute(context.Background(), "use test_admin")
-	c.Assert(err, IsNil)
-	_, err = se.Execute(context.Background(), "create table t (pk int primary key, c int default 1, c1 int default 1, unique key c(c))")
-	c.Assert(err, IsNil)
-	is := s.domain.InfoSchema()
-	db := model.NewCIStr("test_admin")
-	dbInfo, ok := is.SchemaByName(db)
-	c.Assert(ok, IsTrue)
-	tblName := model.NewCIStr("t")
-	tbl, err := is.TableByName(db, tblName)
-	c.Assert(err, IsNil)
-	tbInfo := tbl.Meta()
-
-	alloc := autoid.NewAllocator(s.store, dbInfo.ID, tbInfo.ID, false, autoid.RowIDAllocType)
-	tb, err := tables.TableFromMeta(autoid.NewAllocators(alloc), tbInfo)
-	c.Assert(err, IsNil)
-
-	_, err = se.Execute(context.Background(), "admin check index t c")
-	c.Assert(err, IsNil)
-
-	_, err = se.Execute(context.Background(), "admin check index t C")
-	c.Assert(err, IsNil)
-
-	// set data to:
-	// index     data (handle, data): (1, 10), (2, 20)
-	// table     data (handle, data): (1, 10), (2, 20)
-	recordVal1 := types.MakeDatums(int64(1), int64(10), int64(11))
-	recordVal2 := types.MakeDatums(int64(2), int64(20), int64(21))
-	c.Assert(s.ctx.NewTxn(context.Background()), IsNil)
-	_, err = tb.AddRecord(s.ctx, recordVal1)
-	c.Assert(err, IsNil)
-	_, err = tb.AddRecord(s.ctx, recordVal2)
-	c.Assert(err, IsNil)
-	txn, err := s.ctx.Txn(true)
-	c.Assert(err, IsNil)
-	c.Assert(txn.Commit(context.Background()), IsNil)
-
-	mockCtx := mock.NewContext()
-	idx := tb.Indices()[0]
-	sc := &stmtctx.StatementContext{TimeZone: time.Local}
-
-	_, err = se.Execute(context.Background(), "admin check index t idx_inexistent")
-	c.Assert(strings.Contains(err.Error(), "not exist"), IsTrue)
-
-	// set data to:
-	// index     data (handle, data): (1, 10), (2, 20), (3, 30)
-	// table     data (handle, data): (1, 10), (2, 20), (4, 40)
-	txn, err = s.store.Begin()
-	c.Assert(err, IsNil)
-	_, err = idx.Create(mockCtx, txn, types.MakeDatums(int64(30)), kv.IntHandle(3), nil)
-	c.Assert(err, IsNil)
-	key := tablecodec.EncodeRowKey(tb.Meta().ID, kv.IntHandle(4).Encoded())
-	setColValue(c, txn, key, types.NewDatum(int64(40)))
-	err = txn.Commit(context.Background())
-	c.Assert(err, IsNil)
-	_, err = se.Execute(context.Background(), "admin check index t c")
-	c.Assert(err, NotNil)
-	c.Assert(err.Error(), Equals, "[admin:8223]data inconsistency in table: t, index: c, handle: 3, index-values:\"handle: 3, values: [KindInt64 30 KindInt64 3]\" != record-values:\"\"")
-
-	// set data to:
-	// index     data (handle, data): (1, 10), (2, 20), (3, 30), (4, 40)
-	// table     data (handle, data): (1, 10), (2, 20), (4, 40)
-	txn, err = s.store.Begin()
-	c.Assert(err, IsNil)
-	_, err = idx.Create(mockCtx, txn, types.MakeDatums(int64(40)), kv.IntHandle(4), nil)
-	c.Assert(err, IsNil)
-	err = txn.Commit(context.Background())
-	c.Assert(err, IsNil)
-	_, err = se.Execute(context.Background(), "admin check index t c")
-	c.Assert(strings.Contains(err.Error(), "table count 3 != index(c) count 4"), IsTrue)
-
-	// set data to:
-	// index     data (handle, data): (1, 10), (4, 40)
-	// table     data (handle, data): (1, 10), (2, 20), (4, 40)
-	txn, err = s.store.Begin()
-	c.Assert(err, IsNil)
-	err = idx.Delete(sc, txn, types.MakeDatums(int64(30)), kv.IntHandle(3))
-	c.Assert(err, IsNil)
-	err = idx.Delete(sc, txn, types.MakeDatums(int64(20)), kv.IntHandle(2))
-	c.Assert(err, IsNil)
-	err = txn.Commit(context.Background())
-	c.Assert(err, IsNil)
-	_, err = se.Execute(context.Background(), "admin check index t c")
-	c.Assert(strings.Contains(err.Error(), "table count 3 != index(c) count 2"), IsTrue)
-
-	// TODO: pass the case below：
-	// set data to:
-	// index     data (handle, data): (1, 10), (4, 40), (2, 30)
-	// table     data (handle, data): (1, 10), (2, 20), (4, 40)
-}
-
-func setColValue(c *C, txn kv.Transaction, key kv.Key, v types.Datum) {
-	row := []types.Datum{v, {}}
-	colIDs := []int64{2, 3}
-	sc := &stmtctx.StatementContext{TimeZone: time.Local}
-	rd := rowcodec.Encoder{Enable: true}
-	value, err := tablecodec.EncodeRow(sc, row, colIDs, nil, nil, &rd)
-	c.Assert(err, IsNil)
-	err = txn.Set(key, value)
-	c.Assert(err, IsNil)
-}
-
-func (s *testSuite) TestCheckTable(c *C) {
-	tk := testkit.NewTestKit(c, s.store)
-
-	// Test 'admin check table' when the table has a unique index with null values.
-	tk.MustExec("use test")
-	tk.MustExec("drop table if exists admin_test;")
-	tk.MustExec("create table admin_test (c1 int, c2 int, c3 int default 1, index (c1), unique key(c2));")
-	tk.MustExec("insert admin_test (c1, c2) values (1, 1), (2, 2), (NULL, NULL);")
-	tk.MustExec("admin check table admin_test;")
-}
-
-func (s *testSuite) TestCheckTableClusterIndex(c *C) {
-	tk := testkit.NewTestKit(c, s.store)
-
-	tk.MustExec("use test;")
-	tk.Se.GetSessionVars().EnableClusteredIndex = variable.ClusteredIndexDefModeOn
-	tk.MustExec("drop table if exists admin_test;")
-	tk.MustExec("create table admin_test (c1 int, c2 int, c3 int default 1, primary key (c1, c2), index (c1), unique key(c2));")
-	tk.MustExec("insert admin_test (c1, c2) values (1, 1), (2, 2), (3, 3);")
-	tk.MustExec("admin check table admin_test;")
-}
-
-func (s *testSuite) TestCoprocessorStreamingFlag(c *C) {
-	tk := testkit.NewTestKit(c, s.store)
-
-	tk.MustExec("use test")
-	tk.MustExec("create table t (id int, value int, index idx(id))")
-	// Add some data to make statistics work.
-	for i := 0; i < 100; i++ {
-		tk.MustExec(fmt.Sprintf("insert into t values (%d, %d)", i, i))
-	}
-
-	tests := []struct {
-		sql    string
-		expect bool
-	}{
-		{"select * from t", true},                         // TableReader
-		{"select * from t where id = 5", true},            // IndexLookup
-		{"select * from t where id > 5", true},            // Filter
-		{"select * from t limit 3", false},                // Limit
-		{"select avg(id) from t", false},                  // Aggregate
-		{"select * from t order by value limit 3", false}, // TopN
-	}
-
-	ctx := context.Background()
-	for _, test := range tests {
-		ctx1 := context.WithValue(ctx, "CheckSelectRequestHook", func(req *kv.Request) {
-			if req.Streaming != test.expect {
-				c.Errorf("sql=%s, expect=%v, get=%v", test.sql, test.expect, req.Streaming)
-			}
-		})
-		rs, err := tk.Se.Execute(ctx1, test.sql)
-		c.Assert(err, IsNil)
-		tk.ResultSetToResult(rs[0], Commentf("sql: %v", test.sql))
-	}
-}
-
-func (s *testSuite) TestIncorrectLimitArg(c *C) {
-	tk := testkit.NewTestKit(c, s.store)
-
-	tk.MustExec(`use test;`)
-	tk.MustExec(`drop table if exists t;`)
-	tk.MustExec(`create table t(a bigint);`)
-	tk.MustExec(`prepare stmt1 from 'select * from t limit ?';`)
-	tk.MustExec(`prepare stmt2 from 'select * from t limit ?, ?';`)
-	tk.MustExec(`set @a = -1;`)
-	tk.MustExec(`set @b =  1;`)
-
-	var err error
-	_, err = tk.Se.Execute(context.TODO(), `execute stmt1 using @a;`)
-	c.Assert(err.Error(), Equals, `[planner:1210]Incorrect arguments to LIMIT`)
-
-	_, err = tk.Se.Execute(context.TODO(), `execute stmt2 using @b, @a;`)
-	c.Assert(err.Error(), Equals, `[planner:1210]Incorrect arguments to LIMIT`)
-}
-
-func (s *testSuite) TestLimit(c *C) {
-	tk := testkit.NewTestKit(c, s.store)
-	tk.MustExec(`use test;`)
-	tk.MustExec(`drop table if exists t;`)
-	tk.MustExec(`create table t(a bigint, b bigint);`)
-	tk.MustExec(`insert into t values(1, 1), (2, 2), (3, 30), (4, 40), (5, 5), (6, 6);`)
-	tk.MustQuery(`select * from t order by a limit 1, 1;`).Check(testkit.Rows(
-		"2 2",
-	))
-	tk.MustQuery(`select * from t order by a limit 1, 2;`).Check(testkit.Rows(
-		"2 2",
-		"3 30",
-	))
-	tk.MustQuery(`select * from t order by a limit 1, 3;`).Check(testkit.Rows(
-		"2 2",
-		"3 30",
-		"4 40",
-	))
-	tk.MustQuery(`select * from t order by a limit 1, 4;`).Check(testkit.Rows(
-		"2 2",
-		"3 30",
-		"4 40",
-		"5 5",
-	))
-
-	// test inline projection
-	tk.MustQuery(`select a from t where a > 0 limit 1, 1;`).Check(testkit.Rows(
-		"2",
-	))
-	tk.MustQuery(`select a from t where a > 0 limit 1, 2;`).Check(testkit.Rows(
-		"2",
-		"3",
-	))
-	tk.MustQuery(`select b from t where a > 0 limit 1, 3;`).Check(testkit.Rows(
-		"2",
-		"30",
-		"40",
-	))
-	tk.MustQuery(`select b from t where a > 0 limit 1, 4;`).Check(testkit.Rows(
-		"2",
-		"30",
-		"40",
-		"5",
-	))
-
-	// test @@tidb_init_chunk_size=2
-	tk.MustExec(`set @@tidb_init_chunk_size=2;`)
-	tk.MustQuery(`select * from t where a > 0 limit 2, 1;`).Check(testkit.Rows(
-		"3 30",
-	))
-	tk.MustQuery(`select * from t where a > 0 limit 2, 2;`).Check(testkit.Rows(
-		"3 30",
-		"4 40",
-	))
-	tk.MustQuery(`select * from t where a > 0 limit 2, 3;`).Check(testkit.Rows(
-		"3 30",
-		"4 40",
-		"5 5",
-	))
-	tk.MustQuery(`select * from t where a > 0 limit 2, 4;`).Check(testkit.Rows(
-		"3 30",
-		"4 40",
-		"5 5",
-		"6 6",
-	))
-
-	// test inline projection
-	tk.MustQuery(`select a from t order by a limit 2, 1;`).Check(testkit.Rows(
-		"3",
-	))
-	tk.MustQuery(`select b from t order by a limit 2, 2;`).Check(testkit.Rows(
-		"30",
-		"40",
-	))
-	tk.MustQuery(`select a from t order by a limit 2, 3;`).Check(testkit.Rows(
-		"3",
-		"4",
-		"5",
-	))
-	tk.MustQuery(`select b from t order by a limit 2, 4;`).Check(testkit.Rows(
-		"30",
-		"40",
-		"5",
-		"6",
-	))
-}
-
-func (s *testSuite3) TestYearTypeDeleteIndex(c *C) {
-	tk := testkit.NewTestKit(c, s.store)
-	tk.MustExec("use test")
-	tk.MustExec("drop table if exists t")
-	tk.MustExec("create table t(a YEAR, PRIMARY KEY(a));")
-	tk.MustExec("insert into t set a = '2151';")
-	tk.MustExec("delete from t;")
-	tk.MustExec("admin check table t")
-}
-
-func (s *testSuite3) TestForSelectScopeInUnion(c *C) {
-	// A union B for update, the "for update" option belongs to union statement, so
-	// it should works on both A and B.
-	tk1 := testkit.NewTestKit(c, s.store)
-	tk2 := testkit.NewTestKit(c, s.store)
-	tk1.MustExec("use test")
-	tk1.MustExec("drop table if exists t")
-	tk1.MustExec("create table t(a int)")
-	tk1.MustExec("insert into t values (1)")
-
-	tk1.MustExec("begin")
-	// 'For update' would act on the second select.
-	tk1.MustQuery("select 1 as a union select a from t for update")
-
-	tk2.MustExec("use test")
-	tk2.MustExec("update t set a = a + 1")
-
-	// As tk1 use select 'for update', it should detect conflict and fail.
-	_, err := tk1.Exec("commit")
-	c.Assert(err, NotNil)
-
-	tk1.MustExec("begin")
-	tk1.MustQuery("select 1 as a union select a from t limit 5 for update")
-	tk1.MustQuery("select 1 as a union select a from t order by a for update")
-
-	tk2.MustExec("update t set a = a + 1")
-
-	_, err = tk1.Exec("commit")
-	c.Assert(err, NotNil)
-}
-
-func (s *testSuite3) TestUnsignedDecimalOverflow(c *C) {
-	tests := []struct {
-		input  interface{}
-		hasErr bool
-		err    string
-	}{{
-		-1,
-		true,
-		"Out of range value for column",
-	}, {
-		"-1.1e-1",
-		true,
-		"Out of range value for column",
-	}, {
-		-1.1,
-		true,
-		"Out of range value for column",
-	}, {
-		-0,
-		false,
-		"",
-	},
-	}
-	tk := testkit.NewTestKit(c, s.store)
-	tk.MustExec("use test")
-	tk.MustExec("drop table if exists t")
-	tk.MustExec("create table t(a decimal(10,2) unsigned)")
-	for _, t := range tests {
-		res, err := tk.Exec("insert into t values (?)", t.input)
-		if res != nil {
-			defer res.Close()
-		}
-		if t.hasErr {
-			c.Assert(err, NotNil)
-			c.Assert(strings.Contains(err.Error(), t.err), IsTrue)
-		} else {
-			c.Assert(err, IsNil)
-		}
-		if res != nil {
-			c.Assert(res.Close(), IsNil)
-		}
-	}
-
-	tk.MustExec("set sql_mode=''")
-	tk.MustExec("delete from t")
-	tk.MustExec("insert into t values (?)", -1)
-	r := tk.MustQuery("select a from t limit 1")
-	r.Check(testkit.Rows("0.00"))
-}
-
-func (s *testSuite3) TestIndexJoinTableDualPanic(c *C) {
-	tk := testkit.NewTestKit(c, s.store)
-	tk.MustExec("use test")
-	tk.MustExec("drop table if exists a")
-	tk.MustExec("create table a (f1 int, f2 varchar(32), primary key (f1))")
-	tk.MustExec("insert into a (f1,f2) values (1,'a'), (2,'b'), (3,'c')")
-	// TODO here: index join cause the data race of txn.
-	tk.MustQuery("select /*+ inl_merge_join(a) */ a.* from a inner join (select 1 as k1,'k2-1' as k2) as k on a.f1=k.k1;").
-		Check(testkit.Rows("1 a"))
-}
-
-func (s *testSuite3) TestSortLeftJoinWithNullColumnInRightChildPanic(c *C) {
-	tk := testkit.NewTestKit(c, s.store)
-	tk.MustExec("use test")
-	tk.MustExec("drop table if exists t1, t2")
-	tk.MustExec("create table t1(a int)")
-	tk.MustExec("create table t2(a int)")
-	tk.MustExec("insert into t1(a) select 1;")
-	tk.MustQuery("select b.n from t1 left join (select a as a, null as n from t2) b on b.a = t1.a order by t1.a").
-		Check(testkit.Rows("<nil>"))
-}
-
-func (s *testSuiteP1) TestUnionAutoSignedCast(c *C) {
-	tk := testkit.NewTestKit(c, s.store)
-	tk.MustExec("use test")
-	tk.MustExec("drop table if exists t1,t2")
-	tk.MustExec("create table t1 (id int, i int, b bigint, d double, dd decimal)")
-	tk.MustExec("create table t2 (id int, i int unsigned, b bigint unsigned, d double unsigned, dd decimal unsigned)")
-	tk.MustExec("insert into t1 values(1, -1, -1, -1.1, -1)")
-	tk.MustExec("insert into t2 values(2, 1, 1, 1.1, 1)")
-	tk.MustQuery("select * from t1 union select * from t2 order by id").
-		Check(testkit.Rows("1 -1 -1 -1.1 -1", "2 1 1 1.1 1"))
-	tk.MustQuery("select id, i, b, d, dd from t2 union select id, i, b, d, dd from t1 order by id").
-		Check(testkit.Rows("1 -1 -1 -1.1 -1", "2 1 1 1.1 1"))
-	tk.MustQuery("select id, i from t2 union select id, cast(i as unsigned int) from t1 order by id").
-		Check(testkit.Rows("1 18446744073709551615", "2 1"))
-	tk.MustQuery("select dd from t2 union all select dd from t2").
-		Check(testkit.Rows("1", "1"))
-
-	tk.MustExec("drop table if exists t3,t4")
-	tk.MustExec("create table t3 (id int, v int)")
-	tk.MustExec("create table t4 (id int, v double unsigned)")
-	tk.MustExec("insert into t3 values (1, -1)")
-	tk.MustExec("insert into t4 values (2, 1)")
-	tk.MustQuery("select id, v from t3 union select id, v from t4 order by id").
-		Check(testkit.Rows("1 -1", "2 1"))
-	tk.MustQuery("select id, v from t4 union select id, v from t3 order by id").
-		Check(testkit.Rows("1 -1", "2 1"))
-
-	tk.MustExec("drop table if exists t5,t6,t7")
-	tk.MustExec("create table t5 (id int, v bigint unsigned)")
-	tk.MustExec("create table t6 (id int, v decimal)")
-	tk.MustExec("create table t7 (id int, v bigint)")
-	tk.MustExec("insert into t5 values (1, 1)")
-	tk.MustExec("insert into t6 values (2, -1)")
-	tk.MustExec("insert into t7 values (3, -1)")
-	tk.MustQuery("select id, v from t5 union select id, v from t6 order by id").
-		Check(testkit.Rows("1 1", "2 -1"))
-	tk.MustQuery("select id, v from t5 union select id, v from t7 union select id, v from t6 order by id").
-		Check(testkit.Rows("1 1", "2 -1", "3 -1"))
-}
-
-func (s *testSuiteP1) TestUpdateClustered(c *C) {
-	tk := testkit.NewTestKit(c, s.store)
-	tk.MustExec("use test")
-
-	type resultChecker struct {
-		check  string
-		assert []string
-	}
-
-=======
->>>>>>> f49add07
 	for _, clustered := range []string{"", "clustered"} {
 		tests := []struct {
 			initSchema  []string
@@ -3099,3881 +1164,6 @@
 						[]string{"2 3 20", "3 4 20"},
 					},
 				},
-<<<<<<< HEAD
-			},
-			{ // left join + update both + match & unmatched + pk
-				[]string{
-					"drop table if exists a, b",
-					"create table a (k1 int, k2 int, v int)",
-					fmt.Sprintf("create table b (a int not null, k1 int, k2 int, v int, primary key(k1, k2) %s)", clustered),
-				},
-				[]string{
-					"insert into a values (1, 1, 1), (2, 2, 2)", // unmatched + matched
-					"insert into b values (2, 2, 2, 2)",
-				},
-				"update a left join b on a.k1 = b.k1 and a.k2 = b.k2 set a.k1 = a.k1 + 1, a.k2 = a.k2 + 2, b.k1 = b.k1 + 1, b.k2 = b.k2 + 2,  a.v = 20, b.v = 100",
-				[]resultChecker{
-					{
-						"select * from b",
-						[]string{"2 3 4 100"},
-					},
-					{
-						"select * from a",
-						[]string{"2 3 20", "3 4 20"},
-					},
-				},
-			},
-			{ // left join + update both + match & unmatched + prefix pk
-				[]string{
-					"drop table if exists a, b",
-					"create table a (k1 varchar(100), k2 varchar(100), v varchar(100))",
-					fmt.Sprintf("create table b (a varchar(100) not null, k1 varchar(100), k2 varchar(100), v varchar(100), primary key(k1(1), k2(1)) %s, key kk1(k1(1), v(1)))", clustered),
-				},
-				[]string{
-					"insert into a values ('11', '11', '11'), ('22', '22', '22')", // unmatched + matched
-					"insert into b values ('22', '22', '22', '22')",
-				},
-				"update a left join b on a.k1 = b.k1 and a.k2 = b.k2 set a.k1 = a.k1 + 1, a.k2 = a.k2 + 2, b.k1 = b.k1 + 1, b.k2 = b.k2 + 2, a.v = 20, b.v = 100",
-				[]resultChecker{
-					{
-						"select * from b",
-						[]string{"22 23 24 100"},
-					},
-					{
-						"select * from a",
-						[]string{"12 13 20", "23 24 20"},
-					},
-				},
-			},
-			{ // right join + update both + match & unmatched + prefix pk
-				[]string{
-					"drop table if exists a, b",
-					"create table a (k1 varchar(100), k2 varchar(100), v varchar(100))",
-					fmt.Sprintf("create table b (a varchar(100) not null, k1 varchar(100), k2 varchar(100), v varchar(100), primary key(k1(1), k2(1)) %s, key kk1(k1(1), v(1)))", clustered),
-				},
-				[]string{
-					"insert into a values ('11', '11', '11'), ('22', '22', '22')", // unmatched + matched
-					"insert into b values ('22', '22', '22', '22')",
-				},
-				"update b right join a on a.k1 = b.k1 and a.k2 = b.k2 set a.k1 = a.k1 + 1, a.k2 = a.k2 + 2, b.k1 = b.k1 + 1, b.k2 = b.k2 + 2, a.v = 20, b.v = 100",
-				[]resultChecker{
-					{
-						"select * from b",
-						[]string{"22 23 24 100"},
-					},
-					{
-						"select * from a",
-						[]string{"12 13 20", "23 24 20"},
-					},
-				},
-			},
-			{ // inner join + update both + match & unmatched + prefix pk
-				[]string{
-					"drop table if exists a, b",
-					"create table a (k1 varchar(100), k2 varchar(100), v varchar(100))",
-					fmt.Sprintf("create table b (a varchar(100) not null, k1 varchar(100), k2 varchar(100), v varchar(100), primary key(k1(1), k2(1)) %s, key kk1(k1(1), v(1)))", clustered),
-				},
-				[]string{
-					"insert into a values ('11', '11', '11'), ('22', '22', '22')", // unmatched + matched
-					"insert into b values ('22', '22', '22', '22')",
-				},
-				"update b join a on a.k1 = b.k1 and a.k2 = b.k2 set a.k1 = a.k1 + 1, a.k2 = a.k2 + 2, b.k1 = b.k1 + 1, b.k2 = b.k2 + 2, a.v = 20, b.v = 100",
-				[]resultChecker{
-					{
-						"select * from b",
-						[]string{"22 23 24 100"},
-					},
-					{
-						"select * from a",
-						[]string{"11 11 11", "23 24 20"},
-					},
-				},
-			},
-			{
-				[]string{
-					"drop table if exists a, b",
-					"create table a (k1 varchar(100), k2 varchar(100), v varchar(100))",
-					fmt.Sprintf("create table b (a varchar(100) not null, k1 varchar(100), k2 varchar(100), v varchar(100), primary key(k1(1), k2(1)) %s, key kk1(k1(1), v(1)))", clustered),
-				},
-				[]string{
-					"insert into a values ('11', '11', '11'), ('22', '22', '22')", // unmatched + matched
-					"insert into b values ('22', '22', '22', '22')",
-				},
-				"update a set a.k1 = a.k1 + 1, a.k2 = a.k2 + 2, a.v = 20 where exists (select 1 from b where a.k1 = b.k1 and a.k2 = b.k2)",
-				[]resultChecker{
-					{
-						"select * from b",
-						[]string{"22 22 22 22"},
-					},
-					{
-						"select * from a",
-						[]string{"11 11 11", "23 24 20"},
-					},
-				},
-			},
-		}
-
-		for _, test := range tests {
-			for _, s := range test.initSchema {
-				tk.MustExec(s)
-			}
-			for _, s := range test.initData {
-				tk.MustExec(s)
-			}
-			tk.MustExec(test.dml)
-			for _, checker := range test.resultCheck {
-				tk.MustQuery(checker.check).Check(testkit.Rows(checker.assert...))
-			}
-			tk.MustExec("admin check table a")
-			tk.MustExec("admin check table b")
-		}
-	}
-}
-
-func (s *testSuite6) TestUpdateJoin(c *C) {
-	tk := testkit.NewTestKit(c, s.store)
-	tk.MustExec("use test")
-	tk.MustExec("drop table if exists t1, t2, t3, t4, t5, t6, t7")
-	tk.MustExec("create table t1(k int, v int)")
-	tk.MustExec("create table t2(k int, v int)")
-	tk.MustExec("create table t3(id int auto_increment, k int, v int, primary key(id))")
-	tk.MustExec("create table t4(k int, v int)")
-	tk.MustExec("create table t5(v int, k int, primary key(k))")
-	tk.MustExec("insert into t1 values (1, 1)")
-	tk.MustExec("insert into t4 values (3, 3)")
-	tk.MustExec("create table t6 (id int, v longtext)")
-	tk.MustExec("create table t7 (x int, id int, v longtext, primary key(id))")
-
-	// test the normal case that update one row for a single table.
-	tk.MustExec("update t1 set v = 0 where k = 1")
-	tk.MustQuery("select k, v from t1 where k = 1").Check(testkit.Rows("1 0"))
-
-	// test the case that the table with auto_increment or none-null columns as the right table of left join.
-	tk.MustExec("update t1 left join t3 on t1.k = t3.k set t1.v = 1")
-	tk.MustQuery("select k, v from t1").Check(testkit.Rows("1 1"))
-	tk.MustQuery("select id, k, v from t3").Check(testkit.Rows())
-
-	// test left join and the case that the right table has no matching record but has updated the right table columns.
-	tk.MustExec("update t1 left join t2 on t1.k = t2.k set t1.v = t2.v, t2.v = 3")
-	tk.MustQuery("select k, v from t1").Check(testkit.Rows("1 <nil>"))
-	tk.MustQuery("select k, v from t2").Check(testkit.Rows())
-
-	// test the case that the update operation in the left table references data in the right table while data of the right table columns is modified.
-	tk.MustExec("update t1 left join t2 on t1.k = t2.k set t2.v = 3, t1.v = t2.v")
-	tk.MustQuery("select k, v from t1").Check(testkit.Rows("1 <nil>"))
-	tk.MustQuery("select k, v from t2").Check(testkit.Rows())
-
-	// test right join and the case that the left table has no matching record but has updated the left table columns.
-	tk.MustExec("update t2 right join t1 on t2.k = t1.k set t2.v = 4, t1.v = 0")
-	tk.MustQuery("select k, v from t1").Check(testkit.Rows("1 0"))
-	tk.MustQuery("select k, v from t2").Check(testkit.Rows())
-
-	// test the case of right join and left join at the same time.
-	tk.MustExec("update t1 left join t2 on t1.k = t2.k right join t4 on t4.k = t2.k set t1.v = 4, t2.v = 4, t4.v = 4")
-	tk.MustQuery("select k, v from t1").Check(testkit.Rows("1 0"))
-	tk.MustQuery("select k, v from t2").Check(testkit.Rows())
-	tk.MustQuery("select k, v from t4").Check(testkit.Rows("3 4"))
-
-	// test normal left join and the case that the right table has matching rows.
-	tk.MustExec("insert t2 values (1, 10)")
-	tk.MustExec("update t1 left join t2 on t1.k = t2.k set t2.v = 11")
-	tk.MustQuery("select k, v from t2").Check(testkit.Rows("1 11"))
-
-	// test the case of continuously joining the same table and updating the unmatching records.
-	tk.MustExec("update t1 t11 left join t2 on t11.k = t2.k left join t1 t12 on t2.v = t12.k set t12.v = 233, t11.v = 111")
-	tk.MustQuery("select k, v from t1").Check(testkit.Rows("1 111"))
-	tk.MustQuery("select k, v from t2").Check(testkit.Rows("1 11"))
-
-	// test the left join case that the left table has records but all records are null.
-	tk.MustExec("delete from t1")
-	tk.MustExec("delete from t2")
-	tk.MustExec("insert into t1 values (null, null)")
-	tk.MustExec("update t1 left join t2 on t1.k = t2.k set t1.v = 1")
-	tk.MustQuery("select k, v from t1").Check(testkit.Rows("<nil> 1"))
-
-	// test the case that the right table of left join has an primary key.
-	tk.MustExec("insert t5 values(0, 0)")
-	tk.MustExec("update t1 left join t5 on t1.k = t5.k set t1.v = 2")
-	tk.MustQuery("select k, v from t1").Check(testkit.Rows("<nil> 2"))
-	tk.MustQuery("select k, v from t5").Check(testkit.Rows("0 0"))
-
-	tk.MustExec("insert into t6 values (1, NULL)")
-	tk.MustExec("insert into t7 values (5, 1, 'a')")
-	tk.MustExec("update t6, t7 set t6.v = t7.v where t6.id = t7.id and t7.x = 5")
-	tk.MustQuery("select v from t6").Check(testkit.Rows("a"))
-
-	tk.MustExec("drop table if exists t1, t2")
-	tk.MustExec("create table t1(id int primary key, v int, gv int GENERATED ALWAYS AS (v * 2) STORED)")
-	tk.MustExec("create table t2(id int, v int)")
-	tk.MustExec("update t1 tt1 inner join (select count(t1.id) a, t1.id from t1 left join t2 on t1.id = t2.id group by t1.id) x on tt1.id = x.id set tt1.v = tt1.v + x.a")
-}
-
-func (s *testSuite3) TestMaxOneRow(c *C) {
-	tk := testkit.NewTestKit(c, s.store)
-	tk.MustExec(`use test`)
-	tk.MustExec(`drop table if exists t1`)
-	tk.MustExec(`drop table if exists t2`)
-	tk.MustExec(`create table t1(a double, b double);`)
-	tk.MustExec(`create table t2(a double, b double);`)
-	tk.MustExec(`insert into t1 values(1, 1), (2, 2), (3, 3);`)
-	tk.MustExec(`insert into t2 values(0, 0);`)
-	tk.MustExec(`set @@tidb_init_chunk_size=1;`)
-	rs, err := tk.Exec(`select (select t1.a from t1 where t1.a > t2.a) as a from t2;`)
-	c.Assert(err, IsNil)
-
-	err = rs.Next(context.TODO(), rs.NewChunk(nil))
-	c.Assert(err.Error(), Equals, "[executor:1242]Subquery returns more than 1 row")
-
-	c.Assert(rs.Close(), IsNil)
-}
-
-func (s *testSuiteP2) TestCurrentTimestampValueSelection(c *C) {
-	tk := testkit.NewTestKit(c, s.store)
-	tk.MustExec("use test")
-	tk.MustExec("drop table if exists t,t1")
-
-	tk.MustExec("create table t (id int, t0 timestamp null default current_timestamp, t1 timestamp(1) null default current_timestamp(1), t2 timestamp(2) null default current_timestamp(2) on update current_timestamp(2))")
-	tk.MustExec("insert into t (id) values (1)")
-	rs := tk.MustQuery("select t0, t1, t2 from t where id = 1")
-	t0 := rs.Rows()[0][0].(string)
-	t1 := rs.Rows()[0][1].(string)
-	t2 := rs.Rows()[0][2].(string)
-	c.Assert(len(strings.Split(t0, ".")), Equals, 1)
-	c.Assert(len(strings.Split(t1, ".")[1]), Equals, 1)
-	c.Assert(len(strings.Split(t2, ".")[1]), Equals, 2)
-	tk.MustQuery("select id from t where t0 = ?", t0).Check(testkit.Rows("1"))
-	tk.MustQuery("select id from t where t1 = ?", t1).Check(testkit.Rows("1"))
-	tk.MustQuery("select id from t where t2 = ?", t2).Check(testkit.Rows("1"))
-	time.Sleep(time.Second)
-	tk.MustExec("update t set t0 = now() where id = 1")
-	rs = tk.MustQuery("select t2 from t where id = 1")
-	newT2 := rs.Rows()[0][0].(string)
-	c.Assert(newT2 != t2, IsTrue)
-
-	tk.MustExec("create table t1 (id int, a timestamp, b timestamp(2), c timestamp(3))")
-	tk.MustExec("insert into t1 (id, a, b, c) values (1, current_timestamp(2), current_timestamp, current_timestamp(3))")
-	rs = tk.MustQuery("select a, b, c from t1 where id = 1")
-	a := rs.Rows()[0][0].(string)
-	b := rs.Rows()[0][1].(string)
-	d := rs.Rows()[0][2].(string)
-	c.Assert(len(strings.Split(a, ".")), Equals, 1)
-	c.Assert(strings.Split(b, ".")[1], Equals, "00")
-	c.Assert(len(strings.Split(d, ".")[1]), Equals, 3)
-}
-
-func (s *testSuite3) TestRowID(c *C) {
-	tk := testkit.NewTestKit(c, s.store)
-	tk.MustExec(`use test`)
-	tk.MustExec(`drop table if exists t`)
-	tk.Se.GetSessionVars().EnableClusteredIndex = variable.ClusteredIndexDefModeIntOnly
-	tk.MustExec(`create table t(a varchar(10), b varchar(10), c varchar(1), index idx(a, b, c));`)
-	tk.MustExec(`insert into t values('a', 'b', 'c');`)
-	tk.MustExec(`insert into t values('a', 'b', 'c');`)
-	tk.MustQuery(`select b, _tidb_rowid from t use index(idx) where a = 'a';`).Check(testkit.Rows(
-		`b 1`,
-		`b 2`,
-	))
-	tk.MustExec(`begin;`)
-	tk.MustExec(`select * from t for update`)
-	tk.MustQuery(`select distinct b from t use index(idx) where a = 'a';`).Check(testkit.Rows(`b`))
-	tk.MustExec(`commit;`)
-
-	tk.MustExec(`drop table if exists t`)
-	tk.MustExec(`create table t(a varchar(5) primary key)`)
-	tk.MustExec(`insert into t values('a')`)
-	tk.MustQuery("select *, _tidb_rowid from t use index(`primary`) where _tidb_rowid=1").Check(testkit.Rows("a 1"))
-}
-
-func (s *testSuite3) TestDoSubquery(c *C) {
-	tk := testkit.NewTestKit(c, s.store)
-	tk.MustExec(`use test`)
-	tk.MustExec(`drop table if exists t`)
-	tk.MustExec(`create table t(a int)`)
-	_, err := tk.Exec(`do 1 in (select * from t)`)
-	c.Assert(err, IsNil, Commentf("err %v", err))
-	tk.MustExec(`insert into t values(1)`)
-	r, err := tk.Exec(`do 1 in (select * from t)`)
-	c.Assert(err, IsNil, Commentf("err %v", err))
-	c.Assert(r, IsNil, Commentf("result of Do not empty"))
-}
-
-func (s *testSuite3) TestSubqueryTableAlias(c *C) {
-	tk := testkit.NewTestKit(c, s.store)
-	tk.MustExec(`use test`)
-	tk.MustExec(`drop table if exists t`)
-
-	tk.MustExec("set sql_mode = ''")
-	tk.MustGetErrCode("select a, b from (select 1 a) ``, (select 2 b) ``;", mysql.ErrDerivedMustHaveAlias)
-	tk.MustGetErrCode("select a, b from (select 1 a) `x`, (select 2 b) `x`;", mysql.ErrNonuniqTable)
-	tk.MustGetErrCode("select a, b from (select 1 a), (select 2 b);", mysql.ErrDerivedMustHaveAlias)
-	// ambiguous column name
-	tk.MustGetErrCode("select a from (select 1 a) ``, (select 2 a) ``;", mysql.ErrDerivedMustHaveAlias)
-	tk.MustGetErrCode("select a from (select 1 a) `x`, (select 2 a) `x`;", mysql.ErrNonuniqTable)
-	tk.MustGetErrCode("select x.a from (select 1 a) `x`, (select 2 a) `x`;", mysql.ErrNonuniqTable)
-	tk.MustGetErrCode("select a from (select 1 a), (select 2 a);", mysql.ErrDerivedMustHaveAlias)
-
-	tk.MustExec("set sql_mode = 'oracle';")
-	tk.MustQuery("select a, b from (select 1 a) ``, (select 2 b) ``;").Check(testkit.Rows("1 2"))
-	tk.MustQuery("select a, b from (select 1 a) `x`, (select 2 b) `x`;").Check(testkit.Rows("1 2"))
-	tk.MustQuery("select a, b from (select 1 a), (select 2 b);").Check(testkit.Rows("1 2"))
-	// ambiguous column name
-	tk.MustGetErrCode("select a from (select 1 a) ``, (select 2 a) ``;", mysql.ErrNonUniq)
-	tk.MustGetErrCode("select a from (select 1 a) `x`, (select 2 a) `x`;", mysql.ErrNonUniq)
-	tk.MustGetErrCode("select x.a from (select 1 a) `x`, (select 2 a) `x`;", mysql.ErrNonUniq)
-	tk.MustGetErrCode("select a from (select 1 a), (select 2 a);", mysql.ErrNonUniq)
-}
-
-func (s *testSerialSuite) TestTSOFail(c *C) {
-	tk := testkit.NewTestKit(c, s.store)
-	tk.MustExec(`use test`)
-	tk.MustExec(`drop table if exists t`)
-	tk.MustExec(`create table t(a int)`)
-
-	c.Assert(failpoint.Enable("github.com/pingcap/tidb/session/mockGetTSFail", "return"), IsNil)
-	ctx := failpoint.WithHook(context.Background(), func(ctx context.Context, fpname string) bool {
-		return fpname == "github.com/pingcap/tidb/session/mockGetTSFail"
-	})
-	_, err := tk.Se.Execute(ctx, `select * from t`)
-	c.Assert(err, NotNil)
-	c.Assert(failpoint.Disable("github.com/pingcap/tidb/session/mockGetTSFail"), IsNil)
-}
-
-func (s *testSuite3) TestSelectHashPartitionTable(c *C) {
-	tk := testkit.NewTestKit(c, s.store)
-	tk.MustExec(`use test`)
-	tk.MustExec(`drop table if exists th`)
-	tk.MustExec("set @@session.tidb_enable_table_partition = '1';")
-	tk.MustExec(`create table th (a int, b int) partition by hash(a) partitions 3;`)
-	defer tk.MustExec(`drop table if exists th`)
-	tk.MustExec(`insert into th values (0,0),(1,1),(2,2),(3,3),(4,4),(5,5),(6,6),(7,7),(8,8);`)
-	tk.MustExec("insert into th values (-1,-1),(-2,-2),(-3,-3),(-4,-4),(-5,-5),(-6,-6),(-7,-7),(-8,-8);")
-	tk.MustQuery("select b from th order by a").Check(testkit.Rows("-8", "-7", "-6", "-5", "-4", "-3", "-2", "-1", "0", "1", "2", "3", "4", "5", "6", "7", "8"))
-	tk.MustQuery(" select * from th where a=-2;").Check(testkit.Rows("-2 -2"))
-	tk.MustQuery(" select * from th where a=5;").Check(testkit.Rows("5 5"))
-}
-
-func (s *testSuiteP1) TestSelectPartition(c *C) {
-	tk := testkit.NewTestKit(c, s.store)
-	tk.MustExec(`use test`)
-	tk.MustExec(`drop table if exists th, tr, tl`)
-	tk.MustExec("set @@session.tidb_enable_list_partition = ON;")
-	tk.MustExec(`create table th (a int, b int) partition by hash(a) partitions 3;`)
-	tk.MustExec(`create table tr (a int, b int)
-							partition by range (a) (
-							partition r0 values less than (4),
-							partition r1 values less than (7),
-							partition r3 values less than maxvalue)`)
-	tk.MustExec(`create table tl (a int, b int, unique index idx(a)) partition by list  (a) (
-					    partition p0 values in (3,5,6,9,17),
-					    partition p1 values in (1,2,10,11,19,20),
-					    partition p2 values in (4,12,13,14,18),
-					    partition p3 values in (7,8,15,16,null));`)
-	defer tk.MustExec(`drop table if exists th, tr, tl`)
-	tk.MustExec(`insert into th values (0,0),(1,1),(2,2),(3,3),(4,4),(5,5),(6,6),(7,7),(8,8);`)
-	tk.MustExec("insert into th values (-1,-1),(-2,-2),(-3,-3),(-4,-4),(-5,-5),(-6,-6),(-7,-7),(-8,-8);")
-	tk.MustExec(`insert into tr values (-3,-3),(3,3),(4,4),(7,7),(8,8);`)
-	tk.MustExec(`insert into tl values (3,3),(1,1),(4,4),(7,7),(8,8),(null,null);`)
-	// select 1 partition.
-	tk.MustQuery("select b from th partition (p0) order by a").Check(testkit.Rows("-6", "-3", "0", "3", "6"))
-	tk.MustQuery("select b from tr partition (r0) order by a").Check(testkit.Rows("-3", "3"))
-	tk.MustQuery("select b from tl partition (p0) order by a").Check(testkit.Rows("3"))
-	tk.MustQuery("select b from th partition (p0,P0) order by a").Check(testkit.Rows("-6", "-3", "0", "3", "6"))
-	tk.MustQuery("select b from tr partition (r0,R0,r0) order by a").Check(testkit.Rows("-3", "3"))
-	tk.MustQuery("select b from tl partition (p0,P0,p0) order by a").Check(testkit.Rows("3"))
-	// select multi partition.
-	tk.MustQuery("select b from th partition (P2,p0) order by a").Check(testkit.Rows("-8", "-6", "-5", "-3", "-2", "0", "2", "3", "5", "6", "8"))
-	tk.MustQuery("select b from tr partition (r1,R3) order by a").Check(testkit.Rows("4", "7", "8"))
-	tk.MustQuery("select b from tl partition (p0,P3) order by a").Check(testkit.Rows("<nil>", "3", "7", "8"))
-
-	// test select unknown partition error
-	err := tk.ExecToErr("select b from th partition (p0,p4)")
-	c.Assert(err.Error(), Equals, "[table:1735]Unknown partition 'p4' in table 'th'")
-	err = tk.ExecToErr("select b from tr partition (r1,r4)")
-	c.Assert(err.Error(), Equals, "[table:1735]Unknown partition 'r4' in table 'tr'")
-	err = tk.ExecToErr("select b from tl partition (p0,p4)")
-	c.Assert(err.Error(), Equals, "[table:1735]Unknown partition 'p4' in table 'tl'")
-
-	// test select partition table in transaction.
-	tk.MustExec("begin")
-	tk.MustExec("insert into th values (10,10),(11,11)")
-	tk.MustQuery("select a, b from th where b>10").Check(testkit.Rows("11 11"))
-	tk.MustExec("commit")
-	tk.MustQuery("select a, b from th where b>10").Check(testkit.Rows("11 11"))
-
-	// test partition function is scalar func
-	tk.MustExec("drop table if exists tscalar")
-	tk.MustExec(`create table tscalar (c1 int) partition by range (c1 % 30) (
-								partition p0 values less than (0),
-								partition p1 values less than (10),
-								partition p2 values less than (20),
-								partition pm values less than (maxvalue));`)
-	tk.MustExec("insert into tscalar values(0), (10), (40), (50), (55)")
-	// test IN expression
-	tk.MustExec("insert into tscalar values(-0), (-10), (-40), (-50), (-55)")
-	tk.MustQuery("select * from tscalar where c1 in (55, 55)").Check(testkit.Rows("55"))
-	tk.MustQuery("select * from tscalar where c1 in (40, 40)").Check(testkit.Rows("40"))
-	tk.MustQuery("select * from tscalar where c1 in (40)").Check(testkit.Rows("40"))
-	tk.MustQuery("select * from tscalar where c1 in (-40)").Check(testkit.Rows("-40"))
-	tk.MustQuery("select * from tscalar where c1 in (-40, -40)").Check(testkit.Rows("-40"))
-	tk.MustQuery("select * from tscalar where c1 in (-1)").Check(testkit.Rows())
-}
-
-func (s *testSuiteP1) TestDeletePartition(c *C) {
-	tk := testkit.NewTestKit(c, s.store)
-	tk.MustExec(`use test`)
-	tk.MustExec(`drop table if exists t1`)
-	tk.MustExec(`create table t1 (a int) partition by range (a) (
- partition p0 values less than (10),
- partition p1 values less than (20),
- partition p2 values less than (30),
- partition p3 values less than (40),
- partition p4 values less than MAXVALUE
- )`)
-	tk.MustExec("insert into t1 values (1),(11),(21),(31)")
-	tk.MustExec("delete from t1 partition (p4)")
-	tk.MustQuery("select * from t1 order by a").Check(testkit.Rows("1", "11", "21", "31"))
-	tk.MustExec("delete from t1 partition (p0) where a > 10")
-	tk.MustQuery("select * from t1 order by a").Check(testkit.Rows("1", "11", "21", "31"))
-	tk.MustExec("delete from t1 partition (p0,p1,p2)")
-	tk.MustQuery("select * from t1").Check(testkit.Rows("31"))
-}
-
-func (s *testSuite) TestSelectView(c *C) {
-	tk := testkit.NewTestKit(c, s.store)
-	tk.MustExec("use test")
-	tk.MustExec("create table view_t (a int,b int)")
-	tk.MustExec("insert into view_t values(1,2)")
-	tk.MustExec("create definer='root'@'localhost' view view1 as select * from view_t")
-	tk.MustExec("create definer='root'@'localhost' view view2(c,d) as select * from view_t")
-	tk.MustExec("create definer='root'@'localhost' view view3(c,d) as select a,b from view_t")
-	tk.MustExec("create definer='root'@'localhost' view view4 as select * from (select * from (select * from view_t) tb1) tb;")
-	tk.MustQuery("select * from view1;").Check(testkit.Rows("1 2"))
-	tk.MustQuery("select * from view2;").Check(testkit.Rows("1 2"))
-	tk.MustQuery("select * from view3;").Check(testkit.Rows("1 2"))
-	tk.MustQuery("select * from view4;").Check(testkit.Rows("1 2"))
-	tk.MustExec("drop table view_t;")
-	tk.MustExec("create table view_t(c int,d int)")
-	err := tk.ExecToErr("select * from view1")
-	c.Assert(err.Error(), Equals, "[planner:1356]View 'test.view1' references invalid table(s) or column(s) or function(s) or definer/invoker of view lack rights to use them")
-	err = tk.ExecToErr("select * from view2")
-	c.Assert(err.Error(), Equals, "[planner:1356]View 'test.view2' references invalid table(s) or column(s) or function(s) or definer/invoker of view lack rights to use them")
-	err = tk.ExecToErr("select * from view3")
-	c.Assert(err.Error(), Equals, plannercore.ErrViewInvalid.GenWithStackByArgs("test", "view3").Error())
-	tk.MustExec("drop table view_t;")
-	tk.MustExec("create table view_t(a int,b int,c int)")
-	tk.MustExec("insert into view_t values(1,2,3)")
-	tk.MustQuery("select * from view1;").Check(testkit.Rows("1 2"))
-	tk.MustQuery("select * from view2;").Check(testkit.Rows("1 2"))
-	tk.MustQuery("select * from view3;").Check(testkit.Rows("1 2"))
-	tk.MustQuery("select * from view4;").Check(testkit.Rows("1 2"))
-	tk.MustExec("alter table view_t drop column a")
-	tk.MustExec("alter table view_t add column a int after b")
-	tk.MustExec("update view_t set a=1;")
-	tk.MustQuery("select * from view1;").Check(testkit.Rows("1 2"))
-	tk.MustQuery("select * from view2;").Check(testkit.Rows("1 2"))
-	tk.MustQuery("select * from view3;").Check(testkit.Rows("1 2"))
-	tk.MustQuery("select * from view4;").Check(testkit.Rows("1 2"))
-	tk.MustExec("drop table view_t;")
-	tk.MustExec("drop view view1,view2,view3,view4;")
-
-	tk.MustExec("set @@tidb_enable_window_function = 1")
-	defer func() {
-		tk.MustExec("set @@tidb_enable_window_function = 0")
-	}()
-	tk.MustExec("create table t(a int, b int)")
-	tk.MustExec("insert into t values (1,1),(1,2),(2,1),(2,2)")
-	tk.MustExec("create definer='root'@'localhost' view v as select a, first_value(a) over(rows between 1 preceding and 1 following), last_value(a) over(rows between 1 preceding and 1 following) from t")
-	result := tk.MustQuery("select * from v")
-	result.Check(testkit.Rows("1 1 1", "1 1 2", "2 1 2", "2 2 2"))
-	tk.MustExec("drop view v;")
-}
-
-type testSuite2 struct {
-	*baseTestSuite
-}
-
-func (s *testSuite2) TearDownTest(c *C) {
-	tk := testkit.NewTestKit(c, s.store)
-	tk.MustExec("use test")
-	r := tk.MustQuery("show full tables")
-	for _, tb := range r.Rows() {
-		tableName := tb[0]
-		if tb[1] == "VIEW" {
-			tk.MustExec(fmt.Sprintf("drop view %v", tableName))
-		} else if tb[1] == "SEQUENCE" {
-			tk.MustExec(fmt.Sprintf("drop sequence %v", tableName))
-		} else {
-			tk.MustExec(fmt.Sprintf("drop table %v", tableName))
-		}
-	}
-}
-
-type testSuite3 struct {
-	*baseTestSuite
-}
-
-func (s *testSuite3) TearDownTest(c *C) {
-	tk := testkit.NewTestKit(c, s.store)
-	tk.MustExec("use test")
-	r := tk.MustQuery("show full tables")
-	for _, tb := range r.Rows() {
-		tableName := tb[0]
-		if tb[1] == "VIEW" {
-			tk.MustExec(fmt.Sprintf("drop view %v", tableName))
-		} else if tb[1] == "SEQUENCE" {
-			tk.MustExec(fmt.Sprintf("drop sequence %v", tableName))
-		} else {
-			tk.MustExec(fmt.Sprintf("drop table %v", tableName))
-		}
-	}
-}
-
-type testSuite6 struct {
-	*baseTestSuite
-}
-
-func (s *testSuite6) TearDownTest(c *C) {
-	tk := testkit.NewTestKit(c, s.store)
-	tk.MustExec("use test")
-	r := tk.MustQuery("show full tables")
-	for _, tb := range r.Rows() {
-		tableName := tb[0]
-		if tb[1] == "VIEW" {
-			tk.MustExec(fmt.Sprintf("drop view %v", tableName))
-		} else if tb[1] == "SEQUENCE" {
-			tk.MustExec(fmt.Sprintf("drop sequence %v", tableName))
-		} else {
-			tk.MustExec(fmt.Sprintf("drop table %v", tableName))
-		}
-	}
-}
-
-type testSuite8 struct {
-	*baseTestSuite
-}
-
-func (s *testSuite8) TearDownTest(c *C) {
-	tk := testkit.NewTestKit(c, s.store)
-	tk.MustExec("use test")
-	r := tk.MustQuery("show full tables")
-	for _, tb := range r.Rows() {
-		tableName := tb[0]
-		if tb[1] == "VIEW" {
-			tk.MustExec(fmt.Sprintf("drop view %v", tableName))
-		} else if tb[1] == "SEQUENCE" {
-			tk.MustExec(fmt.Sprintf("drop sequence %v", tableName))
-		} else {
-			tk.MustExec(fmt.Sprintf("drop table %v", tableName))
-		}
-	}
-}
-
-type testSerialSuite1 struct {
-	*baseTestSuite
-}
-
-func (s *testSerialSuite1) TearDownTest(c *C) {
-	tk := testkit.NewTestKit(c, s.store)
-	tk.MustExec("use test")
-	r := tk.MustQuery("show full tables")
-	for _, tb := range r.Rows() {
-		tableName := tb[0]
-		if tb[1] == "VIEW" {
-			tk.MustExec(fmt.Sprintf("drop view %v", tableName))
-		} else if tb[1] == "SEQUENCE" {
-			tk.MustExec(fmt.Sprintf("drop sequence %v", tableName))
-		} else {
-			tk.MustExec(fmt.Sprintf("drop table %v", tableName))
-		}
-	}
-}
-
-func (s *testSuiteP2) TestStrToDateBuiltin(c *C) {
-	tk := testkit.NewTestKit(c, s.store)
-	tk.MustQuery(`select str_to_date('20190101','%Y%m%d%!') from dual`).Check(testkit.Rows("2019-01-01"))
-	tk.MustQuery(`select str_to_date('20190101','%Y%m%d%f') from dual`).Check(testkit.Rows("2019-01-01 00:00:00.000000"))
-	tk.MustQuery(`select str_to_date('20190101','%Y%m%d%H%i%s') from dual`).Check(testkit.Rows("2019-01-01 00:00:00"))
-	tk.MustQuery(`select str_to_date('18/10/22','%y/%m/%d') from dual`).Check(testkit.Rows("2018-10-22"))
-	tk.MustQuery(`select str_to_date('a18/10/22','%y/%m/%d') from dual`).Check(testkit.Rows("<nil>"))
-	tk.MustQuery(`select str_to_date('69/10/22','%y/%m/%d') from dual`).Check(testkit.Rows("2069-10-22"))
-	tk.MustQuery(`select str_to_date('70/10/22','%y/%m/%d') from dual`).Check(testkit.Rows("1970-10-22"))
-	tk.MustQuery(`select str_to_date('8/10/22','%y/%m/%d') from dual`).Check(testkit.Rows("2008-10-22"))
-	tk.MustQuery(`select str_to_date('8/10/22','%Y/%m/%d') from dual`).Check(testkit.Rows("2008-10-22"))
-	tk.MustQuery(`select str_to_date('18/10/22','%Y/%m/%d') from dual`).Check(testkit.Rows("2018-10-22"))
-	tk.MustQuery(`select str_to_date('a18/10/22','%Y/%m/%d') from dual`).Check(testkit.Rows("<nil>"))
-	tk.MustQuery(`select str_to_date('69/10/22','%Y/%m/%d') from dual`).Check(testkit.Rows("2069-10-22"))
-	tk.MustQuery(`select str_to_date('70/10/22','%Y/%m/%d') from dual`).Check(testkit.Rows("1970-10-22"))
-	tk.MustQuery(`select str_to_date('018/10/22','%Y/%m/%d') from dual`).Check(testkit.Rows("0018-10-22"))
-	tk.MustQuery(`select str_to_date('2018/10/22','%Y/%m/%d') from dual`).Check(testkit.Rows("2018-10-22"))
-	tk.MustQuery(`select str_to_date('018/10/22','%y/%m/%d') from dual`).Check(testkit.Rows("<nil>"))
-	tk.MustQuery(`select str_to_date('18/10/22','%y0/%m/%d') from dual`).Check(testkit.Rows("<nil>"))
-	tk.MustQuery(`select str_to_date('18/10/22','%Y0/%m/%d') from dual`).Check(testkit.Rows("<nil>"))
-	tk.MustQuery(`select str_to_date('18a/10/22','%y/%m/%d') from dual`).Check(testkit.Rows("<nil>"))
-	tk.MustQuery(`select str_to_date('18a/10/22','%Y/%m/%d') from dual`).Check(testkit.Rows("<nil>"))
-	tk.MustQuery(`select str_to_date('20188/10/22','%Y/%m/%d') from dual`).Check(testkit.Rows("<nil>"))
-	tk.MustQuery(`select str_to_date('2018510522','%Y5%m5%d') from dual`).Check(testkit.Rows("2018-10-22"))
-	tk.MustQuery(`select str_to_date('2018^10^22','%Y^%m^%d') from dual`).Check(testkit.Rows("2018-10-22"))
-	tk.MustQuery(`select str_to_date('2018@10@22','%Y@%m@%d') from dual`).Check(testkit.Rows("2018-10-22"))
-	tk.MustQuery(`select str_to_date('2018%10%22','%Y%%m%%d') from dual`).Check(testkit.Rows("<nil>"))
-	tk.MustQuery(`select str_to_date('2018(10(22','%Y(%m(%d') from dual`).Check(testkit.Rows("2018-10-22"))
-	tk.MustQuery(`select str_to_date('2018\10\22','%Y\%m\%d') from dual`).Check(testkit.Rows("<nil>"))
-	tk.MustQuery(`select str_to_date('2018=10=22','%Y=%m=%d') from dual`).Check(testkit.Rows("2018-10-22"))
-	tk.MustQuery(`select str_to_date('2018+10+22','%Y+%m+%d') from dual`).Check(testkit.Rows("2018-10-22"))
-	tk.MustQuery(`select str_to_date('2018_10_22','%Y_%m_%d') from dual`).Check(testkit.Rows("2018-10-22"))
-	tk.MustQuery(`select str_to_date('69510522','%y5%m5%d') from dual`).Check(testkit.Rows("2069-10-22"))
-	tk.MustQuery(`select str_to_date('69^10^22','%y^%m^%d') from dual`).Check(testkit.Rows("2069-10-22"))
-	tk.MustQuery(`select str_to_date('18@10@22','%y@%m@%d') from dual`).Check(testkit.Rows("2018-10-22"))
-	tk.MustQuery(`select str_to_date('18%10%22','%y%%m%%d') from dual`).Check(testkit.Rows("<nil>"))
-	tk.MustQuery(`select str_to_date('18(10(22','%y(%m(%d') from dual`).Check(testkit.Rows("2018-10-22"))
-	tk.MustQuery(`select str_to_date('18\10\22','%y\%m\%d') from dual`).Check(testkit.Rows("<nil>"))
-	tk.MustQuery(`select str_to_date('18+10+22','%y+%m+%d') from dual`).Check(testkit.Rows("2018-10-22"))
-	tk.MustQuery(`select str_to_date('18=10=22','%y=%m=%d') from dual`).Check(testkit.Rows("2018-10-22"))
-	tk.MustQuery(`select str_to_date('18_10_22','%y_%m_%d') from dual`).Check(testkit.Rows("2018-10-22"))
-	tk.MustQuery(`SELECT STR_TO_DATE('2020-07-04 11:22:33 PM', '%Y-%m-%d %r')`).Check(testkit.Rows("2020-07-04 23:22:33"))
-	tk.MustQuery(`SELECT STR_TO_DATE('2020-07-04 12:22:33 AM', '%Y-%m-%d %r')`).Check(testkit.Rows("2020-07-04 00:22:33"))
-	tk.MustQuery(`SELECT STR_TO_DATE('2020-07-04 12:22:33', '%Y-%m-%d %T')`).Check(testkit.Rows("2020-07-04 12:22:33"))
-	tk.MustQuery(`SELECT STR_TO_DATE('2020-07-04 00:22:33', '%Y-%m-%d %T')`).Check(testkit.Rows("2020-07-04 00:22:33"))
-}
-
-func (s *testSuiteP2) TestAddDateBuiltinWithWarnings(c *C) {
-	tk := testkit.NewTestKit(c, s.store)
-	tk.MustExec("set @@sql_mode='NO_ZERO_DATE'")
-	result := tk.MustQuery(`select date_add('2001-01-00', interval -2 hour);`)
-	result.Check(testkit.Rows("<nil>"))
-	tk.MustQuery("show warnings").Check(testutil.RowsWithSep("|", "Warning|1292|Incorrect datetime value: '2001-01-00'"))
-}
-
-func (s *testSuiteP2) TestStrToDateBuiltinWithWarnings(c *C) {
-	tk := testkit.NewTestKit(c, s.store)
-	tk.MustExec("set @@sql_mode='NO_ZERO_DATE'")
-	tk.MustExec("use test")
-	tk.MustQuery(`SELECT STR_TO_DATE('0000-1-01', '%Y-%m-%d');`).Check(testkit.Rows("<nil>"))
-	tk.MustQuery("show warnings").Check(testkit.Rows("Warning 1411 Incorrect datetime value: '0000-1-01' for function str_to_date"))
-}
-
-func (s *testSuiteP2) TestReadPartitionedTable(c *C) {
-	// Test three reader on partitioned table.
-	tk := testkit.NewTestKit(c, s.store)
-	tk.MustExec("use test")
-	tk.MustExec("drop table if exists pt")
-	tk.MustExec("create table pt (a int, b int, index i_b(b)) partition by range (a) (partition p1 values less than (2), partition p2 values less than (4), partition p3 values less than (6))")
-	for i := 0; i < 6; i++ {
-		tk.MustExec(fmt.Sprintf("insert into pt values(%d, %d)", i, i))
-	}
-	// Table reader
-	tk.MustQuery("select * from pt order by a").Check(testkit.Rows("0 0", "1 1", "2 2", "3 3", "4 4", "5 5"))
-	// Index reader
-	tk.MustQuery("select b from pt where b = 3").Check(testkit.Rows("3"))
-	// Index lookup
-	tk.MustQuery("select a from pt where b = 3").Check(testkit.Rows("3"))
-}
-
-func (s *testSplitTable) TestSplitRegion(c *C) {
-	tk := testkit.NewTestKit(c, s.store)
-	tk.MustExec("use test")
-	tk.MustExec("drop table if exists t, t1")
-	tk.MustExec("create table t(a varchar(100),b int, index idx1(b,a))")
-	tk.MustExec(`split table t index idx1 by (10000,"abcd"),(10000000);`)
-	_, err := tk.Exec(`split table t index idx1 by ("abcd");`)
-	c.Assert(err, NotNil)
-	terr := errors.Cause(err).(*terror.Error)
-	c.Assert(terr.Code(), Equals, errors.ErrCode(mysql.WarnDataTruncated))
-
-	// Test for split index region.
-	// Check min value is more than max value.
-	tk.MustExec(`split table t index idx1 between (0) and (1000000000) regions 10`)
-	tk.MustGetErrCode(`split table t index idx1 between (2,'a') and (1,'c') regions 10`, errno.ErrInvalidSplitRegionRanges)
-
-	// Check min value is invalid.
-	_, err = tk.Exec(`split table t index idx1 between () and (1) regions 10`)
-	c.Assert(err, NotNil)
-	c.Assert(err.Error(), Equals, "Split index `idx1` region lower value count should more than 0")
-
-	// Check max value is invalid.
-	_, err = tk.Exec(`split table t index idx1 between (1) and () regions 10`)
-	c.Assert(err, NotNil)
-	c.Assert(err.Error(), Equals, "Split index `idx1` region upper value count should more than 0")
-
-	// Check pre-split region num is too large.
-	_, err = tk.Exec(`split table t index idx1 between (0) and (1000000000) regions 10000`)
-	c.Assert(err, NotNil)
-	c.Assert(err.Error(), Equals, "Split index region num exceeded the limit 1000")
-
-	// Check pre-split region num 0 is invalid.
-	_, err = tk.Exec(`split table t index idx1 between (0) and (1000000000) regions 0`)
-	c.Assert(err, NotNil)
-	c.Assert(err.Error(), Equals, "Split index region num should more than 0")
-
-	// Test truncate error msg.
-	_, err = tk.Exec(`split table t index idx1 between ("aa") and (1000000000) regions 0`)
-	c.Assert(err, NotNil)
-	c.Assert(err.Error(), Equals, "[types:1265]Incorrect value: 'aa' for column 'b'")
-
-	// Test for split table region.
-	tk.MustExec(`split table t between (0) and (1000000000) regions 10`)
-	// Check the lower value is more than the upper value.
-	tk.MustGetErrCode(`split table t between (2) and (1) regions 10`, errno.ErrInvalidSplitRegionRanges)
-
-	// Check the lower value is invalid.
-	_, err = tk.Exec(`split table t between () and (1) regions 10`)
-	c.Assert(err, NotNil)
-	c.Assert(err.Error(), Equals, "Split table region lower value count should be 1")
-
-	// Check upper value is invalid.
-	_, err = tk.Exec(`split table t between (1) and () regions 10`)
-	c.Assert(err, NotNil)
-	c.Assert(err.Error(), Equals, "Split table region upper value count should be 1")
-
-	// Check pre-split region num is too large.
-	_, err = tk.Exec(`split table t between (0) and (1000000000) regions 10000`)
-	c.Assert(err, NotNil)
-	c.Assert(err.Error(), Equals, "Split table region num exceeded the limit 1000")
-
-	// Check pre-split region num 0 is invalid.
-	_, err = tk.Exec(`split table t between (0) and (1000000000) regions 0`)
-	c.Assert(err, NotNil)
-	c.Assert(err.Error(), Equals, "Split table region num should more than 0")
-
-	// Test truncate error msg.
-	_, err = tk.Exec(`split table t between ("aa") and (1000000000) regions 10`)
-	c.Assert(err, NotNil)
-	c.Assert(err.Error(), Equals, "[types:1265]Incorrect value: 'aa' for column '_tidb_rowid'")
-
-	// Test split table region step is too small.
-	tk.MustGetErrCode(`split table t between (0) and (100) regions 10`, errno.ErrInvalidSplitRegionRanges)
-
-	// Test split region by syntax.
-	tk.MustExec(`split table t by (0),(1000),(1000000)`)
-
-	// Test split region twice to test for multiple batch split region requests.
-	tk.MustExec("create table t1(a int, b int)")
-	tk.MustQuery("split table t1 between(0) and (10000) regions 10;").Check(testkit.Rows("9 1"))
-	tk.MustQuery("split table t1 between(10) and (10010) regions 5;").Check(testkit.Rows("4 1"))
-
-	// Test split region for partition table.
-	tk.MustExec("drop table if exists t")
-	tk.MustExec("create table t (a int,b int) partition by hash(a) partitions 5;")
-	tk.MustQuery("split table t between (0) and (1000000) regions 5;").Check(testkit.Rows("20 1"))
-	// Test for `split for region` syntax.
-	tk.MustQuery("split region for partition table t between (1000000) and (100000000) regions 10;").Check(testkit.Rows("45 1"))
-
-	// Test split region for partition table with specified partition.
-	tk.MustQuery("split table t partition (p1,p2) between (100000000) and (1000000000) regions 5;").Check(testkit.Rows("8 1"))
-	// Test for `split for region` syntax.
-	tk.MustQuery("split region for partition table t partition (p3,p4) between (100000000) and (1000000000) regions 5;").Check(testkit.Rows("8 1"))
-}
-
-func (s *testSplitTable) TestSplitRegionEdgeCase(c *C) {
-	tk := testkit.NewTestKit(c, s.store)
-	tk.MustExec("use test;")
-
-	tk.MustExec("drop table if exists t;")
-	tk.MustExec("create table t(a bigint(20) auto_increment primary key);")
-	tk.MustExec("split table t between (-9223372036854775808) and (9223372036854775807) regions 16;")
-
-	tk.MustExec("drop table if exists t;")
-	tk.MustExec("create table t(a int(20) auto_increment primary key);")
-	tk.MustGetErrCode("split table t between (-9223372036854775808) and (9223372036854775807) regions 16;", errno.ErrDataOutOfRange)
-}
-
-func (s *testSplitTable) TestClusterIndexSplitTableIntegration(c *C) {
-	tk := testkit.NewTestKit(c, s.store)
-	tk.MustExec("drop database if exists test_cluster_index_index_split_table_integration;")
-	tk.MustExec("create database test_cluster_index_index_split_table_integration;")
-	tk.MustExec("use test_cluster_index_index_split_table_integration;")
-	tk.Se.GetSessionVars().EnableClusteredIndex = variable.ClusteredIndexDefModeOn
-
-	tk.MustExec("create table t (a varchar(255), b double, c int, primary key (a, b));")
-
-	// Value list length not match.
-	lowerMsg := "Split table region lower value count should be 2"
-	upperMsg := "Split table region upper value count should be 2"
-	tk.MustGetErrMsg("split table t between ('aaa') and ('aaa', 100.0) regions 10;", lowerMsg)
-	tk.MustGetErrMsg("split table t between ('aaa', 1.0) and ('aaa', 100.0, 11) regions 10;", upperMsg)
-
-	// Value type not match.
-	errMsg := "[types:1265]Incorrect value: 'aaa' for column 'b'"
-	tk.MustGetErrMsg("split table t between ('aaa', 0.0) and (100.0, 'aaa') regions 10;", errMsg)
-
-	// lower bound >= upper bound.
-	errMsg = "[executor:8212]Failed to split region ranges: Split table `t` region lower value (aaa,0) should less than the upper value (aaa,0)"
-	tk.MustGetErrMsg("split table t between ('aaa', 0.0) and ('aaa', 0.0) regions 10;", errMsg)
-	errMsg = "[executor:8212]Failed to split region ranges: Split table `t` region lower value (bbb,0) should less than the upper value (aaa,0)"
-	tk.MustGetErrMsg("split table t between ('bbb', 0.0) and ('aaa', 0.0) regions 10;", errMsg)
-
-	// Exceed limit 1000.
-	errMsg = "Split table region num exceeded the limit 1000"
-	tk.MustGetErrMsg("split table t between ('aaa', 0.0) and ('aaa', 0.1) regions 100000;", errMsg)
-
-	// Split on null values.
-	errMsg = "[planner:1048]Column 'a' cannot be null"
-	tk.MustGetErrMsg("split table t between (null, null) and (null, null) regions 1000;", errMsg)
-	tk.MustGetErrMsg("split table t by (null, null);", errMsg)
-
-	// Success.
-	tk.MustExec("split table t between ('aaa', 0.0) and ('aaa', 100.0) regions 10;")
-	tk.MustExec("split table t by ('aaa', 0.0), ('aaa', 20.0), ('aaa', 100.0);")
-	tk.MustExec("split table t by ('aaa', 100.0), ('qqq', 20.0), ('zzz', 100.0), ('zzz', 1000.0);")
-
-	tk.MustExec("drop table t;")
-	tk.MustExec("create table t (a int, b int, c int, d int, primary key(a, c, d));")
-	tk.MustQuery("split table t between (0, 0, 0) and (0, 0, 1) regions 1000;").Check(testkit.Rows("999 1"))
-
-	tk.MustExec("drop table t;")
-	tk.MustExec("create table t (a int, b int, c int, d int, primary key(d, a, c));")
-	tk.MustQuery("split table t by (0, 0, 0), (1, 2, 3), (65535, 65535, 65535);").Check(testkit.Rows("3 1"))
-
-	tk.MustExec("drop table if exists t;")
-	tk.MustExec("create table t (a varchar(255), b decimal, c int, primary key (a, b));")
-	errMsg = "[types:1265]Incorrect value: '' for column 'b'"
-	tk.MustGetErrMsg("split table t by ('aaa', '')", errMsg)
-}
-
-func (s *testSplitTable) TestClusterIndexShowTableRegion(c *C) {
-	tk := testkit.NewTestKit(c, s.store)
-	atomic.StoreUint32(&ddl.EnableSplitTableRegion, 1)
-	tk.MustExec("set global tidb_scatter_region = 1")
-	tk.MustExec("drop database if exists cluster_index_regions;")
-	tk.MustExec("create database cluster_index_regions;")
-	tk.MustExec("use cluster_index_regions;")
-	tk.Se.GetSessionVars().EnableClusteredIndex = variable.ClusteredIndexDefModeOn
-	tk.MustExec("create table t (a int, b int, c int, primary key(a, b));")
-	tk.MustExec("insert t values (1, 1, 1), (2, 2, 2);")
-	tk.MustQuery("split table t between (1, 0) and (2, 3) regions 2;").Check(testkit.Rows("1 1"))
-	rows := tk.MustQuery("show table t regions").Rows()
-	tbl := testGetTableByName(c, tk.Se, "cluster_index_regions", "t")
-	// Check the region start key.
-	c.Assert(rows[0][1], Matches, fmt.Sprintf("t_%d_", tbl.Meta().ID))
-	c.Assert(rows[1][1], Matches, fmt.Sprintf("t_%d_r_03800000000000000183800000000000", tbl.Meta().ID))
-
-	tk.MustExec("drop table t;")
-	tk.MustExec("create table t (a int, b int);")
-	tk.MustQuery("split table t between (0) and (100000) regions 2;").Check(testkit.Rows("1 1"))
-	rows = tk.MustQuery("show table t regions").Rows()
-	tbl = testGetTableByName(c, tk.Se, "cluster_index_regions", "t")
-	// Check the region start key is int64.
-	c.Assert(rows[0][1], Matches, fmt.Sprintf("t_%d_", tbl.Meta().ID))
-	c.Assert(rows[1][1], Matches, fmt.Sprintf("t_%d_r_50000", tbl.Meta().ID))
-}
-
-func (s *testSuiteWithData) TestClusterIndexOuterJoinElimination(c *C) {
-	tk := testkit.NewTestKit(c, s.store)
-	tk.MustExec("use test")
-	tk.Se.GetSessionVars().EnableClusteredIndex = variable.ClusteredIndexDefModeOn
-	tk.MustExec("create table t (a int, b int, c int, primary key(a,b))")
-	rows := tk.MustQuery(`explain format = 'brief' select t1.a from t t1 left join t t2 on t1.a = t2.a and t1.b = t2.b`).Rows()
-	rowStrs := s.testData.ConvertRowsToStrings(rows)
-	for _, row := range rowStrs {
-		// outer join has been eliminated.
-		c.Assert(strings.Index(row, "Join"), Equals, -1)
-	}
-}
-
-func (s *testSplitTable) TestShowTableRegion(c *C) {
-	tk := testkit.NewTestKit(c, s.store)
-	tk.MustExec("use test")
-	tk.MustExec("drop table if exists t_regions")
-	tk.MustExec("set global tidb_scatter_region = 1")
-	atomic.StoreUint32(&ddl.EnableSplitTableRegion, 1)
-	tk.MustExec("create table t_regions (a int key, b int, c int, index idx(b), index idx2(c))")
-	_, err := tk.Exec("split partition table t_regions partition (p1,p2) index idx between (0) and (20000) regions 2;")
-	c.Assert(err.Error(), Equals, plannercore.ErrPartitionClauseOnNonpartitioned.Error())
-
-	// Test show table regions.
-	tk.MustQuery(`split table t_regions between (-10000) and (10000) regions 4;`).Check(testkit.Rows("4 1"))
-	re := tk.MustQuery("show table t_regions regions")
-
-	// Test show table regions and split table on global temporary table.
-	tk.MustExec("drop table if exists t_regions_temporary_table")
-	tk.MustExec("create global temporary table t_regions_temporary_table (a int key, b int, c int, index idx(b), index idx2(c)) ON COMMIT DELETE ROWS;")
-	// Test show table regions.
-	_, err = tk.Exec("show table t_regions_temporary_table regions")
-	c.Assert(err.Error(), Equals, plannercore.ErrOptOnTemporaryTable.GenWithStackByArgs("show table regions").Error())
-	// Test split table.
-	_, err = tk.Exec("split table t_regions_temporary_table between (-10000) and (10000) regions 4;")
-	c.Assert(err.Error(), Equals, plannercore.ErrOptOnTemporaryTable.GenWithStackByArgs("split table").Error())
-	_, err = tk.Exec("split partition table t_regions_temporary_table partition (p1,p2) index idx between (0) and (20000) regions 2;")
-	c.Assert(err.Error(), Equals, plannercore.ErrOptOnTemporaryTable.GenWithStackByArgs("split table").Error())
-	tk.MustExec("drop table if exists t_regions_temporary_table")
-	// Test pre split regions
-	_, err = tk.Exec("create global temporary table temporary_table_pre_split(id int ) pre_split_regions=2 ON COMMIT DELETE ROWS;")
-	c.Assert(err.Error(), Equals, dbterror.ErrOptOnTemporaryTable.GenWithStackByArgs("pre split regions").Error())
-
-	// Test show table regions and split table on local temporary table
-	tk.MustExec("drop table if exists t_regions_local_temporary_table")
-	tk.MustExec("create temporary table t_regions_local_temporary_table (a int key, b int, c int, index idx(b), index idx2(c));")
-	// Test show table regions.
-	_, err = tk.Exec("show table t_regions_local_temporary_table regions")
-	c.Assert(err.Error(), Equals, plannercore.ErrOptOnTemporaryTable.GenWithStackByArgs("show table regions").Error())
-	// Test split table.
-	_, err = tk.Exec("split table t_regions_local_temporary_table between (-10000) and (10000) regions 4;")
-	c.Assert(err.Error(), Equals, plannercore.ErrOptOnTemporaryTable.GenWithStackByArgs("split table").Error())
-	_, err = tk.Exec("split partition table t_regions_local_temporary_table partition (p1,p2) index idx between (0) and (20000) regions 2;")
-	c.Assert(err.Error(), Equals, plannercore.ErrOptOnTemporaryTable.GenWithStackByArgs("split table").Error())
-	tk.MustExec("drop table if exists t_regions_local_temporary_table")
-	// Test pre split regions
-	_, err = tk.Exec("create temporary table local_temporary_table_pre_split(id int ) pre_split_regions=2;")
-	c.Assert(err.Error(), Equals, dbterror.ErrOptOnTemporaryTable.GenWithStackByArgs("pre split regions").Error())
-
-	rows := re.Rows()
-	// Table t_regions should have 5 regions now.
-	// 4 regions to store record data.
-	// 1 region to store index data.
-	c.Assert(len(rows), Equals, 5)
-	c.Assert(len(rows[0]), Equals, 11)
-	tbl := testGetTableByName(c, tk.Se, "test", "t_regions")
-	// Check the region start key.
-	c.Assert(rows[0][1], Equals, fmt.Sprintf("t_%d_r", tbl.Meta().ID))
-	c.Assert(rows[1][1], Equals, fmt.Sprintf("t_%d_r_-5000", tbl.Meta().ID))
-	c.Assert(rows[2][1], Equals, fmt.Sprintf("t_%d_r_0", tbl.Meta().ID))
-	c.Assert(rows[3][1], Equals, fmt.Sprintf("t_%d_r_5000", tbl.Meta().ID))
-	c.Assert(rows[4][2], Equals, fmt.Sprintf("t_%d_r", tbl.Meta().ID))
-
-	// Test show table index regions.
-	tk.MustQuery(`split table t_regions index idx between (-1000) and (1000) regions 4;`).Check(testkit.Rows("4 1"))
-	re = tk.MustQuery("show table t_regions index idx regions")
-	rows = re.Rows()
-	// The index `idx` of table t_regions should have 4 regions now.
-	c.Assert(len(rows), Equals, 4)
-	// Check the region start key.
-	c.Assert(rows[0][1], Matches, fmt.Sprintf("t_%d.*", tbl.Meta().ID))
-	c.Assert(rows[1][1], Matches, fmt.Sprintf("t_%d_i_1_.*", tbl.Meta().ID))
-	c.Assert(rows[2][1], Matches, fmt.Sprintf("t_%d_i_1_.*", tbl.Meta().ID))
-	c.Assert(rows[3][1], Matches, fmt.Sprintf("t_%d_i_1_.*", tbl.Meta().ID))
-
-	re = tk.MustQuery("show table t_regions regions")
-	rows = re.Rows()
-	// The index `idx` of table t_regions should have 9 regions now.
-	// 4 regions to store record data.
-	// 4 region to store index idx data.
-	// 1 region to store index idx2 data.
-	c.Assert(len(rows), Equals, 9)
-	// Check the region start key.
-	c.Assert(rows[0][1], Equals, fmt.Sprintf("t_%d_r", tbl.Meta().ID))
-	c.Assert(rows[1][1], Equals, fmt.Sprintf("t_%d_r_-5000", tbl.Meta().ID))
-	c.Assert(rows[2][1], Equals, fmt.Sprintf("t_%d_r_0", tbl.Meta().ID))
-	c.Assert(rows[3][1], Equals, fmt.Sprintf("t_%d_r_5000", tbl.Meta().ID))
-	c.Assert(rows[4][1], Matches, fmt.Sprintf("t_%d_", tbl.Meta().ID))
-	c.Assert(rows[5][1], Matches, fmt.Sprintf("t_%d_i_1_.*", tbl.Meta().ID))
-	c.Assert(rows[6][1], Matches, fmt.Sprintf("t_%d_i_1_.*", tbl.Meta().ID))
-	c.Assert(rows[7][2], Equals, fmt.Sprintf("t_%d_i_2_", tbl.Meta().ID))
-	c.Assert(rows[8][2], Equals, fmt.Sprintf("t_%d_r", tbl.Meta().ID))
-
-	// Test unsigned primary key and wait scatter finish.
-	tk.MustExec("drop table if exists t_regions")
-	atomic.StoreUint32(&ddl.EnableSplitTableRegion, 1)
-	tk.MustExec("create table t_regions (a int unsigned key, b int, index idx(b))")
-
-	// Test show table regions.
-	tk.MustExec(`set @@session.tidb_wait_split_region_finish=1;`)
-	tk.MustQuery(`split table t_regions by (2500),(5000),(7500);`).Check(testkit.Rows("3 1"))
-	re = tk.MustQuery("show table t_regions regions")
-	rows = re.Rows()
-	// Table t_regions should have 4 regions now.
-	c.Assert(len(rows), Equals, 4)
-	tbl = testGetTableByName(c, tk.Se, "test", "t_regions")
-	// Check the region start key.
-	c.Assert(rows[0][1], Matches, "t_.*")
-	c.Assert(rows[1][1], Equals, fmt.Sprintf("t_%d_r_2500", tbl.Meta().ID))
-	c.Assert(rows[2][1], Equals, fmt.Sprintf("t_%d_r_5000", tbl.Meta().ID))
-	c.Assert(rows[3][1], Equals, fmt.Sprintf("t_%d_r_7500", tbl.Meta().ID))
-
-	// Test show table index regions.
-	tk.MustQuery(`split table t_regions index idx by (250),(500),(750);`).Check(testkit.Rows("4 1"))
-	re = tk.MustQuery("show table t_regions index idx regions")
-	rows = re.Rows()
-	// The index `idx` of table t_regions should have 4 regions now.
-	c.Assert(len(rows), Equals, 4)
-	// Check the region start key.
-	c.Assert(rows[0][1], Equals, fmt.Sprintf("t_%d_", tbl.Meta().ID))
-	c.Assert(rows[1][1], Matches, fmt.Sprintf("t_%d_i_1_.*", tbl.Meta().ID))
-	c.Assert(rows[2][1], Matches, fmt.Sprintf("t_%d_i_1_.*", tbl.Meta().ID))
-	c.Assert(rows[3][1], Matches, fmt.Sprintf("t_%d_i_1_.*", tbl.Meta().ID))
-
-	// Test show table regions for partition table when disable split region when create table.
-	atomic.StoreUint32(&ddl.EnableSplitTableRegion, 0)
-	tk.MustExec("drop table if exists partition_t;")
-	tk.MustExec("set @@session.tidb_enable_table_partition = '1';")
-	tk.MustExec("create table partition_t (a int, b int,index(a)) partition by hash (a) partitions 3")
-	re = tk.MustQuery("show table partition_t regions")
-	rows = re.Rows()
-	c.Assert(len(rows), Equals, 1)
-	c.Assert(rows[0][1], Matches, "t_.*")
-
-	// Test show table regions for partition table when enable split region when create table.
-	atomic.StoreUint32(&ddl.EnableSplitTableRegion, 1)
-	tk.MustExec("set @@global.tidb_scatter_region=1;")
-	tk.MustExec("drop table if exists partition_t;")
-	tk.MustExec("create table partition_t (a int, b int,index(a)) partition by hash (a) partitions 3")
-	re = tk.MustQuery("show table partition_t regions")
-	rows = re.Rows()
-	c.Assert(len(rows), Equals, 3)
-	tbl = testGetTableByName(c, tk.Se, "test", "partition_t")
-	partitionDef := tbl.Meta().GetPartitionInfo().Definitions
-	c.Assert(rows[0][1], Matches, fmt.Sprintf("t_%d_.*", partitionDef[0].ID))
-	c.Assert(rows[1][1], Matches, fmt.Sprintf("t_%d_.*", partitionDef[1].ID))
-	c.Assert(rows[2][1], Matches, fmt.Sprintf("t_%d_.*", partitionDef[2].ID))
-
-	// Test split partition region when add new partition.
-	tk.MustExec("drop table if exists partition_t;")
-	tk.MustExec(`create table partition_t (a int, b int,index(a)) PARTITION BY RANGE (a) (
-		PARTITION p0 VALUES LESS THAN (10),
-		PARTITION p1 VALUES LESS THAN (20),
-		PARTITION p2 VALUES LESS THAN (30));`)
-	tk.MustExec(`alter table partition_t add partition ( partition p3 values less than (40), partition p4 values less than (50) );`)
-	re = tk.MustQuery("show table partition_t regions")
-	rows = re.Rows()
-	c.Assert(len(rows), Equals, 5)
-	tbl = testGetTableByName(c, tk.Se, "test", "partition_t")
-	partitionDef = tbl.Meta().GetPartitionInfo().Definitions
-	c.Assert(rows[0][1], Matches, fmt.Sprintf("t_%d_.*", partitionDef[0].ID))
-	c.Assert(rows[1][1], Matches, fmt.Sprintf("t_%d_.*", partitionDef[1].ID))
-	c.Assert(rows[2][1], Matches, fmt.Sprintf("t_%d_.*", partitionDef[2].ID))
-	c.Assert(rows[3][1], Matches, fmt.Sprintf("t_%d_.*", partitionDef[3].ID))
-	c.Assert(rows[4][1], Matches, fmt.Sprintf("t_%d_.*", partitionDef[4].ID))
-
-	// Test pre-split table region when create table.
-	tk.MustExec("drop table if exists t_pre")
-	tk.MustExec("create table t_pre (a int, b int) shard_row_id_bits = 2 pre_split_regions=2;")
-	re = tk.MustQuery("show table t_pre regions")
-	rows = re.Rows()
-	// Table t_regions should have 4 regions now.
-	c.Assert(len(rows), Equals, 4)
-	tbl = testGetTableByName(c, tk.Se, "test", "t_pre")
-	c.Assert(rows[1][1], Equals, fmt.Sprintf("t_%d_r_2305843009213693952", tbl.Meta().ID))
-	c.Assert(rows[2][1], Equals, fmt.Sprintf("t_%d_r_4611686018427387904", tbl.Meta().ID))
-	c.Assert(rows[3][1], Equals, fmt.Sprintf("t_%d_r_6917529027641081856", tbl.Meta().ID))
-
-	// Test pre-split table region when create table.
-	tk.MustExec("drop table if exists pt_pre")
-	tk.MustExec("create table pt_pre (a int, b int) shard_row_id_bits = 2 pre_split_regions=2 partition by hash(a) partitions 3;")
-	re = tk.MustQuery("show table pt_pre regions")
-	rows = re.Rows()
-	// Table t_regions should have 4 regions now.
-	c.Assert(len(rows), Equals, 12)
-	tbl = testGetTableByName(c, tk.Se, "test", "pt_pre")
-	pi := tbl.Meta().GetPartitionInfo().Definitions
-	c.Assert(len(pi), Equals, 3)
-	for i, p := range pi {
-		c.Assert(rows[1+4*i][1], Equals, fmt.Sprintf("t_%d_r_2305843009213693952", p.ID))
-		c.Assert(rows[2+4*i][1], Equals, fmt.Sprintf("t_%d_r_4611686018427387904", p.ID))
-		c.Assert(rows[3+4*i][1], Equals, fmt.Sprintf("t_%d_r_6917529027641081856", p.ID))
-	}
-
-	defer atomic.StoreUint32(&ddl.EnableSplitTableRegion, 0)
-
-	// Test split partition table.
-	tk.MustExec("drop table if exists t")
-	tk.MustExec("create table t (a int,b int) partition by hash(a) partitions 5;")
-	tk.MustQuery("split table t between (0) and (4000000) regions 4;").Check(testkit.Rows("15 1"))
-	re = tk.MustQuery("show table t regions")
-	rows = re.Rows()
-	c.Assert(len(rows), Equals, 20)
-	tbl = testGetTableByName(c, tk.Se, "test", "t")
-	c.Assert(len(tbl.Meta().GetPartitionInfo().Definitions), Equals, 5)
-	for i, p := range tbl.Meta().GetPartitionInfo().Definitions {
-		c.Assert(rows[i*4+0][1], Equals, fmt.Sprintf("t_%d_", p.ID))
-		c.Assert(rows[i*4+1][1], Equals, fmt.Sprintf("t_%d_r_1000000", p.ID))
-		c.Assert(rows[i*4+2][1], Equals, fmt.Sprintf("t_%d_r_2000000", p.ID))
-		c.Assert(rows[i*4+3][1], Equals, fmt.Sprintf("t_%d_r_3000000", p.ID))
-	}
-
-	// Test split region for partition table with specified partition.
-	tk.MustQuery("split table t partition (p4) between (1000000) and (2000000) regions 5;").Check(testkit.Rows("4 1"))
-	re = tk.MustQuery("show table t regions")
-	rows = re.Rows()
-	c.Assert(len(rows), Equals, 24)
-	tbl = testGetTableByName(c, tk.Se, "test", "t")
-	c.Assert(len(tbl.Meta().GetPartitionInfo().Definitions), Equals, 5)
-	for i := 0; i < 4; i++ {
-		p := tbl.Meta().GetPartitionInfo().Definitions[i]
-		c.Assert(rows[i*4+0][1], Equals, fmt.Sprintf("t_%d_", p.ID))
-		c.Assert(rows[i*4+1][1], Equals, fmt.Sprintf("t_%d_r_1000000", p.ID))
-		c.Assert(rows[i*4+2][1], Equals, fmt.Sprintf("t_%d_r_2000000", p.ID))
-		c.Assert(rows[i*4+3][1], Equals, fmt.Sprintf("t_%d_r_3000000", p.ID))
-	}
-	for i := 4; i < 5; i++ {
-		p := tbl.Meta().GetPartitionInfo().Definitions[i]
-		c.Assert(rows[i*4+0][1], Equals, fmt.Sprintf("t_%d_", p.ID))
-		c.Assert(rows[i*4+1][1], Equals, fmt.Sprintf("t_%d_r_1000000", p.ID))
-		c.Assert(rows[i*4+2][1], Equals, fmt.Sprintf("t_%d_r_1200000", p.ID))
-		c.Assert(rows[i*4+3][1], Equals, fmt.Sprintf("t_%d_r_1400000", p.ID))
-		c.Assert(rows[i*4+4][1], Equals, fmt.Sprintf("t_%d_r_1600000", p.ID))
-		c.Assert(rows[i*4+5][1], Equals, fmt.Sprintf("t_%d_r_1800000", p.ID))
-		c.Assert(rows[i*4+6][1], Equals, fmt.Sprintf("t_%d_r_2000000", p.ID))
-		c.Assert(rows[i*4+7][1], Equals, fmt.Sprintf("t_%d_r_3000000", p.ID))
-	}
-
-	// Test for show table partition regions.
-	for i := 0; i < 4; i++ {
-		re = tk.MustQuery(fmt.Sprintf("show table t partition (p%v) regions", i))
-		rows = re.Rows()
-		c.Assert(len(rows), Equals, 4)
-		p := tbl.Meta().GetPartitionInfo().Definitions[i]
-		c.Assert(rows[0][1], Equals, fmt.Sprintf("t_%d_", p.ID))
-		c.Assert(rows[1][1], Equals, fmt.Sprintf("t_%d_r_1000000", p.ID))
-		c.Assert(rows[2][1], Equals, fmt.Sprintf("t_%d_r_2000000", p.ID))
-		c.Assert(rows[3][1], Equals, fmt.Sprintf("t_%d_r_3000000", p.ID))
-	}
-	re = tk.MustQuery("show table t partition (p0, p4) regions")
-	rows = re.Rows()
-	c.Assert(len(rows), Equals, 12)
-	p := tbl.Meta().GetPartitionInfo().Definitions[0]
-	c.Assert(rows[0][1], Equals, fmt.Sprintf("t_%d_", p.ID))
-	c.Assert(rows[1][1], Equals, fmt.Sprintf("t_%d_r_1000000", p.ID))
-	c.Assert(rows[2][1], Equals, fmt.Sprintf("t_%d_r_2000000", p.ID))
-	c.Assert(rows[3][1], Equals, fmt.Sprintf("t_%d_r_3000000", p.ID))
-	p = tbl.Meta().GetPartitionInfo().Definitions[4]
-	c.Assert(rows[4][1], Equals, fmt.Sprintf("t_%d_", p.ID))
-	c.Assert(rows[5][1], Equals, fmt.Sprintf("t_%d_r_1000000", p.ID))
-	c.Assert(rows[6][1], Equals, fmt.Sprintf("t_%d_r_1200000", p.ID))
-	c.Assert(rows[7][1], Equals, fmt.Sprintf("t_%d_r_1400000", p.ID))
-	c.Assert(rows[8][1], Equals, fmt.Sprintf("t_%d_r_1600000", p.ID))
-	c.Assert(rows[9][1], Equals, fmt.Sprintf("t_%d_r_1800000", p.ID))
-	c.Assert(rows[10][1], Equals, fmt.Sprintf("t_%d_r_2000000", p.ID))
-	c.Assert(rows[11][1], Equals, fmt.Sprintf("t_%d_r_3000000", p.ID))
-	// Test for duplicate partition names.
-	re = tk.MustQuery("show table t partition (p0, p0, p0) regions")
-	rows = re.Rows()
-	c.Assert(len(rows), Equals, 4)
-	p = tbl.Meta().GetPartitionInfo().Definitions[0]
-	c.Assert(rows[0][1], Equals, fmt.Sprintf("t_%d_", p.ID))
-	c.Assert(rows[1][1], Equals, fmt.Sprintf("t_%d_r_1000000", p.ID))
-	c.Assert(rows[2][1], Equals, fmt.Sprintf("t_%d_r_2000000", p.ID))
-	c.Assert(rows[3][1], Equals, fmt.Sprintf("t_%d_r_3000000", p.ID))
-
-	// Test split partition table index.
-	tk.MustExec("drop table if exists t")
-	tk.MustExec("create table t (a int,b int,index idx(a)) partition by hash(a) partitions 5;")
-	tk.MustQuery("split table t between (0) and (4000000) regions 4;").Check(testkit.Rows("20 1"))
-	tk.MustQuery("split table t index idx between (0) and (4000000) regions 4;").Check(testkit.Rows("20 1"))
-	re = tk.MustQuery("show table t regions")
-	rows = re.Rows()
-	c.Assert(len(rows), Equals, 40)
-	tbl = testGetTableByName(c, tk.Se, "test", "t")
-	c.Assert(len(tbl.Meta().GetPartitionInfo().Definitions), Equals, 5)
-	for i := 0; i < 5; i++ {
-		p := tbl.Meta().GetPartitionInfo().Definitions[i]
-		c.Assert(rows[i*8+0][1], Equals, fmt.Sprintf("t_%d_r", p.ID))
-		c.Assert(rows[i*8+1][1], Equals, fmt.Sprintf("t_%d_r_1000000", p.ID))
-		c.Assert(rows[i*8+2][1], Equals, fmt.Sprintf("t_%d_r_2000000", p.ID))
-		c.Assert(rows[i*8+3][1], Equals, fmt.Sprintf("t_%d_r_3000000", p.ID))
-		c.Assert(rows[i*8+4][1], Equals, fmt.Sprintf("t_%d_", p.ID))
-		c.Assert(rows[i*8+5][1], Matches, fmt.Sprintf("t_%d_i_1_.*", p.ID))
-		c.Assert(rows[i*8+6][1], Matches, fmt.Sprintf("t_%d_i_1_.*", p.ID))
-		c.Assert(rows[i*8+7][1], Matches, fmt.Sprintf("t_%d_i_1_.*", p.ID))
-	}
-
-	// Test split index region for partition table with specified partition.
-	tk.MustQuery("split table t partition (p4) index idx between (0) and (1000000) regions 5;").Check(testkit.Rows("4 1"))
-	re = tk.MustQuery("show table t regions")
-	rows = re.Rows()
-	c.Assert(len(rows), Equals, 44)
-	tbl = testGetTableByName(c, tk.Se, "test", "t")
-	c.Assert(len(tbl.Meta().GetPartitionInfo().Definitions), Equals, 5)
-	for i := 0; i < 4; i++ {
-		p := tbl.Meta().GetPartitionInfo().Definitions[i]
-		c.Assert(rows[i*8+0][1], Equals, fmt.Sprintf("t_%d_r", p.ID))
-		c.Assert(rows[i*8+1][1], Equals, fmt.Sprintf("t_%d_r_1000000", p.ID))
-		c.Assert(rows[i*8+2][1], Equals, fmt.Sprintf("t_%d_r_2000000", p.ID))
-		c.Assert(rows[i*8+3][1], Equals, fmt.Sprintf("t_%d_r_3000000", p.ID))
-		c.Assert(rows[i*8+4][1], Equals, fmt.Sprintf("t_%d_", p.ID))
-		c.Assert(rows[i*8+5][1], Matches, fmt.Sprintf("t_%d_i_1_.*", p.ID))
-		c.Assert(rows[i*8+6][1], Matches, fmt.Sprintf("t_%d_i_1_.*", p.ID))
-		c.Assert(rows[i*8+7][1], Matches, fmt.Sprintf("t_%d_i_1_.*", p.ID))
-	}
-	for i := 4; i < 5; i++ {
-		p := tbl.Meta().GetPartitionInfo().Definitions[i]
-		c.Assert(rows[i*8+0][1], Equals, fmt.Sprintf("t_%d_r", p.ID))
-		c.Assert(rows[i*8+1][1], Equals, fmt.Sprintf("t_%d_r_1000000", p.ID))
-		c.Assert(rows[i*8+2][1], Equals, fmt.Sprintf("t_%d_r_2000000", p.ID))
-		c.Assert(rows[i*8+3][1], Equals, fmt.Sprintf("t_%d_r_3000000", p.ID))
-		c.Assert(rows[i*8+4][1], Equals, fmt.Sprintf("t_%d_", p.ID))
-		c.Assert(rows[i*8+5][1], Matches, fmt.Sprintf("t_%d_i_1_.*", p.ID))
-		c.Assert(rows[i*8+6][1], Matches, fmt.Sprintf("t_%d_i_1_.*", p.ID))
-		c.Assert(rows[i*8+7][1], Matches, fmt.Sprintf("t_%d_i_1_.*", p.ID))
-		c.Assert(rows[i*8+8][1], Matches, fmt.Sprintf("t_%d_i_1_.*", p.ID))
-		c.Assert(rows[i*8+9][1], Matches, fmt.Sprintf("t_%d_i_1_.*", p.ID))
-		c.Assert(rows[i*8+10][1], Matches, fmt.Sprintf("t_%d_i_1_.*", p.ID))
-		c.Assert(rows[i*8+11][1], Matches, fmt.Sprintf("t_%d_i_1_.*", p.ID))
-	}
-
-	// Test show table partition region on unknown-partition.
-	err = tk.QueryToErr("show table t partition (p_unknown) index idx regions")
-	c.Assert(terror.ErrorEqual(err, table.ErrUnknownPartition), IsTrue)
-
-	// Test show table partition index.
-	for i := 0; i < 4; i++ {
-		re = tk.MustQuery(fmt.Sprintf("show table t partition (p%v) index idx regions", i))
-		rows = re.Rows()
-		c.Assert(len(rows), Equals, 4)
-		p := tbl.Meta().GetPartitionInfo().Definitions[i]
-		c.Assert(rows[0][1], Equals, fmt.Sprintf("t_%d_", p.ID))
-		c.Assert(rows[1][1], Matches, fmt.Sprintf("t_%d_i_1_.*", p.ID))
-		c.Assert(rows[2][1], Matches, fmt.Sprintf("t_%d_i_1_.*", p.ID))
-		c.Assert(rows[3][1], Matches, fmt.Sprintf("t_%d_i_1_.*", p.ID))
-	}
-	re = tk.MustQuery("show table t partition (p3,p4) index idx regions")
-	rows = re.Rows()
-	c.Assert(len(rows), Equals, 12)
-	p = tbl.Meta().GetPartitionInfo().Definitions[3]
-	c.Assert(rows[0][1], Equals, fmt.Sprintf("t_%d_", p.ID))
-	c.Assert(rows[1][1], Matches, fmt.Sprintf("t_%d_i_1_.*", p.ID))
-	c.Assert(rows[2][1], Matches, fmt.Sprintf("t_%d_i_1_.*", p.ID))
-	c.Assert(rows[3][1], Matches, fmt.Sprintf("t_%d_i_1_.*", p.ID))
-	p = tbl.Meta().GetPartitionInfo().Definitions[4]
-	c.Assert(rows[4][1], Equals, fmt.Sprintf("t_%d_", p.ID))
-	c.Assert(rows[5][1], Matches, fmt.Sprintf("t_%d_i_1_.*", p.ID))
-	c.Assert(rows[6][1], Matches, fmt.Sprintf("t_%d_i_1_.*", p.ID))
-	c.Assert(rows[7][1], Matches, fmt.Sprintf("t_%d_i_1_.*", p.ID))
-	c.Assert(rows[8][1], Matches, fmt.Sprintf("t_%d_i_1_.*", p.ID))
-	c.Assert(rows[9][1], Matches, fmt.Sprintf("t_%d_i_1_.*", p.ID))
-	c.Assert(rows[10][1], Matches, fmt.Sprintf("t_%d_i_1_.*", p.ID))
-	c.Assert(rows[11][1], Matches, fmt.Sprintf("t_%d_i_1_.*", p.ID))
-
-	// Test split for the second index.
-	tk.MustExec("drop table if exists t")
-	tk.MustExec("create table t (a int,b int,index idx(a), index idx2(b))")
-	tk.MustQuery("split table t index idx2 between (0) and (4000000) regions 2;").Check(testkit.Rows("3 1"))
-	re = tk.MustQuery("show table t regions")
-	rows = re.Rows()
-	c.Assert(len(rows), Equals, 4)
-	tbl = testGetTableByName(c, tk.Se, "test", "t")
-	c.Assert(rows[0][1], Equals, fmt.Sprintf("t_%d_i_3_", tbl.Meta().ID))
-	c.Assert(rows[1][1], Equals, fmt.Sprintf("t_%d_", tbl.Meta().ID))
-	c.Assert(rows[2][1], Matches, fmt.Sprintf("t_%d_i_2_.*", tbl.Meta().ID))
-	c.Assert(rows[3][1], Matches, fmt.Sprintf("t_%d_i_2_.*", tbl.Meta().ID))
-
-	// Test show table partition region on non-partition table.
-	err = tk.QueryToErr("show table t partition (p3,p4) index idx regions")
-	c.Assert(terror.ErrorEqual(err, plannercore.ErrPartitionClauseOnNonpartitioned), IsTrue)
-}
-
-func testGetTableByName(c *C, ctx sessionctx.Context, db, table string) table.Table {
-	dom := domain.GetDomain(ctx)
-	// Make sure the table schema is the new schema.
-	err := dom.Reload()
-	c.Assert(err, IsNil)
-	tbl, err := dom.InfoSchema().TableByName(model.NewCIStr(db), model.NewCIStr(table))
-	c.Assert(err, IsNil)
-	return tbl
-}
-
-func (s *testSuiteP2) TestIssue10435(c *C) {
-	tk := testkit.NewTestKit(c, s.store)
-	tk.MustExec("use test")
-	tk.MustExec("drop table if exists t1")
-	tk.MustExec("create table t1(i int, j int, k int)")
-	tk.MustExec("insert into t1 VALUES (1,1,1),(2,2,2),(3,3,3),(4,4,4)")
-	tk.MustExec("INSERT INTO t1 SELECT 10*i,j,5*j FROM t1 UNION SELECT 20*i,j,5*j FROM t1 UNION SELECT 30*i,j,5*j FROM t1")
-
-	tk.MustExec("set @@session.tidb_enable_window_function=1")
-	tk.MustQuery("SELECT SUM(i) OVER W FROM t1 WINDOW w AS (PARTITION BY j ORDER BY i) ORDER BY 1+SUM(i) OVER w").Check(
-		testkit.Rows("1", "2", "3", "4", "11", "22", "31", "33", "44", "61", "62", "93", "122", "124", "183", "244"),
-	)
-}
-
-func (s *testSerialSuite2) TestUnsignedFeedback(c *C) {
-	tk := testkit.NewTestKit(c, s.store)
-	oriProbability := statistics.FeedbackProbability.Load()
-	statistics.FeedbackProbability.Store(1.0)
-	defer func() { statistics.FeedbackProbability.Store(oriProbability) }()
-	tk.MustExec("use test")
-	tk.MustExec("drop table if exists t")
-	tk.MustExec("create table t(a bigint unsigned, b int, primary key(a))")
-	tk.MustExec("insert into t values (1,1),(2,2)")
-	tk.MustExec("analyze table t")
-	tk.MustQuery("select count(distinct b) from t").Check(testkit.Rows("2"))
-	result := tk.MustQuery("explain analyze select count(distinct b) from t")
-	c.Assert(result.Rows()[2][4], Equals, "table:t")
-	c.Assert(result.Rows()[2][6], Equals, "keep order:false")
-}
-
-func (s *testSuiteWithCliBaseCharset) TestCharsetFeature(c *C) {
-	tk := testkit.NewTestKit(c, s.store)
-	tk.MustExec("use test")
-
-	tk.MustExec("set names gbk;")
-	tk.MustQuery("select @@character_set_connection;").Check(testkit.Rows("gbk"))
-	tk.MustQuery("select @@collation_connection;").Check(testkit.Rows("gbk_chinese_ci"))
-	tk.MustExec("set @@character_set_client=gbk;")
-	tk.MustQuery("select @@character_set_client;").Check(testkit.Rows("gbk"))
-	tk.MustExec("set names utf8mb4;")
-	tk.MustExec("set @@character_set_connection=gbk;")
-	tk.MustQuery("select @@character_set_connection;").Check(testkit.Rows("gbk"))
-	tk.MustQuery("select @@collation_connection;").Check(testkit.Rows("gbk_chinese_ci"))
-
-	tk.MustGetErrCode("select _gbk 'a';", errno.ErrUnknownCharacterSet)
-
-	tk.MustExec("use test")
-	tk.MustExec("create table t1(a char(10) charset gbk);")
-	tk.MustExec("create table t2(a char(10) charset gbk collate gbk_bin);")
-	tk.MustExec("create table t3(a char(10)) charset gbk;")
-	tk.MustExec("alter table t3 add column b char(10) charset gbk;")
-	tk.MustQuery("show create table t3").Check(testkit.Rows("t3 CREATE TABLE `t3` (\n" +
-		"  `a` char(10) DEFAULT NULL,\n" +
-		"  `b` char(10) DEFAULT NULL\n" +
-		") ENGINE=InnoDB DEFAULT CHARSET=gbk COLLATE=gbk_chinese_ci",
-	))
-	tk.MustExec("create table t4(a char(10));")
-	tk.MustExec("alter table t4 add column b char(10) charset gbk;")
-	tk.MustQuery("show create table t4").Check(testkit.Rows("t4 CREATE TABLE `t4` (\n" +
-		"  `a` char(10) DEFAULT NULL,\n" +
-		"  `b` char(10) CHARACTER SET gbk COLLATE gbk_chinese_ci DEFAULT NULL\n" +
-		") ENGINE=InnoDB DEFAULT CHARSET=utf8mb4 COLLATE=utf8mb4_bin",
-	))
-	tk.MustExec("create table t5(a char(20), b char(20) charset utf8, c binary) charset gbk collate gbk_bin;")
-
-	tk.MustExec("create database test_gbk charset gbk;")
-	tk.MustExec("use test_gbk")
-	tk.MustExec("create table t1(a char(10));")
-	tk.MustQuery("show create table t1").Check(testkit.Rows("t1 CREATE TABLE `t1` (\n" +
-		"  `a` char(10) DEFAULT NULL\n" +
-		") ENGINE=InnoDB DEFAULT CHARSET=gbk COLLATE=gbk_chinese_ci",
-	))
-}
-
-func (s *testSuiteWithCliBaseCharset) TestCharsetFeatureCollation(c *C) {
-	tk := testkit.NewTestKit(c, s.store)
-	tk.MustExec("use test")
-	tk.MustExec("drop table if exists t;")
-	tk.MustExec("create table t" +
-		"(ascii_char char(10) character set ascii," +
-		"gbk_char char(10) character set gbk collate gbk_bin," +
-		"latin_char char(10) character set latin1," +
-		"utf8mb4_char char(10) character set utf8mb4)",
-	)
-	tk.MustExec("insert into t values ('a', 'a', 'a', 'a'), ('a', '啊', '€', 'ㅂ');")
-	tk.MustQuery("select collation(concat(ascii_char, gbk_char)) from t;").Check(testkit.Rows("gbk_bin", "gbk_bin"))
-	tk.MustQuery("select collation(concat(gbk_char, ascii_char)) from t;").Check(testkit.Rows("gbk_bin", "gbk_bin"))
-	tk.MustQuery("select collation(concat(utf8mb4_char, gbk_char)) from t;").Check(testkit.Rows("utf8mb4_bin", "utf8mb4_bin"))
-	tk.MustQuery("select collation(concat(gbk_char, utf8mb4_char)) from t;").Check(testkit.Rows("utf8mb4_bin", "utf8mb4_bin"))
-	tk.MustQuery("select collation(concat('啊', convert('啊' using gbk) collate gbk_bin));").Check(testkit.Rows("gbk_bin"))
-	tk.MustQuery("select collation(concat(_latin1 'a', convert('啊' using gbk) collate gbk_bin));").Check(testkit.Rows("gbk_bin"))
-
-	tk.MustGetErrCode("select collation(concat(latin_char, gbk_char)) from t;", mysql.ErrCantAggregate2collations)
-	tk.MustGetErrCode("select collation(concat(convert('€' using latin1), convert('啊' using gbk) collate gbk_bin));", mysql.ErrCantAggregate2collations)
-	tk.MustGetErrCode("select collation(concat(utf8mb4_char, gbk_char collate gbk_bin)) from t;", mysql.ErrCantAggregate2collations)
-	tk.MustGetErrCode("select collation(concat('ㅂ', convert('啊' using gbk) collate gbk_bin));", mysql.ErrCantAggregate2collations)
-	tk.MustGetErrCode("select collation(concat(ascii_char collate ascii_bin, gbk_char)) from t;", mysql.ErrCantAggregate2collations)
-}
-
-func (s *testSuiteWithCliBaseCharset) TestCharsetWithPrefixIndex(c *C) {
-	tk := testkit.NewTestKit(c, s.store)
-	tk.MustExec("use test")
-	tk.MustExec("drop table if exists t")
-	tk.MustExec("create table t(a char(20) charset gbk, b char(20) charset gbk, primary key (a(2)));")
-	tk.MustExec("insert into t values ('a', '中文'), ('中文', '中文'), ('一二三', '一二三'), ('b', '一二三');")
-	tk.MustQuery("select * from t").Check(testkit.Rows("a 中文", "中文 中文", "一二三 一二三", "b 一二三"))
-	tk.MustExec("drop table t")
-	tk.MustExec("create table t(a char(20) charset gbk, b char(20) charset gbk, unique index idx_a(a(2)));")
-	tk.MustExec("insert into t values ('a', '中文'), ('中文', '中文'), ('一二三', '一二三'), ('b', '一二三');")
-	tk.MustQuery("select * from t").Check(testkit.Rows("a 中文", "中文 中文", "一二三 一二三", "b 一二三"))
-}
-
-func (s *testSuite) TestSummaryFailedUpdate(c *C) {
-	tk := testkit.NewTestKit(c, s.store)
-	tk.MustExec("use test")
-	tk.MustExec("drop table if exists t")
-	tk.MustExec("create table t(a int, b int as(-a))")
-	tk.MustExec("insert into t(a) values(1), (3), (7)")
-	sm := &mockSessionManager1{
-		PS: make([]*util.ProcessInfo, 0),
-	}
-	tk.Se.SetSessionManager(sm)
-	s.domain.ExpensiveQueryHandle().SetSessionManager(sm)
-	defer config.RestoreFunc()()
-	config.UpdateGlobal(func(conf *config.Config) {
-		conf.OOMAction = config.OOMActionCancel
-	})
-	c.Assert(tk.Se.Auth(&auth.UserIdentity{Username: "root", Hostname: "%"}, nil, nil), IsTrue)
-	tk.MustExec("set @@tidb_mem_quota_query=1")
-	err := tk.ExecToErr("update t set t.a = t.a - 1 where t.a in (select a from t where a < 4)")
-	c.Assert(err, NotNil)
-	c.Assert(err.Error(), Matches, "Out Of Memory Quota!.*")
-	tk.MustExec("set @@tidb_mem_quota_query=1000000000")
-	tk.MustQuery("select stmt_type from information_schema.statements_summary where digest_text = 'update `t` set `t` . `a` = `t` . `a` - ? where `t` . `a` in ( select `a` from `t` where `a` < ? )'").Check(testkit.Rows("Update"))
-}
-
-func (s *testSuite) TestOOMPanicAction(c *C) {
-	tk := testkit.NewTestKit(c, s.store)
-	tk.MustExec("use test")
-	tk.MustExec("drop table if exists t")
-	tk.MustExec("create table t (a int primary key, b double);")
-	tk.MustExec("insert into t values (1,1)")
-	sm := &mockSessionManager1{
-		PS: make([]*util.ProcessInfo, 0),
-	}
-	tk.Se.SetSessionManager(sm)
-	s.domain.ExpensiveQueryHandle().SetSessionManager(sm)
-	defer config.RestoreFunc()()
-	config.UpdateGlobal(func(conf *config.Config) {
-		conf.OOMAction = config.OOMActionCancel
-	})
-	tk.MustExec("set @@tidb_mem_quota_query=1;")
-	err := tk.QueryToErr("select sum(b) from t group by a;")
-	c.Assert(err, NotNil)
-	c.Assert(err.Error(), Matches, "Out Of Memory Quota!.*")
-
-	// Test insert from select oom panic.
-	tk.MustExec("drop table if exists t,t1")
-	tk.MustExec("create table t (a bigint);")
-	tk.MustExec("create table t1 (a bigint);")
-	tk.MustExec("set @@tidb_mem_quota_query=200;")
-	_, err = tk.Exec("insert into t1 values (1),(2),(3),(4),(5);")
-	c.Assert(err.Error(), Matches, "Out Of Memory Quota!.*")
-	_, err = tk.Exec("replace into t1 values (1),(2),(3),(4),(5);")
-	c.Assert(err.Error(), Matches, "Out Of Memory Quota!.*")
-	tk.MustExec("set @@tidb_mem_quota_query=10000")
-	tk.MustExec("insert into t1 values (1),(2),(3),(4),(5);")
-	tk.MustExec("set @@tidb_mem_quota_query=10;")
-	_, err = tk.Exec("insert into t select a from t1 order by a desc;")
-	c.Assert(err.Error(), Matches, "Out Of Memory Quota!.*")
-	_, err = tk.Exec("replace into t select a from t1 order by a desc;")
-	c.Assert(err.Error(), Matches, "Out Of Memory Quota!.*")
-
-	tk.MustExec("set @@tidb_mem_quota_query=10000")
-	tk.MustExec("insert into t values (1),(2),(3),(4),(5);")
-	// Set the memory quota to 244 to make this SQL panic during the DeleteExec
-	// instead of the TableReaderExec.
-	tk.MustExec("set @@tidb_mem_quota_query=244;")
-	_, err = tk.Exec("delete from t")
-	c.Assert(err.Error(), Matches, "Out Of Memory Quota!.*")
-
-	tk.MustExec("set @@tidb_mem_quota_query=10000;")
-	tk.MustExec("delete from t1")
-	tk.MustExec("insert into t1 values(1)")
-	tk.MustExec("insert into t values (1),(2),(3),(4),(5);")
-	tk.MustExec("set @@tidb_mem_quota_query=244;")
-	_, err = tk.Exec("delete t, t1 from t join t1 on t.a = t1.a")
-	c.Assert(err, NotNil)
-	c.Assert(err.Error(), Matches, "Out Of Memory Quota!.*")
-
-	tk.MustExec("set @@tidb_mem_quota_query=100000;")
-	tk.MustExec("truncate table t")
-	tk.MustExec("insert into t values(1),(2),(3)")
-	// set the memory to quota to make the SQL panic during UpdateExec instead
-	// of TableReader.
-	tk.MustExec("set @@tidb_mem_quota_query=244;")
-	_, err = tk.Exec("update t set a = 4")
-	c.Assert(err.Error(), Matches, "Out Of Memory Quota!.*")
-}
-
-type testRecoverTable struct {
-	store   kv.Storage
-	dom     *domain.Domain
-	cluster testutils.Cluster
-	cli     *regionProperityClient
-}
-
-func (s *testRecoverTable) SetUpSuite(c *C) {
-	cli := &regionProperityClient{}
-	hijackClient := func(c tikv.Client) tikv.Client {
-		cli.Client = c
-		return cli
-	}
-	s.cli = cli
-
-	var err error
-	s.store, err = mockstore.NewMockStore(
-		mockstore.WithClientHijacker(hijackClient),
-		mockstore.WithClusterInspector(func(c testutils.Cluster) {
-			mockstore.BootstrapWithSingleStore(c)
-			s.cluster = c
-		}),
-	)
-	c.Assert(err, IsNil)
-	s.dom, err = session.BootstrapSession(s.store)
-	c.Assert(err, IsNil)
-}
-
-func (s *testRecoverTable) TearDownSuite(c *C) {
-	s.dom.Close()
-	s.store.Close()
-}
-
-func (s *testRecoverTable) TestRecoverTable(c *C) {
-	c.Assert(failpoint.Enable("github.com/pingcap/tidb/meta/autoid/mockAutoIDChange", `return(true)`), IsNil)
-	defer func() {
-		err := failpoint.Disable("github.com/pingcap/tidb/meta/autoid/mockAutoIDChange")
-		c.Assert(err, IsNil)
-	}()
-	tk := testkit.NewTestKit(c, s.store)
-	tk.MustExec("create database if not exists test_recover")
-	tk.MustExec("use test_recover")
-	tk.MustExec("drop table if exists t_recover")
-	tk.MustExec("create table t_recover (a int);")
-
-	timeBeforeDrop, timeAfterDrop, safePointSQL, resetGC := MockGC(tk)
-	defer resetGC()
-
-	tk.MustExec("insert into t_recover values (1),(2),(3)")
-	tk.MustExec("drop table t_recover")
-
-	// if GC safe point is not exists in mysql.tidb
-	_, err := tk.Exec("recover table t_recover")
-	c.Assert(err, NotNil)
-	c.Assert(err.Error(), Equals, "can not get 'tikv_gc_safe_point'")
-	// set GC safe point
-	tk.MustExec(fmt.Sprintf(safePointSQL, timeBeforeDrop))
-
-	// Should recover, and we can drop it straight away.
-	tk.MustExec("recover table t_recover")
-	tk.MustExec("drop table t_recover")
-
-	err = gcutil.EnableGC(tk.Se)
-	c.Assert(err, IsNil)
-
-	// recover job is before GC safe point
-	tk.MustExec(fmt.Sprintf(safePointSQL, timeAfterDrop))
-	_, err = tk.Exec("recover table t_recover")
-	c.Assert(err, NotNil)
-	c.Assert(strings.Contains(err.Error(), "Can't find dropped/truncated table 't_recover' in GC safe point"), Equals, true)
-
-	// set GC safe point
-	tk.MustExec(fmt.Sprintf(safePointSQL, timeBeforeDrop))
-	// if there is a new table with the same name, should return failed.
-	tk.MustExec("create table t_recover (a int);")
-	_, err = tk.Exec("recover table t_recover")
-	c.Assert(err.Error(), Equals, infoschema.ErrTableExists.GenWithStackByArgs("t_recover").Error())
-
-	// drop the new table with the same name, then recover table.
-	tk.MustExec("rename table t_recover to t_recover2")
-
-	// do recover table.
-	tk.MustExec("recover table t_recover")
-
-	// check recover table meta and data record.
-	tk.MustQuery("select * from t_recover;").Check(testkit.Rows("1", "2", "3"))
-	// check recover table autoID.
-	tk.MustExec("insert into t_recover values (4),(5),(6)")
-	tk.MustQuery("select * from t_recover;").Check(testkit.Rows("1", "2", "3", "4", "5", "6"))
-	// check rebase auto id.
-	tk.MustQuery("select a,_tidb_rowid from t_recover;").Check(testkit.Rows("1 1", "2 2", "3 3", "4 5001", "5 5002", "6 5003"))
-
-	// recover table by none exits job.
-	_, err = tk.Exec(fmt.Sprintf("recover table by job %d", 10000000))
-	c.Assert(err, NotNil)
-
-	// Disable GC by manual first, then after recover table, the GC enable status should also be disabled.
-	err = gcutil.DisableGC(tk.Se)
-	c.Assert(err, IsNil)
-
-	tk.MustExec("delete from t_recover where a > 1")
-	tk.MustExec("drop table t_recover")
-
-	tk.MustExec("recover table t_recover")
-
-	// check recover table meta and data record.
-	tk.MustQuery("select * from t_recover;").Check(testkit.Rows("1"))
-	// check recover table autoID.
-	tk.MustExec("insert into t_recover values (7),(8),(9)")
-	tk.MustQuery("select * from t_recover;").Check(testkit.Rows("1", "7", "8", "9"))
-
-	// Recover truncate table.
-	tk.MustExec("truncate table t_recover")
-	tk.MustExec("rename table t_recover to t_recover_new")
-	tk.MustExec("recover table t_recover")
-	tk.MustExec("insert into t_recover values (10)")
-	tk.MustQuery("select * from t_recover;").Check(testkit.Rows("1", "7", "8", "9", "10"))
-
-	// Test for recover one table multiple time.
-	tk.MustExec("drop table t_recover")
-	tk.MustExec("flashback table t_recover to t_recover_tmp")
-	_, err = tk.Exec("recover table t_recover")
-	c.Assert(infoschema.ErrTableExists.Equal(err), IsTrue)
-
-	gcEnable, err := gcutil.CheckGCEnable(tk.Se)
-	c.Assert(err, IsNil)
-	c.Assert(gcEnable, Equals, false)
-}
-
-func (s *testRecoverTable) TestFlashbackTable(c *C) {
-	c.Assert(failpoint.Enable("github.com/pingcap/tidb/meta/autoid/mockAutoIDChange", `return(true)`), IsNil)
-	defer func() {
-		c.Assert(failpoint.Disable("github.com/pingcap/tidb/meta/autoid/mockAutoIDChange"), IsNil)
-	}()
-	tk := testkit.NewTestKit(c, s.store)
-	tk.MustExec("create database if not exists test_flashback")
-	tk.MustExec("use test_flashback")
-	tk.MustExec("drop table if exists t_flashback")
-	tk.MustExec("create table t_flashback (a int);")
-
-	timeBeforeDrop, _, safePointSQL, resetGC := MockGC(tk)
-	defer resetGC()
-
-	// Set GC safe point
-	tk.MustExec(fmt.Sprintf(safePointSQL, timeBeforeDrop))
-	// Set GC enable.
-	err := gcutil.EnableGC(tk.Se)
-	c.Assert(err, IsNil)
-
-	tk.MustExec("insert into t_flashback values (1),(2),(3)")
-	tk.MustExec("drop table t_flashback")
-
-	// Test flash table with not_exist_table_name name.
-	_, err = tk.Exec("flashback table t_not_exists")
-	c.Assert(err.Error(), Equals, "Can't find localTemporary/dropped/truncated table: t_not_exists in DDL history jobs")
-
-	// Test flashback table failed by there is already a new table with the same name.
-	// If there is a new table with the same name, should return failed.
-	tk.MustExec("create table t_flashback (a int);")
-	_, err = tk.Exec("flashback table t_flashback")
-	c.Assert(err.Error(), Equals, infoschema.ErrTableExists.GenWithStackByArgs("t_flashback").Error())
-
-	// Drop the new table with the same name, then flashback table.
-	tk.MustExec("rename table t_flashback to t_flashback_tmp")
-
-	// Test for flashback table.
-	tk.MustExec("flashback table t_flashback")
-	// Check flashback table meta and data record.
-	tk.MustQuery("select * from t_flashback;").Check(testkit.Rows("1", "2", "3"))
-	// Check flashback table autoID.
-	tk.MustExec("insert into t_flashback values (4),(5),(6)")
-	tk.MustQuery("select * from t_flashback;").Check(testkit.Rows("1", "2", "3", "4", "5", "6"))
-	// Check rebase auto id.
-	tk.MustQuery("select a,_tidb_rowid from t_flashback;").Check(testkit.Rows("1 1", "2 2", "3 3", "4 5001", "5 5002", "6 5003"))
-
-	// Test for flashback to new table.
-	tk.MustExec("drop table t_flashback")
-	tk.MustExec("create table t_flashback (a int);")
-	tk.MustExec("flashback table t_flashback to t_flashback2")
-	// Check flashback table meta and data record.
-	tk.MustQuery("select * from t_flashback2;").Check(testkit.Rows("1", "2", "3", "4", "5", "6"))
-	// Check flashback table autoID.
-	tk.MustExec("insert into t_flashback2 values (7),(8),(9)")
-	tk.MustQuery("select * from t_flashback2;").Check(testkit.Rows("1", "2", "3", "4", "5", "6", "7", "8", "9"))
-	// Check rebase auto id.
-	tk.MustQuery("select a,_tidb_rowid from t_flashback2;").Check(testkit.Rows("1 1", "2 2", "3 3", "4 5001", "5 5002", "6 5003", "7 10001", "8 10002", "9 10003"))
-
-	// Test for flashback one table multiple time.
-	_, err = tk.Exec("flashback table t_flashback to t_flashback4")
-	c.Assert(infoschema.ErrTableExists.Equal(err), IsTrue)
-
-	// Test for flashback truncated table to new table.
-	tk.MustExec("truncate table t_flashback2")
-	tk.MustExec("flashback table t_flashback2 to t_flashback3")
-	// Check flashback table meta and data record.
-	tk.MustQuery("select * from t_flashback3;").Check(testkit.Rows("1", "2", "3", "4", "5", "6", "7", "8", "9"))
-	// Check flashback table autoID.
-	tk.MustExec("insert into t_flashback3 values (10),(11)")
-	tk.MustQuery("select * from t_flashback3;").Check(testkit.Rows("1", "2", "3", "4", "5", "6", "7", "8", "9", "10", "11"))
-	// Check rebase auto id.
-	tk.MustQuery("select a,_tidb_rowid from t_flashback3;").Check(testkit.Rows("1 1", "2 2", "3 3", "4 5001", "5 5002", "6 5003", "7 10001", "8 10002", "9 10003", "10 15001", "11 15002"))
-
-	// Test for flashback drop partition table.
-	tk.MustExec("drop table if exists t_p_flashback")
-	tk.MustExec("create table t_p_flashback (a int) partition by hash(a) partitions 4;")
-	tk.MustExec("insert into t_p_flashback values (1),(2),(3)")
-	tk.MustExec("drop table t_p_flashback")
-	tk.MustExec("flashback table t_p_flashback")
-	// Check flashback table meta and data record.
-	tk.MustQuery("select * from t_p_flashback order by a;").Check(testkit.Rows("1", "2", "3"))
-	// Check flashback table autoID.
-	tk.MustExec("insert into t_p_flashback values (4),(5)")
-	tk.MustQuery("select a,_tidb_rowid from t_p_flashback order by a;").Check(testkit.Rows("1 1", "2 2", "3 3", "4 5001", "5 5002"))
-
-	// Test for flashback truncate partition table.
-	tk.MustExec("truncate table t_p_flashback")
-	tk.MustExec("flashback table t_p_flashback to t_p_flashback1")
-	// Check flashback table meta and data record.
-	tk.MustQuery("select * from t_p_flashback1 order by a;").Check(testkit.Rows("1", "2", "3", "4", "5"))
-	// Check flashback table autoID.
-	tk.MustExec("insert into t_p_flashback1 values (6)")
-	tk.MustQuery("select a,_tidb_rowid from t_p_flashback1 order by a;").Check(testkit.Rows("1 1", "2 2", "3 3", "4 5001", "5 5002", "6 10001"))
-
-	tk.MustExec("drop database if exists Test2")
-	tk.MustExec("create database Test2")
-	tk.MustExec("use Test2")
-	tk.MustExec("create table t (a int);")
-	tk.MustExec("insert into t values (1),(2)")
-	tk.MustExec("drop table t")
-	tk.MustExec("flashback table t")
-	tk.MustQuery("select a from t order by a").Check(testkit.Rows("1", "2"))
-
-	tk.MustExec("drop table t")
-	tk.MustExec("drop database if exists Test3")
-	tk.MustExec("create database Test3")
-	tk.MustExec("use Test3")
-	tk.MustExec("create table t (a int);")
-	tk.MustExec("drop table t")
-	tk.MustExec("drop database Test3")
-	tk.MustExec("use Test2")
-	tk.MustExec("flashback table t")
-	tk.MustExec("insert into t values (3)")
-	tk.MustQuery("select a from t order by a").Check(testkit.Rows("1", "2", "3"))
-}
-
-func (s *testRecoverTable) TestRecoverTempTable(c *C) {
-	tk := testkit.NewTestKit(c, s.store)
-	tk.MustExec("create database if not exists test_recover")
-	tk.MustExec("use test_recover")
-	tk.MustExec("drop table if exists t_recover")
-	tk.MustExec("create global temporary table t_recover (a int) on commit delete rows;")
-
-	tk.MustExec("use test_recover")
-	tk.MustExec("drop table if exists tmp2_recover")
-	tk.MustExec("create temporary table tmp2_recover (a int);")
-
-	timeBeforeDrop, _, safePointSQL, resetGC := MockGC(tk)
-	defer resetGC()
-	// Set GC safe point
-	tk.MustExec(fmt.Sprintf(safePointSQL, timeBeforeDrop))
-
-	tk.MustExec("drop table t_recover")
-	tk.MustGetErrCode("recover table t_recover;", errno.ErrUnsupportedDDLOperation)
-	tk.MustGetErrCode("flashback table t_recover;", errno.ErrUnsupportedDDLOperation)
-	tk.MustExec("drop table tmp2_recover")
-	tk.MustGetErrMsg("recover table tmp2_recover;", "Can't find localTemporary/dropped/truncated table: tmp2_recover in DDL history jobs")
-	tk.MustGetErrMsg("flashback table tmp2_recover;", "Can't find localTemporary/dropped/truncated table: tmp2_recover in DDL history jobs")
-}
-
-func (s *testSuiteP2) TestPointGetPreparedPlan(c *C) {
-	tk1 := testkit.NewTestKit(c, s.store)
-	tk1.MustExec("drop database if exists ps_text")
-	defer tk1.MustExec("drop database if exists ps_text")
-	tk1.MustExec("create database ps_text")
-	tk1.MustExec("use ps_text")
-
-	tk1.MustExec(`create table t (a int, b int, c int,
-			primary key k_a(a),
-			unique key k_b(b))`)
-	tk1.MustExec("insert into t values (1, 1, 1)")
-	tk1.MustExec("insert into t values (2, 2, 2)")
-	tk1.MustExec("insert into t values (3, 3, 3)")
-
-	pspk1Id, _, _, err := tk1.Se.PrepareStmt("select * from t where a = ?")
-	c.Assert(err, IsNil)
-	tk1.Se.GetSessionVars().PreparedStmts[pspk1Id].(*plannercore.CachedPrepareStmt).PreparedAst.UseCache = false
-	pspk2Id, _, _, err := tk1.Se.PrepareStmt("select * from t where ? = a ")
-	c.Assert(err, IsNil)
-	tk1.Se.GetSessionVars().PreparedStmts[pspk2Id].(*plannercore.CachedPrepareStmt).PreparedAst.UseCache = false
-
-	ctx := context.Background()
-	// first time plan generated
-	rs, err := tk1.Se.ExecutePreparedStmt(ctx, pspk1Id, []types.Datum{types.NewDatum(0)})
-	c.Assert(err, IsNil)
-	tk1.ResultSetToResult(rs, Commentf("%v", rs)).Check(nil)
-
-	// using the generated plan but with different params
-	rs, err = tk1.Se.ExecutePreparedStmt(ctx, pspk1Id, []types.Datum{types.NewDatum(1)})
-	c.Assert(err, IsNil)
-	tk1.ResultSetToResult(rs, Commentf("%v", rs)).Check(testkit.Rows("1 1 1"))
-
-	rs, err = tk1.Se.ExecutePreparedStmt(ctx, pspk1Id, []types.Datum{types.NewDatum(2)})
-	c.Assert(err, IsNil)
-	tk1.ResultSetToResult(rs, Commentf("%v", rs)).Check(testkit.Rows("2 2 2"))
-
-	rs, err = tk1.Se.ExecutePreparedStmt(ctx, pspk2Id, []types.Datum{types.NewDatum(3)})
-	c.Assert(err, IsNil)
-	tk1.ResultSetToResult(rs, Commentf("%v", rs)).Check(testkit.Rows("3 3 3"))
-
-	rs, err = tk1.Se.ExecutePreparedStmt(ctx, pspk2Id, []types.Datum{types.NewDatum(0)})
-	c.Assert(err, IsNil)
-	tk1.ResultSetToResult(rs, Commentf("%v", rs)).Check(nil)
-
-	rs, err = tk1.Se.ExecutePreparedStmt(ctx, pspk2Id, []types.Datum{types.NewDatum(1)})
-	c.Assert(err, IsNil)
-	tk1.ResultSetToResult(rs, Commentf("%v", rs)).Check(testkit.Rows("1 1 1"))
-
-	rs, err = tk1.Se.ExecutePreparedStmt(ctx, pspk2Id, []types.Datum{types.NewDatum(2)})
-	c.Assert(err, IsNil)
-	tk1.ResultSetToResult(rs, Commentf("%v", rs)).Check(testkit.Rows("2 2 2"))
-
-	rs, err = tk1.Se.ExecutePreparedStmt(ctx, pspk2Id, []types.Datum{types.NewDatum(3)})
-	c.Assert(err, IsNil)
-	tk1.ResultSetToResult(rs, Commentf("%v", rs)).Check(testkit.Rows("3 3 3"))
-
-	// unique index
-	psuk1Id, _, _, err := tk1.Se.PrepareStmt("select * from t where b = ? ")
-	c.Assert(err, IsNil)
-	tk1.Se.GetSessionVars().PreparedStmts[psuk1Id].(*plannercore.CachedPrepareStmt).PreparedAst.UseCache = false
-
-	rs, err = tk1.Se.ExecutePreparedStmt(ctx, psuk1Id, []types.Datum{types.NewDatum(1)})
-	c.Assert(err, IsNil)
-	tk1.ResultSetToResult(rs, Commentf("%v", rs)).Check(testkit.Rows("1 1 1"))
-
-	rs, err = tk1.Se.ExecutePreparedStmt(ctx, psuk1Id, []types.Datum{types.NewDatum(2)})
-	c.Assert(err, IsNil)
-	tk1.ResultSetToResult(rs, Commentf("%v", rs)).Check(testkit.Rows("2 2 2"))
-
-	rs, err = tk1.Se.ExecutePreparedStmt(ctx, psuk1Id, []types.Datum{types.NewDatum(3)})
-	c.Assert(err, IsNil)
-	tk1.ResultSetToResult(rs, Commentf("%v", rs)).Check(testkit.Rows("3 3 3"))
-
-	rs, err = tk1.Se.ExecutePreparedStmt(ctx, psuk1Id, []types.Datum{types.NewDatum(0)})
-	c.Assert(err, IsNil)
-	tk1.ResultSetToResult(rs, Commentf("%v", rs)).Check(nil)
-
-	// test schema changed, cached plan should be invalidated
-	tk1.MustExec("alter table t add column col4 int default 10 after c")
-	rs, err = tk1.Se.ExecutePreparedStmt(ctx, pspk1Id, []types.Datum{types.NewDatum(0)})
-	c.Assert(err, IsNil)
-	tk1.ResultSetToResult(rs, Commentf("%v", rs)).Check(nil)
-
-	rs, err = tk1.Se.ExecutePreparedStmt(ctx, pspk1Id, []types.Datum{types.NewDatum(1)})
-	c.Assert(err, IsNil)
-	tk1.ResultSetToResult(rs, Commentf("%v", rs)).Check(testkit.Rows("1 1 1 10"))
-
-	rs, err = tk1.Se.ExecutePreparedStmt(ctx, pspk1Id, []types.Datum{types.NewDatum(2)})
-	c.Assert(err, IsNil)
-	tk1.ResultSetToResult(rs, Commentf("%v", rs)).Check(testkit.Rows("2 2 2 10"))
-
-	rs, err = tk1.Se.ExecutePreparedStmt(ctx, pspk2Id, []types.Datum{types.NewDatum(3)})
-	c.Assert(err, IsNil)
-	tk1.ResultSetToResult(rs, Commentf("%v", rs)).Check(testkit.Rows("3 3 3 10"))
-
-	tk1.MustExec("alter table t drop index k_b")
-	rs, err = tk1.Se.ExecutePreparedStmt(ctx, psuk1Id, []types.Datum{types.NewDatum(1)})
-	c.Assert(err, IsNil)
-	tk1.ResultSetToResult(rs, Commentf("%v", rs)).Check(testkit.Rows("1 1 1 10"))
-
-	rs, err = tk1.Se.ExecutePreparedStmt(ctx, psuk1Id, []types.Datum{types.NewDatum(2)})
-	c.Assert(err, IsNil)
-	tk1.ResultSetToResult(rs, Commentf("%v", rs)).Check(testkit.Rows("2 2 2 10"))
-
-	rs, err = tk1.Se.ExecutePreparedStmt(ctx, psuk1Id, []types.Datum{types.NewDatum(3)})
-	c.Assert(err, IsNil)
-	tk1.ResultSetToResult(rs, Commentf("%v", rs)).Check(testkit.Rows("3 3 3 10"))
-
-	rs, err = tk1.Se.ExecutePreparedStmt(ctx, psuk1Id, []types.Datum{types.NewDatum(0)})
-	c.Assert(err, IsNil)
-	tk1.ResultSetToResult(rs, Commentf("%v", rs)).Check(nil)
-
-	tk1.MustExec(`insert into t values(4, 3, 3, 11)`)
-	rs, err = tk1.Se.ExecutePreparedStmt(ctx, psuk1Id, []types.Datum{types.NewDatum(1)})
-	c.Assert(err, IsNil)
-	tk1.ResultSetToResult(rs, Commentf("%v", rs)).Check(testkit.Rows("1 1 1 10"))
-
-	rs, err = tk1.Se.ExecutePreparedStmt(ctx, psuk1Id, []types.Datum{types.NewDatum(2)})
-	c.Assert(err, IsNil)
-	tk1.ResultSetToResult(rs, Commentf("%v", rs)).Check(testkit.Rows("2 2 2 10"))
-
-	rs, err = tk1.Se.ExecutePreparedStmt(ctx, psuk1Id, []types.Datum{types.NewDatum(3)})
-	c.Assert(err, IsNil)
-	tk1.ResultSetToResult(rs, Commentf("%v", rs)).Check(testkit.Rows("3 3 3 10", "4 3 3 11"))
-
-	rs, err = tk1.Se.ExecutePreparedStmt(ctx, psuk1Id, []types.Datum{types.NewDatum(0)})
-	c.Assert(err, IsNil)
-	tk1.ResultSetToResult(rs, Commentf("%v", rs)).Check(nil)
-
-	tk1.MustExec("delete from t where a = 4")
-	tk1.MustExec("alter table t add index k_b(b)")
-	rs, err = tk1.Se.ExecutePreparedStmt(ctx, psuk1Id, []types.Datum{types.NewDatum(1)})
-	c.Assert(err, IsNil)
-	tk1.ResultSetToResult(rs, Commentf("%v", rs)).Check(testkit.Rows("1 1 1 10"))
-
-	rs, err = tk1.Se.ExecutePreparedStmt(ctx, psuk1Id, []types.Datum{types.NewDatum(2)})
-	c.Assert(err, IsNil)
-	tk1.ResultSetToResult(rs, Commentf("%v", rs)).Check(testkit.Rows("2 2 2 10"))
-
-	rs, err = tk1.Se.ExecutePreparedStmt(ctx, psuk1Id, []types.Datum{types.NewDatum(3)})
-	c.Assert(err, IsNil)
-	tk1.ResultSetToResult(rs, Commentf("%v", rs)).Check(testkit.Rows("3 3 3 10"))
-
-	rs, err = tk1.Se.ExecutePreparedStmt(ctx, psuk1Id, []types.Datum{types.NewDatum(0)})
-	c.Assert(err, IsNil)
-	tk1.ResultSetToResult(rs, Commentf("%v", rs)).Check(nil)
-
-	// use pk again
-	rs, err = tk1.Se.ExecutePreparedStmt(ctx, pspk2Id, []types.Datum{types.NewDatum(3)})
-	c.Assert(err, IsNil)
-	tk1.ResultSetToResult(rs, Commentf("%v", rs)).Check(testkit.Rows("3 3 3 10"))
-
-	rs, err = tk1.Se.ExecutePreparedStmt(ctx, pspk1Id, []types.Datum{types.NewDatum(3)})
-	c.Assert(err, IsNil)
-	tk1.ResultSetToResult(rs, Commentf("%v", rs)).Check(testkit.Rows("3 3 3 10"))
-}
-
-func (s *testSuiteP2) TestPointGetPreparedPlan4PlanCache(c *C) {
-	tk1 := testkit.NewTestKit(c, s.store)
-	tk1.MustExec("drop database if exists ps_text")
-	defer tk1.MustExec("drop database if exists ps_text")
-	tk1.MustExec("create database ps_text")
-	tk1.MustExec("use ps_text")
-
-	tk1.MustExec(`create table t (a int, b int, c int,
-			primary key k_a(a),
-			unique key k_b(b))`)
-	tk1.MustExec("insert into t values (1, 1, 1)")
-	tk1.MustExec("insert into t values (2, 2, 2)")
-	tk1.MustExec("insert into t values (3, 3, 3)")
-
-	pspk1Id, _, _, err := tk1.Se.PrepareStmt("select * from t where a = ?")
-	c.Assert(err, IsNil)
-	tk1.Se.GetSessionVars().PreparedStmts[pspk1Id].(*plannercore.CachedPrepareStmt).PreparedAst.UseCache = false
-	pspk2Id, _, _, err := tk1.Se.PrepareStmt("select * from t where ? = a ")
-	c.Assert(err, IsNil)
-	tk1.Se.GetSessionVars().PreparedStmts[pspk2Id].(*plannercore.CachedPrepareStmt).PreparedAst.UseCache = false
-
-	ctx := context.Background()
-	// first time plan generated
-	rs, err := tk1.Se.ExecutePreparedStmt(ctx, pspk1Id, []types.Datum{types.NewDatum(0)})
-	c.Assert(err, IsNil)
-	tk1.ResultSetToResult(rs, Commentf("%v", rs)).Check(nil)
-
-	// using the generated plan but with different params
-	rs, err = tk1.Se.ExecutePreparedStmt(ctx, pspk1Id, []types.Datum{types.NewDatum(nil)})
-}
-
-func (s *testSuiteP2) TestPointGetPreparedPlanWithCommitMode(c *C) {
-	tk1 := testkit.NewTestKit(c, s.store)
-	tk1.MustExec("drop database if exists ps_text")
-	defer tk1.MustExec("drop database if exists ps_text")
-	tk1.MustExec("create database ps_text")
-	tk1.MustExec("use ps_text")
-
-	tk1.MustExec(`create table t (a int, b int, c int,
-			primary key k_a(a),
-			unique key k_b(b))`)
-	tk1.MustExec("insert into t values (1, 1, 1)")
-	tk1.MustExec("insert into t values (2, 2, 2)")
-	tk1.MustExec("insert into t values (3, 3, 3)")
-
-	pspk1Id, _, _, err := tk1.Se.PrepareStmt("select * from t where a = ?")
-	c.Assert(err, IsNil)
-	tk1.Se.GetSessionVars().PreparedStmts[pspk1Id].(*plannercore.CachedPrepareStmt).PreparedAst.UseCache = false
-
-	ctx := context.Background()
-	// first time plan generated
-	rs, err := tk1.Se.ExecutePreparedStmt(ctx, pspk1Id, []types.Datum{types.NewDatum(0)})
-	c.Assert(err, IsNil)
-	tk1.ResultSetToResult(rs, Commentf("%v", rs)).Check(nil)
-
-	// using the generated plan but with different params
-	rs, err = tk1.Se.ExecutePreparedStmt(ctx, pspk1Id, []types.Datum{types.NewDatum(1)})
-	c.Assert(err, IsNil)
-	tk1.ResultSetToResult(rs, Commentf("%v", rs)).Check(testkit.Rows("1 1 1"))
-
-	// next start a non autocommit txn
-	tk1.MustExec("set autocommit = 0")
-	tk1.MustExec("begin")
-	// try to exec using point get plan(this plan should not go short path)
-	rs, err = tk1.Se.ExecutePreparedStmt(ctx, pspk1Id, []types.Datum{types.NewDatum(1)})
-	c.Assert(err, IsNil)
-	tk1.ResultSetToResult(rs, Commentf("%v", rs)).Check(testkit.Rows("1 1 1"))
-
-	// update rows
-	tk2 := testkit.NewTestKit(c, s.store)
-	tk2.MustExec("use ps_text")
-	tk2.MustExec("update t set c = c + 10 where c = 1")
-
-	// try to point get again
-	rs, err = tk1.Se.ExecutePreparedStmt(ctx, pspk1Id, []types.Datum{types.NewDatum(1)})
-	c.Assert(err, IsNil)
-	tk1.ResultSetToResult(rs, Commentf("%v", rs)).Check(testkit.Rows("1 1 1"))
-
-	// try to update in session 1
-	tk1.MustExec("update t set c = c + 10 where c = 1")
-	_, err = tk1.Exec("commit")
-	c.Assert(kv.ErrWriteConflict.Equal(err), IsTrue, Commentf("error: %s", err))
-
-	// verify
-	rs, err = tk1.Se.ExecutePreparedStmt(ctx, pspk1Id, []types.Datum{types.NewDatum(1)})
-	c.Assert(err, IsNil)
-	tk1.ResultSetToResult(rs, Commentf("%v", rs)).Check(testkit.Rows("1 1 11"))
-
-	rs, err = tk1.Se.ExecutePreparedStmt(ctx, pspk1Id, []types.Datum{types.NewDatum(2)})
-	c.Assert(err, IsNil)
-	tk1.ResultSetToResult(rs, Commentf("%v", rs)).Check(testkit.Rows("2 2 2"))
-
-	tk2.MustQuery("select * from t where a = 1").Check(testkit.Rows("1 1 11"))
-}
-
-func (s *testSuiteP2) TestPointUpdatePreparedPlan(c *C) {
-	tk1 := testkit.NewTestKit(c, s.store)
-	tk1.MustExec("drop database if exists pu_test")
-	defer tk1.MustExec("drop database if exists pu_test")
-	tk1.MustExec("create database pu_test")
-	tk1.MustExec("use pu_test")
-
-	tk1.MustExec(`create table t (a int, b int, c int,
-			primary key k_a(a),
-			unique key k_b(b))`)
-	tk1.MustExec("insert into t values (1, 1, 1)")
-	tk1.MustExec("insert into t values (2, 2, 2)")
-	tk1.MustExec("insert into t values (3, 3, 3)")
-
-	updateID1, pc, _, err := tk1.Se.PrepareStmt(`update t set c = c + 1 where a = ?`)
-	c.Assert(err, IsNil)
-	tk1.Se.GetSessionVars().PreparedStmts[updateID1].(*plannercore.CachedPrepareStmt).PreparedAst.UseCache = false
-	c.Assert(pc, Equals, 1)
-	updateID2, pc, _, err := tk1.Se.PrepareStmt(`update t set c = c + 2 where ? = a`)
-	c.Assert(err, IsNil)
-	tk1.Se.GetSessionVars().PreparedStmts[updateID2].(*plannercore.CachedPrepareStmt).PreparedAst.UseCache = false
-	c.Assert(pc, Equals, 1)
-
-	ctx := context.Background()
-	// first time plan generated
-	rs, err := tk1.Se.ExecutePreparedStmt(ctx, updateID1, []types.Datum{types.NewDatum(3)})
-	c.Assert(rs, IsNil)
-	c.Assert(err, IsNil)
-	tk1.MustQuery("select * from t where a = 3").Check(testkit.Rows("3 3 4"))
-
-	// using the generated plan but with different params
-	rs, err = tk1.Se.ExecutePreparedStmt(ctx, updateID1, []types.Datum{types.NewDatum(3)})
-	c.Assert(rs, IsNil)
-	c.Assert(err, IsNil)
-	tk1.MustQuery("select * from t where a = 3").Check(testkit.Rows("3 3 5"))
-
-	rs, err = tk1.Se.ExecutePreparedStmt(ctx, updateID1, []types.Datum{types.NewDatum(3)})
-	c.Assert(rs, IsNil)
-	c.Assert(err, IsNil)
-	tk1.MustQuery("select * from t where a = 3").Check(testkit.Rows("3 3 6"))
-
-	// updateID2
-	rs, err = tk1.Se.ExecutePreparedStmt(ctx, updateID2, []types.Datum{types.NewDatum(3)})
-	c.Assert(rs, IsNil)
-	c.Assert(err, IsNil)
-	tk1.MustQuery("select * from t where a = 3").Check(testkit.Rows("3 3 8"))
-
-	rs, err = tk1.Se.ExecutePreparedStmt(ctx, updateID2, []types.Datum{types.NewDatum(3)})
-	c.Assert(rs, IsNil)
-	c.Assert(err, IsNil)
-	tk1.MustQuery("select * from t where a = 3").Check(testkit.Rows("3 3 10"))
-
-	// unique index
-	updUkID1, _, _, err := tk1.Se.PrepareStmt(`update t set c = c + 10 where b = ?`)
-	c.Assert(err, IsNil)
-	tk1.Se.GetSessionVars().PreparedStmts[updUkID1].(*plannercore.CachedPrepareStmt).PreparedAst.UseCache = false
-	rs, err = tk1.Se.ExecutePreparedStmt(ctx, updUkID1, []types.Datum{types.NewDatum(3)})
-	c.Assert(rs, IsNil)
-	c.Assert(err, IsNil)
-	tk1.MustQuery("select * from t where a = 3").Check(testkit.Rows("3 3 20"))
-
-	rs, err = tk1.Se.ExecutePreparedStmt(ctx, updUkID1, []types.Datum{types.NewDatum(3)})
-	c.Assert(rs, IsNil)
-	c.Assert(err, IsNil)
-	tk1.MustQuery("select * from t where a = 3").Check(testkit.Rows("3 3 30"))
-
-	// test schema changed, cached plan should be invalidated
-	tk1.MustExec("alter table t add column col4 int default 10 after c")
-	rs, err = tk1.Se.ExecutePreparedStmt(ctx, updateID1, []types.Datum{types.NewDatum(3)})
-	c.Assert(rs, IsNil)
-	c.Assert(err, IsNil)
-	tk1.MustQuery("select * from t where a = 3").Check(testkit.Rows("3 3 31 10"))
-
-	rs, err = tk1.Se.ExecutePreparedStmt(ctx, updateID1, []types.Datum{types.NewDatum(3)})
-	c.Assert(rs, IsNil)
-	c.Assert(err, IsNil)
-	tk1.MustQuery("select * from t where a = 3").Check(testkit.Rows("3 3 32 10"))
-
-	tk1.MustExec("alter table t drop index k_b")
-	rs, err = tk1.Se.ExecutePreparedStmt(ctx, updUkID1, []types.Datum{types.NewDatum(3)})
-	c.Assert(rs, IsNil)
-	c.Assert(err, IsNil)
-	tk1.MustQuery("select * from t where a = 3").Check(testkit.Rows("3 3 42 10"))
-
-	rs, err = tk1.Se.ExecutePreparedStmt(ctx, updUkID1, []types.Datum{types.NewDatum(3)})
-	c.Assert(rs, IsNil)
-	c.Assert(err, IsNil)
-	tk1.MustQuery("select * from t where a = 3").Check(testkit.Rows("3 3 52 10"))
-
-	tk1.MustExec("alter table t add unique index k_b(b)")
-	rs, err = tk1.Se.ExecutePreparedStmt(ctx, updUkID1, []types.Datum{types.NewDatum(3)})
-	c.Assert(rs, IsNil)
-	c.Assert(err, IsNil)
-	tk1.MustQuery("select * from t where a = 3").Check(testkit.Rows("3 3 62 10"))
-
-	rs, err = tk1.Se.ExecutePreparedStmt(ctx, updUkID1, []types.Datum{types.NewDatum(3)})
-	c.Assert(rs, IsNil)
-	c.Assert(err, IsNil)
-	tk1.MustQuery("select * from t where a = 3").Check(testkit.Rows("3 3 72 10"))
-
-	tk1.MustQuery("select * from t where a = 1").Check(testkit.Rows("1 1 1 10"))
-	tk1.MustQuery("select * from t where a = 2").Check(testkit.Rows("2 2 2 10"))
-}
-
-func (s *testSuiteP2) TestPointUpdatePreparedPlanWithCommitMode(c *C) {
-	tk1 := testkit.NewTestKit(c, s.store)
-	tk1.MustExec("drop database if exists pu_test2")
-	defer tk1.MustExec("drop database if exists pu_test2")
-	tk1.MustExec("create database pu_test2")
-	tk1.MustExec("use pu_test2")
-
-	tk1.MustExec(`create table t (a int, b int, c int,
-			primary key k_a(a),
-			unique key k_b(b))`)
-	tk1.MustExec("insert into t values (1, 1, 1)")
-	tk1.MustExec("insert into t values (2, 2, 2)")
-	tk1.MustExec("insert into t values (3, 3, 3)")
-
-	ctx := context.Background()
-	updateID1, _, _, err := tk1.Se.PrepareStmt(`update t set c = c + 1 where a = ?`)
-	tk1.Se.GetSessionVars().PreparedStmts[updateID1].(*plannercore.CachedPrepareStmt).PreparedAst.UseCache = false
-	c.Assert(err, IsNil)
-
-	// first time plan generated
-	rs, err := tk1.Se.ExecutePreparedStmt(ctx, updateID1, []types.Datum{types.NewDatum(3)})
-	c.Assert(rs, IsNil)
-	c.Assert(err, IsNil)
-	tk1.MustQuery("select * from t where a = 3").Check(testkit.Rows("3 3 4"))
-
-	rs, err = tk1.Se.ExecutePreparedStmt(ctx, updateID1, []types.Datum{types.NewDatum(3)})
-	c.Assert(rs, IsNil)
-	c.Assert(err, IsNil)
-	tk1.MustQuery("select * from t where a = 3").Check(testkit.Rows("3 3 5"))
-
-	// next start a non autocommit txn
-	tk1.MustExec("set autocommit = 0")
-	tk1.MustExec("begin")
-	// try to exec using point get plan(this plan should not go short path)
-	rs, err = tk1.Se.ExecutePreparedStmt(ctx, updateID1, []types.Datum{types.NewDatum(3)})
-	c.Assert(rs, IsNil)
-	c.Assert(err, IsNil)
-	tk1.MustQuery("select * from t where a = 3").Check(testkit.Rows("3 3 6"))
-
-	// update rows
-	tk2 := testkit.NewTestKit(c, s.store)
-	tk2.MustExec("use pu_test2")
-	tk2.MustExec(`prepare pu2 from "update t set c = c + 2 where ? = a "`)
-	tk2.MustExec("set @p3 = 3")
-	tk2.MustQuery("select * from t where a = 3").Check(testkit.Rows("3 3 5"))
-	tk2.MustExec("execute pu2 using @p3")
-	tk2.MustQuery("select * from t where a = 3").Check(testkit.Rows("3 3 7"))
-	tk2.MustExec("execute pu2 using @p3")
-	tk2.MustQuery("select * from t where a = 3").Check(testkit.Rows("3 3 9"))
-
-	// try to update in session 1
-	tk1.MustQuery("select * from t where a = 3").Check(testkit.Rows("3 3 6"))
-	_, err = tk1.Exec("commit")
-	c.Assert(kv.ErrWriteConflict.Equal(err), IsTrue, Commentf("error: %s", err))
-
-	// verify
-	tk2.MustQuery("select * from t where a = 1").Check(testkit.Rows("1 1 1"))
-	tk1.MustQuery("select * from t where a = 2").Check(testkit.Rows("2 2 2"))
-	tk2.MustQuery("select * from t where a = 3").Check(testkit.Rows("3 3 9"))
-	tk1.MustQuery("select * from t where a = 2").Check(testkit.Rows("2 2 2"))
-	tk1.MustQuery("select * from t where a = 3").Check(testkit.Rows("3 3 9"))
-
-	// again next start a non autocommit txn
-	tk1.MustExec("set autocommit = 0")
-	tk1.MustExec("begin")
-	rs, err = tk1.Se.ExecutePreparedStmt(ctx, updateID1, []types.Datum{types.NewDatum(3)})
-	c.Assert(rs, IsNil)
-	c.Assert(err, IsNil)
-	tk1.MustQuery("select * from t where a = 3").Check(testkit.Rows("3 3 10"))
-
-	rs, err = tk1.Se.ExecutePreparedStmt(ctx, updateID1, []types.Datum{types.NewDatum(3)})
-	c.Assert(rs, IsNil)
-	c.Assert(err, IsNil)
-	tk1.MustQuery("select * from t where a = 3").Check(testkit.Rows("3 3 11"))
-	tk1.MustExec("commit")
-
-	tk2.MustQuery("select * from t where a = 3").Check(testkit.Rows("3 3 11"))
-}
-
-func (s *testSuite1) TestPartitionHashCode(c *C) {
-	tk := testkit.NewTestKitWithInit(c, s.store)
-	tk.MustExec(`create table t(c1 bigint, c2 bigint, c3 bigint, primary key(c1))
-			      partition by hash (c1) partitions 4;`)
-	var wg util.WaitGroupWrapper
-	for i := 0; i < 5; i++ {
-		wg.Run(func() {
-			tk1 := testkit.NewTestKitWithInit(c, s.store)
-			for i := 0; i < 5; i++ {
-				tk1.MustExec("select * from t")
-			}
-		})
-	}
-	wg.Wait()
-}
-
-func (s *testSuite1) TestAlterDefaultValue(c *C) {
-	tk := testkit.NewTestKit(c, s.store)
-	tk.MustExec("use test")
-	tk.MustExec("drop table if exists t1")
-	tk.MustExec("create table t(a int, primary key(a))")
-	tk.MustExec("insert into t(a) values(1)")
-	tk.MustExec("alter table t add column b int default 1")
-	tk.MustExec("alter table t alter b set default 2")
-	tk.MustQuery("select b from t where a = 1").Check(testkit.Rows("1"))
-}
-
-type testClusterTableSuite struct {
-	testSuiteWithCliBase
-	rpcserver  *grpc.Server
-	listenAddr string
-}
-
-func (s *testClusterTableSuite) SetUpSuite(c *C) {
-	s.testSuiteWithCliBase.SetUpSuite(c)
-	s.rpcserver, s.listenAddr = s.setUpRPCService(c, "127.0.0.1:0")
-}
-
-func (s *testClusterTableSuite) setUpRPCService(c *C, addr string) (*grpc.Server, string) {
-	sm := &mockSessionManager1{}
-	sm.PS = append(sm.PS, &util.ProcessInfo{
-		ID:      1,
-		User:    "root",
-		Host:    "127.0.0.1",
-		Command: mysql.ComQuery,
-	})
-	lis, err := net.Listen("tcp", addr)
-	c.Assert(err, IsNil)
-	srv := server.NewRPCServer(config.GetGlobalConfig(), s.dom, sm)
-	port := lis.Addr().(*net.TCPAddr).Port
-	addr = fmt.Sprintf("127.0.0.1:%d", port)
-	go func() {
-		err = srv.Serve(lis)
-		c.Assert(err, IsNil)
-	}()
-	config.UpdateGlobal(func(conf *config.Config) {
-		conf.Status.StatusPort = uint(port)
-	})
-	return srv, addr
-}
-func (s *testClusterTableSuite) TearDownSuite(c *C) {
-	if s.rpcserver != nil {
-		s.rpcserver.Stop()
-		s.rpcserver = nil
-	}
-	s.testSuiteWithCliBase.TearDownSuite(c)
-}
-
-func (s *testSuiteP1) TestPrepareLoadData(c *C) {
-	tk := testkit.NewTestKit(c, s.store)
-	tk.MustGetErrCode(`prepare stmt from "load data local infile '/tmp/load_data_test.csv' into table test";`, mysql.ErrUnsupportedPs)
-}
-
-func (s *testClusterTableSuite) TestSlowQuery(c *C) {
-	logData0 := ""
-	logData1 := `
-# Time: 2020-02-15T18:00:01.000000+08:00
-select 1;
-# Time: 2020-02-15T19:00:05.000000+08:00
-select 2;`
-	logData2 := `
-# Time: 2020-02-16T18:00:01.000000+08:00
-select 3;
-# Time: 2020-02-16T18:00:05.000000+08:00
-select 4;`
-	logData3 := `
-# Time: 2020-02-16T19:00:00.000000+08:00
-select 5;
-# Time: 2020-02-17T18:00:05.000000+08:00
-select 6;`
-	logData4 := `
-# Time: 2020-05-14T19:03:54.314615176+08:00
-select 7;`
-	logData := []string{logData0, logData1, logData2, logData3, logData4}
-
-	fileName0 := "tidb-slow-2020-02-14T19-04-05.01.log"
-	fileName1 := "tidb-slow-2020-02-15T19-04-05.01.log"
-	fileName2 := "tidb-slow-2020-02-16T19-04-05.01.log"
-	fileName3 := "tidb-slow-2020-02-17T18-00-05.01.log"
-	fileName4 := "tidb-slow.log"
-	fileNames := []string{fileName0, fileName1, fileName2, fileName3, fileName4}
-
-	prepareLogs(c, logData, fileNames)
-	defer func() {
-		removeFiles(fileNames)
-	}()
-	tk := testkit.NewTestKitWithInit(c, s.store)
-	loc, err := time.LoadLocation("Asia/Shanghai")
-	c.Assert(err, IsNil)
-	tk.Se.GetSessionVars().TimeZone = loc
-	tk.MustExec("use information_schema")
-	cases := []struct {
-		prepareSQL string
-		sql        string
-		result     []string
-	}{
-		{
-			sql:    "select count(*),min(time),max(time) from %s where time > '2019-01-26 21:51:00' and time < now()",
-			result: []string{"7|2020-02-15 18:00:01.000000|2020-05-14 19:03:54.314615"},
-		},
-		{
-			sql:    "select count(*),min(time),max(time) from %s where time > '2020-02-15 19:00:00' and time < '2020-02-16 18:00:02'",
-			result: []string{"2|2020-02-15 19:00:05.000000|2020-02-16 18:00:01.000000"},
-		},
-		{
-			sql:    "select count(*),min(time),max(time) from %s where time > '2020-02-16 18:00:02' and time < '2020-02-17 17:00:00'",
-			result: []string{"2|2020-02-16 18:00:05.000000|2020-02-16 19:00:00.000000"},
-		},
-		{
-			sql:    "select count(*),min(time),max(time) from %s where time > '2020-02-16 18:00:02' and time < '2020-02-17 20:00:00'",
-			result: []string{"3|2020-02-16 18:00:05.000000|2020-02-17 18:00:05.000000"},
-		},
-		{
-			sql:    "select count(*),min(time),max(time) from %s",
-			result: []string{"1|2020-05-14 19:03:54.314615|2020-05-14 19:03:54.314615"},
-		},
-		{
-			sql:    "select count(*),min(time) from %s where time > '2020-02-16 20:00:00'",
-			result: []string{"1|2020-02-17 18:00:05.000000"},
-		},
-		{
-			sql:    "select count(*) from %s where time > '2020-02-17 20:00:00'",
-			result: []string{"0"},
-		},
-		{
-			sql:    "select query from %s where time > '2019-01-26 21:51:00' and time < now()",
-			result: []string{"select 1;", "select 2;", "select 3;", "select 4;", "select 5;", "select 6;", "select 7;"},
-		},
-		// Test for different timezone.
-		{
-			prepareSQL: "set @@time_zone = '+00:00'",
-			sql:        "select time from %s where time = '2020-02-17 10:00:05.000000'",
-			result:     []string{"2020-02-17 10:00:05.000000"},
-		},
-		{
-			prepareSQL: "set @@time_zone = '+02:00'",
-			sql:        "select time from %s where time = '2020-02-17 12:00:05.000000'",
-			result:     []string{"2020-02-17 12:00:05.000000"},
-		},
-		// Test for issue 17224
-		{
-			prepareSQL: "set @@time_zone = '+08:00'",
-			sql:        "select time from %s where time = '2020-05-14 19:03:54.314615'",
-			result:     []string{"2020-05-14 19:03:54.314615"},
-		},
-	}
-	for _, cas := range cases {
-		if len(cas.prepareSQL) > 0 {
-			tk.MustExec(cas.prepareSQL)
-		}
-		sql := fmt.Sprintf(cas.sql, "slow_query")
-		tk.MustQuery(sql).Check(testutil.RowsWithSep("|", cas.result...))
-		sql = fmt.Sprintf(cas.sql, "cluster_slow_query")
-		tk.MustQuery(sql).Check(testutil.RowsWithSep("|", cas.result...))
-	}
-}
-
-func (s *testClusterTableSuite) TestIssue20236(c *C) {
-	logData0 := ""
-	logData1 := `
-# Time: 2020-02-15T18:00:01.000000+08:00
-select 1;
-# Time: 2020-02-15T19:00:05.000000+08:00
-select 2;
-# Time: 2020-02-15T20:00:05.000000+08:00`
-	logData2 := `select 3;
-# Time: 2020-02-16T18:00:01.000000+08:00
-select 4;
-# Time: 2020-02-16T18:00:05.000000+08:00
-select 5;`
-	logData3 := `
-# Time: 2020-02-16T19:00:00.000000+08:00
-select 6;
-# Time: 2020-02-17T18:00:05.000000+08:00
-select 7;
-# Time: 2020-02-17T19:00:00.000000+08:00`
-	logData4 := `select 8;
-# Time: 2020-02-17T20:00:00.000000+08:00
-select 9
-# Time: 2020-05-14T19:03:54.314615176+08:00
-select 10;`
-	logData := []string{logData0, logData1, logData2, logData3, logData4}
-
-	fileName0 := "tidb-slow-2020-02-14T19-04-05.01.log"
-	fileName1 := "tidb-slow-2020-02-15T19-04-05.01.log"
-	fileName2 := "tidb-slow-2020-02-16T19-04-05.01.log"
-	fileName3 := "tidb-slow-2020-02-17T18-00-05.01.log"
-	fileName4 := "tidb-slow.log"
-	fileNames := []string{fileName0, fileName1, fileName2, fileName3, fileName4}
-	prepareLogs(c, logData, fileNames)
-	defer func() {
-		removeFiles(fileNames)
-	}()
-	tk := testkit.NewTestKitWithInit(c, s.store)
-	loc, err := time.LoadLocation("Asia/Shanghai")
-	c.Assert(err, IsNil)
-	tk.Se.GetSessionVars().TimeZone = loc
-	tk.MustExec("use information_schema")
-	cases := []struct {
-		prepareSQL string
-		sql        string
-		result     []string
-	}{
-		{
-			prepareSQL: "set @@time_zone = '+08:00'",
-			sql:        "select time from cluster_slow_query where time > '2020-02-17 12:00:05.000000' and time < '2020-05-14 20:00:00.000000'",
-			result:     []string{"2020-02-17 18:00:05.000000", "2020-02-17 19:00:00.000000", "2020-05-14 19:03:54.314615"},
-		},
-		{
-			prepareSQL: "set @@time_zone = '+08:00'",
-			sql:        "select time from cluster_slow_query where time > '2020-02-17 12:00:05.000000' and time < '2020-05-14 20:00:00.000000' order by time desc",
-			result:     []string{"2020-05-14 19:03:54.314615", "2020-02-17 19:00:00.000000", "2020-02-17 18:00:05.000000"},
-		},
-		{
-			prepareSQL: "set @@time_zone = '+08:00'",
-			sql:        "select time from cluster_slow_query where (time > '2020-02-15 18:00:00' and time < '2020-02-15 20:01:00') or (time > '2020-02-17 18:00:00' and time < '2020-05-14 20:00:00') order by time",
-			result:     []string{"2020-02-15 18:00:01.000000", "2020-02-15 19:00:05.000000", "2020-02-17 18:00:05.000000", "2020-02-17 19:00:00.000000", "2020-05-14 19:03:54.314615"},
-		},
-		{
-			prepareSQL: "set @@time_zone = '+08:00'",
-			sql:        "select time from cluster_slow_query where (time > '2020-02-15 18:00:00' and time < '2020-02-15 20:01:00') or (time > '2020-02-17 18:00:00' and time < '2020-05-14 20:00:00') order by time desc",
-			result:     []string{"2020-05-14 19:03:54.314615", "2020-02-17 19:00:00.000000", "2020-02-17 18:00:05.000000", "2020-02-15 19:00:05.000000", "2020-02-15 18:00:01.000000"},
-		},
-		{
-			prepareSQL: "set @@time_zone = '+08:00'",
-			sql:        "select count(*) from cluster_slow_query where time > '2020-02-15 18:00:00.000000' and time < '2020-05-14 20:00:00.000000' order by time desc",
-			result:     []string{"9"},
-		},
-		{
-			prepareSQL: "set @@time_zone = '+08:00'",
-			sql:        "select count(*) from cluster_slow_query where (time > '2020-02-16 18:00:00' and time < '2020-05-14 20:00:00') or (time > '2020-02-17 18:00:00' and time < '2020-05-17 20:00:00')",
-			result:     []string{"6"},
-		},
-		{
-			prepareSQL: "set @@time_zone = '+08:00'",
-			sql:        "select count(*) from cluster_slow_query where time > '2020-02-16 18:00:00.000000' and time < '2020-02-17 20:00:00.000000' order by time desc",
-			result:     []string{"5"},
-		},
-		{
-			prepareSQL: "set @@time_zone = '+08:00'",
-			sql:        "select time from cluster_slow_query where time > '2020-02-16 18:00:00.000000' and time < '2020-05-14 20:00:00.000000' order by time desc limit 3",
-			result:     []string{"2020-05-14 19:03:54.314615", "2020-02-17 19:00:00.000000", "2020-02-17 18:00:05.000000"},
-		},
-	}
-	for _, cas := range cases {
-		if len(cas.prepareSQL) > 0 {
-			tk.MustExec(cas.prepareSQL)
-		}
-		tk.MustQuery(cas.sql).Check(testutil.RowsWithSep("|", cas.result...))
-	}
-}
-
-func (s *testClusterTableSuite) TestSQLDigestTextRetriever(c *C) {
-	tkInit := testkit.NewTestKitWithInit(c, s.store)
-	tkInit.MustExec("set global tidb_enable_stmt_summary = 1")
-	tkInit.MustQuery("select @@global.tidb_enable_stmt_summary").Check(testkit.Rows("1"))
-	tkInit.MustExec("drop table if exists test_sql_digest_text_retriever")
-	tkInit.MustExec("create table test_sql_digest_text_retriever (id int primary key, v int)")
-
-	tk := testkit.NewTestKitWithInit(c, s.store)
-	c.Assert(tk.Se.Auth(&auth.UserIdentity{Username: "root", Hostname: "%"}, nil, nil), IsTrue)
-	tk.MustExec("insert into test_sql_digest_text_retriever values (1, 1)")
-
-	insertNormalized, insertDigest := parser.NormalizeDigest("insert into test_sql_digest_text_retriever values (1, 1)")
-	_, updateDigest := parser.NormalizeDigest("update test_sql_digest_text_retriever set v = v + 1 where id = 1")
-	r := &expression.SQLDigestTextRetriever{
-		SQLDigestsMap: map[string]string{
-			insertDigest.String(): "",
-			updateDigest.String(): "",
-		},
-	}
-	err := r.RetrieveLocal(context.Background(), tk.Se)
-	c.Assert(err, IsNil)
-	c.Assert(r.SQLDigestsMap[insertDigest.String()], Equals, insertNormalized)
-	c.Assert(r.SQLDigestsMap[updateDigest.String()], Equals, "")
-}
-
-func (s *testClusterTableSuite) TestFunctionDecodeSQLDigests(c *C) {
-	tk := testkit.NewTestKitWithInit(c, s.store)
-	c.Assert(tk.Se.Auth(&auth.UserIdentity{Username: "root", Hostname: "%"}, nil, nil), IsTrue)
-	tk.MustExec("set global tidb_enable_stmt_summary = 1")
-	tk.MustQuery("select @@global.tidb_enable_stmt_summary").Check(testkit.Rows("1"))
-	tk.MustExec("drop table if exists test_func_decode_sql_digests")
-	tk.MustExec("create table test_func_decode_sql_digests(id int primary key, v int)")
-
-	q1 := "begin"
-	norm1, digest1 := parser.NormalizeDigest(q1)
-	q2 := "select @@tidb_current_ts"
-	norm2, digest2 := parser.NormalizeDigest(q2)
-	q3 := "select id, v from test_func_decode_sql_digests where id = 1 for update"
-	norm3, digest3 := parser.NormalizeDigest(q3)
-
-	// TIDB_DECODE_SQL_DIGESTS function doesn't actually do "decoding", instead it queries `statements_summary` and it's
-	// variations for the corresponding statements.
-	// Execute the statements so that the queries will be saved into statements_summary table.
-	tk.MustExec(q1)
-	// Save the ts to query the transaction from tidb_trx.
-	ts, err := strconv.ParseUint(tk.MustQuery(q2).Rows()[0][0].(string), 10, 64)
-	c.Assert(err, IsNil)
-	c.Assert(ts, Greater, uint64(0))
-	tk.MustExec(q3)
-	tk.MustExec("rollback")
-
-	// Test statements truncating.
-	decoded := fmt.Sprintf(`["%s","%s","%s"]`, norm1, norm2, norm3)
-	digests := fmt.Sprintf(`["%s","%s","%s"]`, digest1, digest2, digest3)
-	tk.MustQuery("select tidb_decode_sql_digests(?, 0)", digests).Check(testkit.Rows(decoded))
-	// The three queries are shorter than truncate length, equal to truncate length and longer than truncate length respectively.
-	tk.MustQuery("select tidb_decode_sql_digests(?, ?)", digests, len(norm2)).Check(testkit.Rows(
-		"[\"begin\",\"select @@tidb_current_ts\",\"select `id` , `v` from `...\"]"))
-
-	// Empty array.
-	tk.MustQuery("select tidb_decode_sql_digests('[]')").Check(testkit.Rows("[]"))
-
-	// NULL
-	tk.MustQuery("select tidb_decode_sql_digests(null)").Check(testkit.Rows("<nil>"))
-
-	// Array containing wrong types and not-existing digests (maps to null).
-	tk.MustQuery("select tidb_decode_sql_digests(?)", fmt.Sprintf(`["%s",1,null,"%s",{"a":1},[2],"%s","","abcde"]`, digest1, digest2, digest3)).
-		Check(testkit.Rows(fmt.Sprintf(`["%s",null,null,"%s",null,null,"%s",null,null]`, norm1, norm2, norm3)))
-
-	// Not JSON array (throws warnings)
-	tk.MustQuery(`select tidb_decode_sql_digests('{"a":1}')`).Check(testkit.Rows("<nil>"))
-	tk.MustQuery(`show warnings`).Check(testkit.Rows(`Warning 1210 The argument can't be unmarshalled as JSON array: '{"a":1}'`))
-	tk.MustQuery(`select tidb_decode_sql_digests('aabbccdd')`).Check(testkit.Rows("<nil>"))
-	tk.MustQuery(`show warnings`).Check(testkit.Rows(`Warning 1210 The argument can't be unmarshalled as JSON array: 'aabbccdd'`))
-
-	// Invalid argument count.
-	tk.MustGetErrCode("select tidb_decode_sql_digests('a', 1, 2)", 1582)
-	tk.MustGetErrCode("select tidb_decode_sql_digests()", 1582)
-}
-
-func (s *testClusterTableSuite) TestFunctionDecodeSQLDigestsPrivilege(c *C) {
-	dropUserTk := testkit.NewTestKitWithInit(c, s.store)
-	c.Assert(dropUserTk.Se.Auth(&auth.UserIdentity{Username: "root", Hostname: "%"}, nil, nil), IsTrue)
-
-	tk := testkit.NewTestKitWithInit(c, s.store)
-	c.Assert(tk.Se.Auth(&auth.UserIdentity{Username: "root", Hostname: "%"}, nil, nil), IsTrue)
-	tk.MustExec("create user 'testuser'@'localhost'")
-	defer dropUserTk.MustExec("drop user 'testuser'@'localhost'")
-	c.Assert(tk.Se.Auth(&auth.UserIdentity{
-		Username: "testuser",
-		Hostname: "localhost",
-	}, nil, nil), IsTrue)
-	err := tk.ExecToErr("select tidb_decode_sql_digests('[\"aa\"]')")
-	c.Assert(err, NotNil)
-	c.Assert(err.Error(), Equals, "[expression:1227]Access denied; you need (at least one of) the PROCESS privilege(s) for this operation")
-
-	tk = testkit.NewTestKitWithInit(c, s.store)
-	c.Assert(tk.Se.Auth(&auth.UserIdentity{Username: "root", Hostname: "%"}, nil, nil), IsTrue)
-	tk.MustExec("create user 'testuser2'@'localhost'")
-	defer dropUserTk.MustExec("drop user 'testuser2'@'localhost'")
-	tk.MustExec("grant process on *.* to 'testuser2'@'localhost'")
-	c.Assert(tk.Se.Auth(&auth.UserIdentity{
-		Username: "testuser2",
-		Hostname: "localhost",
-	}, nil, nil), IsTrue)
-	_ = tk.MustQuery("select tidb_decode_sql_digests('[\"aa\"]')")
-}
-
-func prepareLogs(c *C, logData []string, fileNames []string) {
-	writeFile := func(file string, data string) {
-		f, err := os.OpenFile(file, os.O_CREATE|os.O_WRONLY|os.O_TRUNC, 0644)
-		c.Assert(err, IsNil)
-		_, err = f.Write([]byte(data))
-		c.Assert(f.Close(), IsNil)
-		c.Assert(err, IsNil)
-	}
-
-	for i, log := range logData {
-		writeFile(fileNames[i], log)
-	}
-}
-
-func removeFiles(fileNames []string) {
-	for _, fileName := range fileNames {
-		os.Remove(fileName)
-	}
-}
-
-// this is from jira issue #5856
-func (s *testSuite1) TestInsertValuesWithSubQuery(c *C) {
-	tk := testkit.NewTestKit(c, s.store)
-	tk.MustExec("use test;")
-	tk.MustExec("drop table if exists t2")
-	tk.MustExec("create table t2(a int, b int, c int)")
-	defer tk.MustExec("drop table if exists t2")
-
-	// should not reference upper scope
-	c.Assert(tk.ExecToErr("insert into t2 values (11, 8, (select not b))"), NotNil)
-	c.Assert(tk.ExecToErr("insert into t2 set a = 11, b = 8, c = (select b))"), NotNil)
-
-	// subquery reference target table is allowed
-	tk.MustExec("insert into t2 values(1, 1, (select b from t2))")
-	tk.MustQuery("select * from t2").Check(testkit.Rows("1 1 <nil>"))
-	tk.MustExec("insert into t2 set a = 1, b = 1, c = (select b+1 from t2)")
-	tk.MustQuery("select * from t2").Check(testkit.Rows("1 1 <nil>", "1 1 2"))
-
-	// insert using column should work normally
-	tk.MustExec("delete from t2")
-	tk.MustExec("insert into t2 values(2, 4, a)")
-	tk.MustQuery("select * from t2").Check(testkit.Rows("2 4 2"))
-	tk.MustExec("insert into t2 set a = 3, b = 5, c = b")
-	tk.MustQuery("select * from t2").Check(testkit.Rows("2 4 2", "3 5 5"))
-
-	// issue #30626
-	tk.MustExec("drop table if exists t")
-	tk.MustExec("create table t(a int, b int)")
-	// TODO: should insert success and get (81,1) from the table
-	err := tk.ExecToErr("insert into t values ( 81, ( select ( SELECT '1' AS `c0` WHERE '1' >= `subq_0`.`c0` ) as `c1` FROM ( SELECT '1' AS `c0` ) AS `subq_0` ) );")
-	c.Assert(err, NotNil)
-	c.Assert(err.Error(), Equals, "Insert's SET operation or VALUES_LIST doesn't support complex subqueries now")
-	err = tk.ExecToErr("insert into t set a = 81, b =  (select ( SELECT '1' AS `c0` WHERE '1' >= `subq_0`.`c0` ) as `c1` FROM ( SELECT '1' AS `c0` ) AS `subq_0` );")
-	c.Assert(err, NotNil)
-	c.Assert(err.Error(), Equals, "Insert's SET operation or VALUES_LIST doesn't support complex subqueries now")
-
-}
-
-func (s *testSuite1) TestDIVZeroInPartitionExpr(c *C) {
-	tk := testkit.NewTestKit(c, s.store)
-	tk.MustExec("use test;")
-	tk.MustExec("drop table if exists t1")
-	tk.MustExec("create table t1(a int) partition by range (10 div a) (partition p0 values less than (10), partition p1 values less than maxvalue)")
-	defer tk.MustExec("drop table if exists t1")
-
-	tk.MustExec("set @@sql_mode=''")
-	tk.MustExec("insert into t1 values (NULL), (0), (1)")
-	tk.MustExec("set @@sql_mode='STRICT_ALL_TABLES,ERROR_FOR_DIVISION_BY_ZERO'")
-	tk.MustGetErrCode("insert into t1 values (NULL), (0), (1)", mysql.ErrDivisionByZero)
-}
-
-func (s *testSuite1) TestInsertIntoGivenPartitionSet(c *C) {
-	tk := testkit.NewTestKit(c, s.store)
-	tk.MustExec("use test;")
-	tk.MustExec("drop table if exists t1")
-	tk.MustExec(`create table t1(
-	a int(11) DEFAULT NULL,
-	b varchar(10) DEFAULT NULL,
-	UNIQUE KEY idx_a (a)) PARTITION BY RANGE (a)
-	(PARTITION p0 VALUES LESS THAN (10) ENGINE = InnoDB,
-	 PARTITION p1 VALUES LESS THAN (20) ENGINE = InnoDB,
-	 PARTITION p2 VALUES LESS THAN (30) ENGINE = InnoDB,
-	 PARTITION p3 VALUES LESS THAN (40) ENGINE = InnoDB,
-	 PARTITION p4 VALUES LESS THAN MAXVALUE ENGINE = InnoDB)`)
-	defer tk.MustExec("drop table if exists t1")
-
-	// insert into
-	tk.MustExec("insert into t1 partition(p0) values(1, 'a'), (2, 'b')")
-	tk.MustQuery("select * from t1 partition(p0) order by a").Check(testkit.Rows("1 a", "2 b"))
-	tk.MustExec("insert into t1 partition(p0, p1) values(3, 'c'), (4, 'd')")
-	tk.MustQuery("select * from t1 partition(p1)").Check(testkit.Rows())
-
-	tk.MustGetErrMsg("insert into t1 values(1, 'a')", "[kv:1062]Duplicate entry '1' for key 'idx_a'")
-	tk.MustGetErrMsg("insert into t1 partition(p0, p_non_exist) values(1, 'a')", "[table:1735]Unknown partition 'p_non_exist' in table 't1'")
-	tk.MustGetErrMsg("insert into t1 partition(p0, p1) values(40, 'a')", "[table:1748]Found a row not matching the given partition set")
-
-	// replace into
-	tk.MustExec("replace into t1 partition(p0) values(1, 'replace')")
-	tk.MustExec("replace into t1 partition(p0, p1) values(3, 'replace'), (4, 'replace')")
-	tk.MustExec("replace into t1 values(1, 'a')")
-	tk.MustQuery("select * from t1 partition (p0) order by a").Check(testkit.Rows("1 a", "2 b", "3 replace", "4 replace"))
-
-	tk.MustGetErrMsg("replace into t1 partition(p0, p_non_exist) values(1, 'a')", "[table:1735]Unknown partition 'p_non_exist' in table 't1'")
-	tk.MustGetErrMsg("replace into t1 partition(p0, p1) values(40, 'a')", "[table:1748]Found a row not matching the given partition set")
-
-	tk.MustExec("truncate table t1")
-
-	tk.MustExec("drop table if exists t")
-	tk.MustExec("create table t(a int, b char(10))")
-	defer tk.MustExec("drop table if exists t")
-
-	// insert into general table
-	tk.MustGetErrMsg("insert into t partition(p0, p1) values(1, 'a')", "[planner:1747]PARTITION () clause on non partitioned table")
-
-	// insert into from select
-	tk.MustExec("insert into t values(1, 'a'), (2, 'b')")
-	tk.MustExec("insert into t1 partition(p0) select * from t")
-	tk.MustQuery("select * from t1 partition(p0) order by a").Check(testkit.Rows("1 a", "2 b"))
-
-	tk.MustExec("truncate table t")
-	tk.MustExec("insert into t values(3, 'c'), (4, 'd')")
-	tk.MustExec("insert into t1 partition(p0, p1) select * from t")
-	tk.MustQuery("select * from t1 partition(p1) order by a").Check(testkit.Rows())
-	tk.MustQuery("select * from t1 partition(p0) order by a").Check(testkit.Rows("1 a", "2 b", "3 c", "4 d"))
-
-	tk.MustGetErrMsg("insert into t1 select 1, 'a'", "[kv:1062]Duplicate entry '1' for key 'idx_a'")
-	tk.MustGetErrMsg("insert into t1 partition(p0, p_non_exist) select 1, 'a'", "[table:1735]Unknown partition 'p_non_exist' in table 't1'")
-	tk.MustGetErrMsg("insert into t1 partition(p0, p1) select 40, 'a'", "[table:1748]Found a row not matching the given partition set")
-
-	// replace into from select
-	tk.MustExec("replace into t1 partition(p0) select 1, 'replace'")
-	tk.MustExec("truncate table t")
-	tk.MustExec("insert into t values(3, 'replace'), (4, 'replace')")
-	tk.MustExec("replace into t1 partition(p0, p1) select * from t")
-
-	tk.MustExec("replace into t1 select 1, 'a'")
-	tk.MustQuery("select * from t1 partition (p0) order by a").Check(testkit.Rows("1 a", "2 b", "3 replace", "4 replace"))
-	tk.MustGetErrMsg("replace into t1 partition(p0, p_non_exist) select 1, 'a'", "[table:1735]Unknown partition 'p_non_exist' in table 't1'")
-	tk.MustGetErrMsg("replace into t1 partition(p0, p1) select 40, 'a'", "[table:1748]Found a row not matching the given partition set")
-}
-
-func (s *testSuite1) TestUpdateGivenPartitionSet(c *C) {
-	tk := testkit.NewTestKit(c, s.store)
-	tk.MustExec("use test;")
-	tk.MustExec("drop table if exists t1,t2,t3,t4")
-	tk.MustExec(`create table t1(
-	a int(11),
-	b varchar(10) DEFAULT NULL,
-	primary key idx_a (a)) PARTITION BY RANGE (a)
-	(PARTITION p0 VALUES LESS THAN (10) ENGINE = InnoDB,
-	 PARTITION p1 VALUES LESS THAN (20) ENGINE = InnoDB,
-	 PARTITION p2 VALUES LESS THAN (30) ENGINE = InnoDB,
-	 PARTITION p3 VALUES LESS THAN (40) ENGINE = InnoDB,
-	 PARTITION p4 VALUES LESS THAN MAXVALUE ENGINE = InnoDB)`)
-
-	tk.MustExec(`create table t2(
-	a int(11) DEFAULT NULL,
-	b varchar(10) DEFAULT NULL) PARTITION BY RANGE (a)
-	(PARTITION p0 VALUES LESS THAN (10) ENGINE = InnoDB,
-	 PARTITION p1 VALUES LESS THAN (20) ENGINE = InnoDB,
-	 PARTITION p2 VALUES LESS THAN (30) ENGINE = InnoDB,
-	 PARTITION p3 VALUES LESS THAN (40) ENGINE = InnoDB,
-	 PARTITION p4 VALUES LESS THAN MAXVALUE ENGINE = InnoDB)`)
-
-	tk.MustExec(`create table t3 (a int(11), b varchar(10) default null)`)
-
-	defer tk.MustExec("drop table if exists t1,t2,t3")
-	tk.MustExec("insert into t3 values(1, 'a'), (2, 'b'), (11, 'c'), (21, 'd')")
-	err := tk.ExecToErr("update t3 partition(p0) set a = 40 where a = 2")
-	c.Assert(err.Error(), Equals, "[planner:1747]PARTITION () clause on non partitioned table")
-
-	// update with primary key change
-	tk.MustExec("insert into t1 values(1, 'a'), (2, 'b'), (11, 'c'), (21, 'd')")
-	err = tk.ExecToErr("update t1 partition(p0, p1) set a = 40")
-	c.Assert(err.Error(), Equals, "[table:1748]Found a row not matching the given partition set")
-	err = tk.ExecToErr("update t1 partition(p0) set a = 40 where a = 2")
-	c.Assert(err.Error(), Equals, "[table:1748]Found a row not matching the given partition set")
-	// test non-exist partition.
-	err = tk.ExecToErr("update t1 partition (p0, p_non_exist) set a = 40")
-	c.Assert(err.Error(), Equals, "[table:1735]Unknown partition 'p_non_exist' in table 't1'")
-	// test join.
-	err = tk.ExecToErr("update t1 partition (p0), t3 set t1.a = 40 where t3.a = 2")
-	c.Assert(err.Error(), Equals, "[table:1748]Found a row not matching the given partition set")
-
-	tk.MustExec("update t1 partition(p0) set a = 3 where a = 2")
-	tk.MustExec("update t1 partition(p0, p3) set a = 33 where a = 1")
-
-	// update without partition change
-	tk.MustExec("insert into t2 values(1, 'a'), (2, 'b'), (11, 'c'), (21, 'd')")
-	err = tk.ExecToErr("update t2 partition(p0, p1) set a = 40")
-	c.Assert(err.Error(), Equals, "[table:1748]Found a row not matching the given partition set")
-	err = tk.ExecToErr("update t2 partition(p0) set a = 40 where a = 2")
-	c.Assert(err.Error(), Equals, "[table:1748]Found a row not matching the given partition set")
-
-	tk.MustExec("update t2 partition(p0) set a = 3 where a = 2")
-	tk.MustExec("update t2 partition(p0, p3) set a = 33 where a = 1")
-
-	tk.MustExec("create table t4(a int primary key, b int) partition by hash(a) partitions 2")
-	tk.MustExec("insert into t4(a, b) values(1, 1),(2, 2),(3, 3);")
-	err = tk.ExecToErr("update t4 partition(p0) set a = 5 where a = 2")
-	c.Assert(err.Error(), Equals, "[table:1748]Found a row not matching the given partition set")
-}
-
-func (s *testSuiteP2) TestApplyCache(c *C) {
-	tk := testkit.NewTestKit(c, s.store)
-
-	tk.MustExec("use test;")
-	tk.MustExec("drop table if exists t;")
-	tk.MustExec("create table t(a int);")
-	tk.MustExec("insert into t values (1),(1),(1),(1),(1),(1),(1),(1),(1);")
-	tk.MustExec("analyze table t;")
-	result := tk.MustQuery("explain analyze SELECT count(1) FROM (SELECT (SELECT min(a) FROM t as t2 WHERE t2.a > t1.a) AS a from t as t1) t;")
-	c.Assert(result.Rows()[1][0], Equals, "└─Apply_39")
-	var (
-		ind  int
-		flag bool
-	)
-	value := (result.Rows()[1][5]).(string)
-	for ind = 0; ind < len(value)-5; ind++ {
-		if value[ind:ind+5] == "cache" {
-			flag = true
-			break
-		}
-	}
-	c.Assert(flag, Equals, true)
-	c.Assert(value[ind:], Equals, "cache:ON, cacheHitRatio:88.889%")
-
-	tk.MustExec("drop table if exists t;")
-	tk.MustExec("create table t(a int);")
-	tk.MustExec("insert into t values (1),(2),(3),(4),(5),(6),(7),(8),(9);")
-	tk.MustExec("analyze table t;")
-	result = tk.MustQuery("explain analyze SELECT count(1) FROM (SELECT (SELECT min(a) FROM t as t2 WHERE t2.a > t1.a) AS a from t as t1) t;")
-	c.Assert(result.Rows()[1][0], Equals, "└─Apply_39")
-	flag = false
-	value = (result.Rows()[1][5]).(string)
-	for ind = 0; ind < len(value)-5; ind++ {
-		if value[ind:ind+5] == "cache" {
-			flag = true
-			break
-		}
-	}
-	c.Assert(flag, Equals, true)
-	c.Assert(value[ind:], Equals, "cache:OFF")
-}
-
-// For issue 17256
-func (s *testSuite) TestGenerateColumnReplace(c *C) {
-	tk := testkit.NewTestKit(c, s.store)
-	tk.MustExec("use test;")
-	tk.MustExec("drop table if exists t1")
-	tk.MustExec("create table t1 (a int, b int as (a + 1) virtual not null, unique index idx(b));")
-	tk.MustExec("REPLACE INTO `t1` (`a`) VALUES (2);")
-	tk.MustExec("REPLACE INTO `t1` (`a`) VALUES (2);")
-	tk.MustQuery("select * from t1").Check(testkit.Rows("2 3"))
-	tk.MustExec("insert into `t1` (`a`) VALUES (2) on duplicate key update a = 3;")
-	tk.MustQuery("select * from t1").Check(testkit.Rows("3 4"))
-}
-
-func (s *testSlowQuery) TestSlowQueryWithoutSlowLog(c *C) {
-	tk := testkit.NewTestKit(c, s.store)
-	originCfg := config.GetGlobalConfig()
-	newCfg := *originCfg
-	newCfg.Log.SlowQueryFile = "tidb-slow-not-exist.log"
-	newCfg.Log.SlowThreshold = math.MaxUint64
-	config.StoreGlobalConfig(&newCfg)
-	defer func() {
-		config.StoreGlobalConfig(originCfg)
-	}()
-	tk.MustQuery("select query from information_schema.slow_query").Check(testkit.Rows())
-	tk.MustQuery("select query from information_schema.slow_query where time > '2020-09-15 12:16:39' and time < now()").Check(testkit.Rows())
-}
-
-func (s *testSlowQuery) TestSlowQuerySensitiveQuery(c *C) {
-	tk := testkit.NewTestKit(c, s.store)
-	originCfg := config.GetGlobalConfig()
-	newCfg := *originCfg
-
-	f, err := os.CreateTemp("", "tidb-slow-*.log")
-	c.Assert(err, IsNil)
-	f.Close()
-	newCfg.Log.SlowQueryFile = f.Name()
-	config.StoreGlobalConfig(&newCfg)
-	defer func() {
-		tk.MustExec("set tidb_slow_log_threshold=300;")
-		config.StoreGlobalConfig(originCfg)
-		err = os.Remove(newCfg.Log.SlowQueryFile)
-		c.Assert(err, IsNil)
-	}()
-	err = logutil.InitLogger(newCfg.Log.ToLogConfig())
-	c.Assert(err, IsNil)
-
-	tk.MustExec("set tidb_slow_log_threshold=0;")
-	tk.MustExec("drop user if exists user_sensitive;")
-	tk.MustExec("create user user_sensitive identified by '123456789';")
-	tk.MustExec("alter user 'user_sensitive'@'%' identified by 'abcdefg';")
-	tk.MustExec("set password for 'user_sensitive'@'%' = 'xyzuvw';")
-	tk.MustQuery("select query from `information_schema`.`slow_query` " +
-		"where (query like 'set password%' or query like 'create user%' or query like 'alter user%') " +
-		"and query like '%user_sensitive%' order by query;").
-		Check(testkit.Rows(
-			"alter user {user_sensitive@% password = ***};",
-			"create user {user_sensitive@% password = ***};",
-			"set password for user user_sensitive@%;",
-		))
-}
-
-func (s *testSlowQuery) TestSlowQueryPrepared(c *C) {
-	tk := testkit.NewTestKit(c, s.store)
-	originCfg := config.GetGlobalConfig()
-	newCfg := *originCfg
-
-	f, err := os.CreateTemp("", "tidb-slow-*.log")
-	c.Assert(err, IsNil)
-	f.Close()
-	newCfg.Log.SlowQueryFile = f.Name()
-	config.StoreGlobalConfig(&newCfg)
-	defer func() {
-		tk.MustExec("set tidb_slow_log_threshold=300;")
-		tk.MustExec("set tidb_redact_log=0;")
-		config.StoreGlobalConfig(originCfg)
-		os.Remove(newCfg.Log.SlowQueryFile)
-	}()
-	err = logutil.InitLogger(newCfg.Log.ToLogConfig())
-	c.Assert(err, IsNil)
-
-	tk.MustExec("set tidb_slow_log_threshold=0;")
-	tk.MustExec(`prepare mystmt1 from 'select sleep(?), 1';`)
-	tk.MustExec("SET @num = 0.01;")
-	tk.MustExec("execute mystmt1 using @num;")
-	tk.MustQuery("SELECT Query FROM `information_schema`.`slow_query` " +
-		"where query like 'select%sleep%' order by time desc limit 1").
-		Check(testkit.Rows(
-			"select sleep(?), 1 [arguments: 0.01];",
-		))
-
-	tk.MustExec("set tidb_redact_log=1;")
-	tk.MustExec(`prepare mystmt2 from 'select sleep(?), 2';`)
-	tk.MustExec("execute mystmt2 using @num;")
-	tk.MustQuery("SELECT Query FROM `information_schema`.`slow_query` " +
-		"where query like 'select%sleep%' order by time desc limit 1").
-		Check(testkit.Rows(
-			"select `sleep` ( ? ) , ?;",
-		))
-}
-
-func (s *testSlowQuery) TestLogSlowLogIndex(c *C) {
-	tk := testkit.NewTestKit(c, s.store)
-	f, err := os.CreateTemp("", "tidb-slow-*.log")
-	c.Assert(err, IsNil)
-	f.Close()
-
-	defer config.RestoreFunc()()
-	config.UpdateGlobal(func(conf *config.Config) {
-		conf.Log.SlowQueryFile = f.Name()
-	})
-	err = logutil.InitLogger(config.GetGlobalConfig().Log.ToLogConfig())
-	c.Assert(err, IsNil)
-
-	tk.MustExec("use test")
-	tk.MustExec("create table t (a int, b int,index idx(a));")
-	tk.MustExec("set tidb_slow_log_threshold=0;")
-	tk.MustQuery("select * from t use index (idx) where a in (1) union select * from t use index (idx) where a in (2,3);")
-	tk.MustExec("set tidb_slow_log_threshold=300;")
-	tk.MustQuery("select index_names from `information_schema`.`slow_query` " +
-		"where query like 'select%union%' limit 1").
-		Check(testkit.Rows(
-			"[t:idx]",
-		))
-}
-
-func (s *testSlowQuery) TestSlowQuery(c *C) {
-	tk := testkit.NewTestKit(c, s.store)
-
-	f, err := os.CreateTemp("", "tidb-slow-*.log")
-	c.Assert(err, IsNil)
-	_, err = f.WriteString(`
-# Time: 2020-10-13T20:08:13.970563+08:00
-select * from t;
-# Time: 2020-10-16T20:08:13.970563+08:00
-select * from t;
-`)
-	c.Assert(err, IsNil)
-	err = f.Close()
-	c.Assert(err, IsNil)
-	executor.ParseSlowLogBatchSize = 1
-	originCfg := config.GetGlobalConfig()
-	newCfg := *originCfg
-	newCfg.Log.SlowQueryFile = f.Name()
-	config.StoreGlobalConfig(&newCfg)
-	defer func() {
-		executor.ParseSlowLogBatchSize = 64
-		config.StoreGlobalConfig(originCfg)
-		err = os.Remove(newCfg.Log.SlowQueryFile)
-		c.Assert(err, IsNil)
-	}()
-	err = logutil.InitLogger(newCfg.Log.ToLogConfig())
-	c.Assert(err, IsNil)
-
-	tk.MustQuery("select count(*) from `information_schema`.`slow_query` where time > '2020-10-16 20:08:13' and time < '2020-10-16 21:08:13'").Check(testkit.Rows("1"))
-	tk.MustQuery("select count(*) from `information_schema`.`slow_query` where time > '2019-10-13 20:08:13' and time < '2020-10-16 21:08:13'").Check(testkit.Rows("2"))
-}
-
-func (s *testSerialSuite) TestKillTableReader(c *C) {
-	var retry = "github.com/tikv/client-go/v2/locate/mockRetrySendReqToRegion"
-	defer func() {
-		c.Assert(failpoint.Disable(retry), IsNil)
-	}()
-	tk := testkit.NewTestKit(c, s.store)
-	tk.MustExec("use test;")
-	tk.MustExec("drop table if exists t")
-	tk.MustExec("create table t (a int)")
-	tk.MustExec("insert into t values (1),(2),(3)")
-	tk.MustExec("set @@tidb_distsql_scan_concurrency=1")
-	atomic.StoreUint32(&tk.Se.GetSessionVars().Killed, 0)
-	c.Assert(failpoint.Enable(retry, `return(true)`), IsNil)
-	wg := &sync.WaitGroup{}
-	wg.Add(1)
-	go func() {
-		defer wg.Done()
-		time.Sleep(1 * time.Second)
-		err := tk.QueryToErr("select * from t")
-		c.Assert(err, NotNil)
-		c.Assert(int(terror.ToSQLError(errors.Cause(err).(*terror.Error)).Code), Equals, int(executor.ErrQueryInterrupted.Code()))
-	}()
-	atomic.StoreUint32(&tk.Se.GetSessionVars().Killed, 1)
-	wg.Wait()
-}
-
-func (s *testSerialSuite) TestPrevStmtDesensitization(c *C) {
-	tk := testkit.NewTestKit(c, s.store)
-	tk.MustExec("use test;")
-	tk.MustExec(fmt.Sprintf("set @@session.%v=1", variable.TiDBRedactLog))
-	defer tk.MustExec(fmt.Sprintf("set @@session.%v=0", variable.TiDBRedactLog))
-	tk.MustExec("drop table if exists t")
-	tk.MustExec("create table t (a int, unique key (a))")
-	tk.MustExec("begin")
-	tk.MustExec("insert into t values (1),(2)")
-	c.Assert(tk.Se.GetSessionVars().PrevStmt.String(), Equals, "insert into `t` values ( ? ) , ( ? )")
-	c.Assert(tk.ExecToErr("insert into t values (1)").Error(), Equals, `[kv:1062]Duplicate entry '?' for key 'a'`)
-}
-
-func (s *testSuite) TestIssue19372(c *C) {
-	tk := testkit.NewTestKit(c, s.store)
-	tk.MustExec("use test;")
-	tk.MustExec("drop table if exists t1, t2;")
-	tk.MustExec("create table t1 (c_int int, c_str varchar(40), key(c_str));")
-	tk.MustExec("create table t2 like t1;")
-	tk.MustExec("insert into t1 values (1, 'a'), (2, 'b'), (3, 'c');")
-	tk.MustExec("insert into t2 select * from t1;")
-	tk.MustQuery("select (select t2.c_str from t2 where t2.c_str <= t1.c_str and t2.c_int in (1, 2) order by t2.c_str limit 1) x from t1 order by c_int;").Check(testkit.Rows("a", "a", "a"))
-}
-
-func (s *testSerialSuite1) TestCollectCopRuntimeStats(c *C) {
-	tk := testkit.NewTestKit(c, s.store)
-	tk.MustExec("use test;")
-	tk.MustExec("drop table if exists t1")
-	tk.MustExec("create table t1 (a int, b int)")
-	tk.MustExec("set tidb_enable_collect_execution_info=1;")
-	c.Assert(failpoint.Enable("tikvclient/tikvStoreRespResult", `return(true)`), IsNil)
-	rows := tk.MustQuery("explain analyze select * from t1").Rows()
-	c.Assert(len(rows), Equals, 2)
-	explain := fmt.Sprintf("%v", rows[0])
-	c.Assert(explain, Matches, ".*rpc_num: 2, .*regionMiss:.*")
-	c.Assert(failpoint.Disable("tikvclient/tikvStoreRespResult"), IsNil)
-}
-
-func (s *testSerialSuite1) TestIndexLookupRuntimeStats(c *C) {
-	tk := testkit.NewTestKit(c, s.store)
-	tk.MustExec("use test;")
-	tk.MustExec("drop table if exists t1")
-	tk.MustExec("create table t1 (a int, b int, index(a))")
-	tk.MustExec("insert into t1 values (1,2),(2,3),(3,4)")
-	sql := "explain analyze select * from t1 use index(a) where a > 1;"
-	rows := tk.MustQuery(sql).Rows()
-	c.Assert(len(rows), Equals, 3)
-	explain := fmt.Sprintf("%v", rows[0])
-	c.Assert(explain, Matches, ".*time:.*loops:.*index_task:.*table_task: {total_time.*num.*concurrency.*}.*")
-	indexExplain := fmt.Sprintf("%v", rows[1])
-	tableExplain := fmt.Sprintf("%v", rows[2])
-	c.Assert(indexExplain, Matches, ".*time:.*loops:.*cop_task:.*")
-	c.Assert(tableExplain, Matches, ".*time:.*loops:.*cop_task:.*")
-}
-
-func (s *testSerialSuite1) TestHashAggRuntimeStats(c *C) {
-	tk := testkit.NewTestKit(c, s.store)
-	tk.MustExec("use test;")
-	tk.MustExec("drop table if exists t1")
-	tk.MustExec("create table t1 (a int, b int)")
-	tk.MustExec("insert into t1 values (1,2),(2,3),(3,4)")
-	sql := "explain analyze SELECT /*+ HASH_AGG() */ count(*) FROM t1 WHERE a < 10;"
-	rows := tk.MustQuery(sql).Rows()
-	c.Assert(len(rows), Equals, 5)
-	explain := fmt.Sprintf("%v", rows[0])
-	c.Assert(explain, Matches, ".*time:.*loops:.*partial_worker:{wall_time:.*concurrency:.*task_num:.*tot_wait:.*tot_exec:.*tot_time:.*max:.*p95:.*}.*final_worker:{wall_time:.*concurrency:.*task_num:.*tot_wait:.*tot_exec:.*tot_time:.*max:.*p95:.*}.*")
-}
-
-func (s *testSerialSuite1) TestIndexMergeRuntimeStats(c *C) {
-	tk := testkit.NewTestKit(c, s.store)
-	tk.MustExec("use test;")
-	tk.MustExec("drop table if exists t1")
-	tk.MustExec("set @@tidb_enable_index_merge = 1")
-	tk.MustExec("create table t1(id int primary key, a int, b int, c int, d int)")
-	tk.MustExec("create index t1a on t1(a)")
-	tk.MustExec("create index t1b on t1(b)")
-	tk.MustExec("insert into t1 values(1,1,1,1,1),(2,2,2,2,2),(3,3,3,3,3),(4,4,4,4,4),(5,5,5,5,5)")
-	sql := "explain analyze select /*+ use_index_merge(t1, primary, t1a) */ * from t1 where id < 2 or a > 4;"
-	rows := tk.MustQuery(sql).Rows()
-	c.Assert(len(rows), Equals, 4)
-	explain := fmt.Sprintf("%v", rows[0])
-	c.Assert(explain, Matches, ".*time:.*loops:.*index_task:{fetch_handle:.*, merge:.*}.*table_task:{num.*concurrency.*fetch_row.*wait_time.*}.*")
-	tableRangeExplain := fmt.Sprintf("%v", rows[1])
-	indexExplain := fmt.Sprintf("%v", rows[2])
-	tableExplain := fmt.Sprintf("%v", rows[3])
-	c.Assert(tableRangeExplain, Matches, ".*time:.*loops:.*cop_task:.*")
-	c.Assert(indexExplain, Matches, ".*time:.*loops:.*cop_task:.*")
-	c.Assert(tableExplain, Matches, ".*time:.*loops:.*cop_task:.*")
-	tk.MustExec("set @@tidb_enable_collect_execution_info=0;")
-	sql = "select /*+ use_index_merge(t1, primary, t1a) */ * from t1 where id < 2 or a > 4 order by a"
-	tk.MustQuery(sql).Check(testkit.Rows("1 1 1 1 1", "5 5 5 5 5"))
-}
-
-func (s *testSuite) TestCollectDMLRuntimeStats(c *C) {
-	tk := testkit.NewTestKit(c, s.store)
-	tk.MustExec("use test")
-	tk.MustExec("drop table if exists t1")
-	tk.MustExec("create table t1 (a int, b int, unique index (a))")
-
-	testSQLs := []string{
-		"insert ignore into t1 values (5,5);",
-		"insert into t1 values (5,5) on duplicate key update a=a+1;",
-		"replace into t1 values (5,6),(6,7)",
-		"update t1 set a=a+1 where a=6;",
-	}
-
-	getRootStats := func() string {
-		info := tk.Se.ShowProcess()
-		c.Assert(info, NotNil)
-		p, ok := info.Plan.(plannercore.Plan)
-		c.Assert(ok, IsTrue)
-		stats := tk.Se.GetSessionVars().StmtCtx.RuntimeStatsColl.GetRootStats(p.ID())
-		return stats.String()
-	}
-	for _, sql := range testSQLs {
-		tk.MustExec(sql)
-		c.Assert(getRootStats(), Matches, "time.*loops.*Get.*num_rpc.*total_time.*")
-	}
-
-	// Test for lock keys stats.
-	tk.MustExec("begin pessimistic")
-	tk.MustExec("update t1 set b=b+1")
-	c.Assert(getRootStats(), Matches, "time.*lock_keys.*time.* region.* keys.* lock_rpc:.* rpc_count.*")
-	tk.MustExec("rollback")
-
-	tk.MustExec("begin pessimistic")
-	tk.MustQuery("select * from t1 for update").Check(testkit.Rows("5 6", "7 7"))
-	c.Assert(getRootStats(), Matches, "time.*lock_keys.*time.* region.* keys.* lock_rpc:.* rpc_count.*")
-	tk.MustExec("rollback")
-
-	tk.MustExec("begin pessimistic")
-	tk.MustExec("insert ignore into t1 values (9,9)")
-	c.Assert(getRootStats(), Matches, "time:.*, loops:.*, prepare:.*, check_insert: {total_time:.*, mem_insert_time:.*, prefetch:.*, rpc:{BatchGet:{num_rpc:.*, total_time:.*}}}.*")
-	tk.MustExec("rollback")
-
-	tk.MustExec("begin pessimistic")
-	tk.MustExec("insert into t1 values (10,10) on duplicate key update a=a+1")
-	c.Assert(getRootStats(), Matches, "time:.*, loops:.*, prepare:.*, check_insert: {total_time:.*, mem_insert_time:.*, prefetch:.*, rpc:{BatchGet:{num_rpc:.*, total_time:.*}.*")
-	tk.MustExec("rollback")
-
-	tk.MustExec("begin pessimistic")
-	tk.MustExec("insert into t1 values (1,2)")
-	c.Assert(getRootStats(), Matches, "time:.*, loops:.*, prepare:.*, insert:.*")
-	tk.MustExec("rollback")
-
-	tk.MustExec("begin pessimistic")
-	tk.MustExec("insert ignore into t1 values(11,11) on duplicate key update `a`=`a`+1")
-	c.Assert(getRootStats(), Matches, "time:.*, loops:.*, prepare:.*, check_insert: {total_time:.*, mem_insert_time:.*, prefetch:.*, rpc:.*}")
-	tk.MustExec("rollback")
-
-	tk.MustExec("begin pessimistic")
-	tk.MustExec("replace into t1 values (1,4)")
-	c.Assert(getRootStats(), Matches, "time:.*, loops:.*, prefetch:.*, rpc:.*")
-	tk.MustExec("rollback")
-}
-
-func (s *testSuite) TestIssue13758(c *C) {
-	tk := testkit.NewTestKit(c, s.store)
-	tk.MustExec("use test")
-	tk.MustExec("drop table if exists t1, t2")
-	tk.MustExec("create table t1 (pk int(11) primary key, a int(11) not null, b int(11), key idx_b(b), key idx_a(a))")
-	tk.MustExec("insert into `t1` values (1,1,0),(2,7,6),(3,2,null),(4,1,null),(5,4,5)")
-	tk.MustExec("create table t2 (a int)")
-	tk.MustExec("insert into t2 values (1),(null)")
-	tk.MustQuery("select (select a from t1 use index(idx_a) where b >= t2.a order by a limit 1) as field from t2").Check(testkit.Rows(
-		"4",
-		"<nil>",
-	))
-}
-
-func (s *testCoprCache) SetUpSuite(c *C) {
-	originConfig := config.GetGlobalConfig()
-	config.StoreGlobalConfig(config.NewConfig())
-	defer config.StoreGlobalConfig(originConfig)
-	cli := &regionProperityClient{}
-	hijackClient := func(c tikv.Client) tikv.Client {
-		cli.Client = c
-		return cli
-	}
-	var err error
-	s.store, err = mockstore.NewMockStore(
-		mockstore.WithClusterInspector(func(c testutils.Cluster) {
-			mockstore.BootstrapWithSingleStore(c)
-			s.cls = c
-		}),
-		mockstore.WithClientHijacker(hijackClient),
-	)
-	c.Assert(err, IsNil)
-	s.dom, err = session.BootstrapSession(s.store)
-	c.Assert(err, IsNil)
-}
-
-func (s *testCoprCache) TearDownSuite(c *C) {
-	s.dom.Close()
-	s.store.Close()
-}
-
-func (s *testCoprCache) TestIntegrationCopCache(c *C) {
-	originConfig := config.GetGlobalConfig()
-	config.StoreGlobalConfig(config.NewConfig())
-	defer config.StoreGlobalConfig(originConfig)
-
-	tk := testkit.NewTestKit(c, s.store)
-	tk.MustExec("use test")
-	tk.MustExec("drop table if exists t")
-	tk.MustExec("create table t (a int primary key)")
-	tblInfo, err := s.dom.InfoSchema().TableByName(model.NewCIStr("test"), model.NewCIStr("t"))
-	c.Assert(err, IsNil)
-	tid := tblInfo.Meta().ID
-	tk.MustExec(`insert into t values(1),(2),(3),(4),(5),(6),(7),(8),(9),(10),(11),(12)`)
-	tableStart := tablecodec.GenTableRecordPrefix(tid)
-	s.cls.SplitKeys(tableStart, tableStart.PrefixNext(), 6)
-
-	c.Assert(failpoint.Enable("github.com/pingcap/tidb/store/mockstore/unistore/cophandler/mockCopCacheInUnistore", `return(123)`), IsNil)
-	defer func() {
-		c.Assert(failpoint.Disable("github.com/pingcap/tidb/store/mockstore/unistore/cophandler/mockCopCacheInUnistore"), IsNil)
-	}()
-
-	rows := tk.MustQuery("explain analyze select * from t where t.a < 10").Rows()
-	c.Assert(rows[0][2], Equals, "9")
-	c.Assert(strings.Contains(rows[0][5].(string), "cop_task: {num: 5"), Equals, true)
-	c.Assert(strings.Contains(rows[0][5].(string), "copr_cache_hit_ratio: 0.00"), Equals, true)
-
-	rows = tk.MustQuery("explain analyze select * from t").Rows()
-	c.Assert(rows[0][2], Equals, "12")
-	c.Assert(strings.Contains(rows[0][5].(string), "cop_task: {num: 6"), Equals, true)
-	hitRatioIdx := strings.Index(rows[0][5].(string), "copr_cache_hit_ratio:") + len("copr_cache_hit_ratio: ")
-	c.Assert(hitRatioIdx >= len("copr_cache_hit_ratio: "), Equals, true)
-	hitRatio, err := strconv.ParseFloat(rows[0][5].(string)[hitRatioIdx:hitRatioIdx+4], 64)
-	c.Assert(err, IsNil)
-	c.Assert(hitRatio > 0, Equals, true)
-
-	// Test for cop cache disabled.
-	cfg := config.NewConfig()
-	cfg.TiKVClient.CoprCache.CapacityMB = 0
-	config.StoreGlobalConfig(cfg)
-	rows = tk.MustQuery("explain analyze select * from t where t.a < 10").Rows()
-	c.Assert(rows[0][2], Equals, "9")
-	c.Assert(strings.Contains(rows[0][5].(string), "copr_cache: disabled"), Equals, true)
-}
-
-func (s *testSerialSuite) TestCoprocessorOOMTicase(c *C) {
-	tk := testkit.NewTestKit(c, s.store)
-	tk.MustExec("use test")
-	tk.MustExec(`set @@tidb_wait_split_region_finish=1`)
-	// create table for non keep-order case
-	tk.MustExec("drop table if exists t5")
-	tk.MustExec("create table t5(id int)")
-	tk.MustQuery(`split table t5 between (0) and (10000) regions 10`).Check(testkit.Rows("9 1"))
-	// create table for keep-order case
-	tk.MustExec("drop table if exists t6")
-	tk.MustExec("create table t6(id int, index(id))")
-	tk.MustQuery(`split table t6 between (0) and (10000) regions 10`).Check(testkit.Rows("10 1"))
-	tk.MustQuery("split table t6 INDEX id between (0) and (10000) regions 10;").Check(testkit.Rows("10 1"))
-	count := 10
-	for i := 0; i < count; i++ {
-		tk.MustExec(fmt.Sprintf("insert into t5 (id) values (%v)", i))
-		tk.MustExec(fmt.Sprintf("insert into t6 (id) values (%v)", i))
-	}
-	defer config.RestoreFunc()()
-	config.UpdateGlobal(func(conf *config.Config) {
-		conf.OOMAction = config.OOMActionLog
-	})
-	testcases := []struct {
-		name string
-		sql  string
-	}{
-		{
-			name: "keep Order",
-			sql:  "select id from t6 order by id",
-		},
-		{
-			name: "non keep Order",
-			sql:  "select id from t5",
-		},
-	}
-
-	f := func() {
-		for _, testcase := range testcases {
-			c.Log(testcase.name)
-			// larger than one copResponse, smaller than 2 copResponse
-			quota := 2*copr.MockResponseSizeForTest - 100
-			se, err := session.CreateSession4Test(s.store)
-			c.Check(err, IsNil)
-			tk.Se = se
-			tk.MustExec("use test")
-			tk.MustExec(fmt.Sprintf("set @@tidb_mem_quota_query=%v;", quota))
-			var expect []string
-			for i := 0; i < count; i++ {
-				expect = append(expect, fmt.Sprintf("%v", i))
-			}
-			tk.MustQuery(testcase.sql).Sort().Check(testkit.Rows(expect...))
-			// assert oom action worked by max consumed > memory quota
-			c.Assert(tk.Se.GetSessionVars().StmtCtx.MemTracker.MaxConsumed(), Greater, int64(quota))
-			se.Close()
-		}
-	}
-
-	// ticase-4169, trigger oom action twice after workers consuming all the data
-	err := failpoint.Enable("github.com/pingcap/tidb/store/copr/ticase-4169", `return(true)`)
-	c.Assert(err, IsNil)
-	f()
-	err = failpoint.Disable("github.com/pingcap/tidb/store/copr/ticase-4169")
-	c.Assert(err, IsNil)
-	// ticase-4170, trigger oom action twice after iterator receiving all the data.
-	err = failpoint.Enable("github.com/pingcap/tidb/store/copr/ticase-4170", `return(true)`)
-	c.Assert(err, IsNil)
-	f()
-	err = failpoint.Disable("github.com/pingcap/tidb/store/copr/ticase-4170")
-	c.Assert(err, IsNil)
-	// ticase-4171, trigger oom before reading or consuming any data
-	err = failpoint.Enable("github.com/pingcap/tidb/store/copr/ticase-4171", `return(true)`)
-	c.Assert(err, IsNil)
-	f()
-	err = failpoint.Disable("github.com/pingcap/tidb/store/copr/ticase-4171")
-	c.Assert(err, IsNil)
-}
-
-func (s *testSuite) TestIssue20237(c *C) {
-	tk := testkit.NewTestKit(c, s.store)
-	tk.MustExec("use test")
-	tk.MustExec("drop table if exists t, s")
-	tk.MustExec("create table t(a date, b float)")
-	tk.MustExec("create table s(b float)")
-	tk.MustExec(`insert into t values(NULL,-37), ("2011-11-04",105), ("2013-03-02",-22), ("2006-07-02",-56), (NULL,124), (NULL,111), ("2018-03-03",-5);`)
-	tk.MustExec(`insert into s values(-37),(105),(-22),(-56),(124),(105),(111),(-5);`)
-	tk.MustQuery(`select count(distinct t.a, t.b) from t join s on t.b= s.b;`).Check(testkit.Rows("4"))
-}
-
-func (s *testSerialSuite) TestIssue19148(c *C) {
-	tk := testkit.NewTestKit(c, s.store)
-	tk.MustExec("use test")
-	tk.MustExec("drop table if exists t")
-	tk.MustExec("create table t(a decimal(16, 2));")
-	tk.MustExec("select * from t where a > any_value(a);")
-	ctx := tk.Se.(sessionctx.Context)
-	is := domain.GetDomain(ctx).InfoSchema()
-	tblInfo, err := is.TableByName(model.NewCIStr("test"), model.NewCIStr("t"))
-	c.Assert(err, IsNil)
-	c.Assert(int(tblInfo.Meta().Columns[0].Flag), Equals, 0)
-}
-
-func (s *testSuite) TestIssue19667(c *C) {
-	tk := testkit.NewTestKit(c, s.store)
-	tk.MustExec("use test")
-	tk.MustExec("drop table if exists t")
-	tk.MustExec("CREATE TABLE t (a DATETIME)")
-	tk.MustExec("INSERT INTO t VALUES('1988-04-17 01:59:59')")
-	tk.MustQuery(`SELECT DATE_ADD(a, INTERVAL 1 SECOND) FROM t`).Check(testkit.Rows("1988-04-17 02:00:00"))
-}
-
-func (s *testSuite) TestZeroDateTimeCompatibility(c *C) {
-	tk := testkit.NewTestKit(c, s.store)
-
-	SQLs := []string{
-		`select YEAR(0000-00-00), YEAR("0000-00-00")`,
-		`select MONTH(0000-00-00), MONTH("0000-00-00")`,
-		`select DAYOFMONTH(0000-00-00), DAYOFMONTH("0000-00-00")`,
-		`select QUARTER(0000-00-00), QUARTER("0000-00-00")`,
-		`select EXTRACT(DAY FROM 0000-00-00), EXTRACT(DAY FROM "0000-00-00")`,
-		`select EXTRACT(MONTH FROM 0000-00-00), EXTRACT(MONTH FROM "0000-00-00")`,
-		`select EXTRACT(YEAR FROM 0000-00-00), EXTRACT(YEAR FROM "0000-00-00")`,
-		`select EXTRACT(WEEK FROM 0000-00-00), EXTRACT(WEEK FROM "0000-00-00")`,
-		`select EXTRACT(QUARTER FROM 0000-00-00), EXTRACT(QUARTER FROM "0000-00-00")`,
-	}
-	for _, t := range SQLs {
-		tk.MustQuery(t).Check(testkit.Rows("0 <nil>"))
-		c.Assert(tk.Se.GetSessionVars().StmtCtx.WarningCount(), Equals, uint16(1))
-	}
-
-	SQLs = []string{
-		`select DAYOFWEEK(0000-00-00), DAYOFWEEK("0000-00-00")`,
-		`select DAYOFYEAR(0000-00-00), DAYOFYEAR("0000-00-00")`,
-	}
-	for _, t := range SQLs {
-		tk.MustQuery(t).Check(testkit.Rows("<nil> <nil>"))
-		c.Assert(tk.Se.GetSessionVars().StmtCtx.WarningCount(), Equals, uint16(2))
-	}
-
-	tk.MustExec("use test")
-	tk.MustExec("drop table if exists t")
-	tk.MustExec("create table t(v1 datetime, v2 datetime(3))")
-	tk.MustExec("insert ignore into t values(0,0)")
-
-	SQLs = []string{
-		`select YEAR(v1), YEAR(v2) from t`,
-		`select MONTH(v1), MONTH(v2) from t`,
-		`select DAYOFMONTH(v1), DAYOFMONTH(v2) from t`,
-		`select QUARTER(v1), QUARTER(v2) from t`,
-		`select EXTRACT(DAY FROM v1), EXTRACT(DAY FROM v2) from t`,
-		`select EXTRACT(MONTH FROM v1), EXTRACT(MONTH FROM v2) from t`,
-		`select EXTRACT(YEAR FROM v1), EXTRACT(YEAR FROM v2) from t`,
-		`select EXTRACT(WEEK FROM v1), EXTRACT(WEEK FROM v2) from t`,
-		`select EXTRACT(QUARTER FROM v1), EXTRACT(QUARTER FROM v2) from t`,
-	}
-	for _, t := range SQLs {
-		tk.MustQuery(t).Check(testkit.Rows("0 0"))
-		c.Assert(tk.Se.GetSessionVars().StmtCtx.WarningCount(), Equals, uint16(0))
-	}
-
-	SQLs = []string{
-		`select DAYOFWEEK(v1), DAYOFWEEK(v2) from t`,
-		`select DAYOFYEAR(v1), DAYOFYEAR(v2) from t`,
-	}
-	for _, t := range SQLs {
-		tk.MustQuery(t).Check(testkit.Rows("<nil> <nil>"))
-		c.Assert(tk.Se.GetSessionVars().StmtCtx.WarningCount(), Equals, uint16(2))
-	}
-}
-
-// https://github.com/pingcap/tidb/issues/24165.
-func (s *testSuite) TestInvalidDateValueInCreateTable(c *C) {
-	tk := testkit.NewTestKit(c, s.store)
-	tk.MustExec("use test;")
-	tk.MustExec("drop table if exists t;")
-
-	// Test for sql mode 'NO_ZERO_IN_DATE'.
-	tk.MustExec("set @@sql_mode='STRICT_TRANS_TABLES,NO_ZERO_IN_DATE';")
-	tk.MustGetErrCode("create table t (a datetime default '2999-00-00 00:00:00');", errno.ErrInvalidDefault)
-	tk.MustExec("create table t (a datetime);")
-	tk.MustGetErrCode("alter table t modify column a datetime default '2999-00-00 00:00:00';", errno.ErrInvalidDefault)
-	tk.MustExec("drop table if exists t;")
-
-	// Test for sql mode 'NO_ZERO_DATE'.
-	tk.MustExec("set @@sql_mode='STRICT_TRANS_TABLES,NO_ZERO_DATE';")
-	tk.MustGetErrCode("create table t (a datetime default '0000-00-00 00:00:00');", errno.ErrInvalidDefault)
-	tk.MustExec("create table t (a datetime);")
-	tk.MustGetErrCode("alter table t modify column a datetime default '0000-00-00 00:00:00';", errno.ErrInvalidDefault)
-	tk.MustExec("drop table if exists t;")
-
-	// Remove NO_ZERO_DATE and NO_ZERO_IN_DATE.
-	tk.MustExec("set @@sql_mode='STRICT_TRANS_TABLES';")
-	// Test create table with zero datetime as a default value.
-	tk.MustExec("create table t (a datetime default '2999-00-00 00:00:00');")
-	tk.MustExec("drop table if exists t;")
-	tk.MustExec("create table t (a datetime default '0000-00-00 00:00:00');")
-	tk.MustExec("drop table if exists t;")
-	tk.MustExec("create table t (a datetime);")
-	tk.MustExec("alter table t modify column a datetime default '2999-00-00 00:00:00';")
-	tk.MustExec("alter table t modify column a datetime default '0000-00-00 00:00:00';")
-	tk.MustExec("drop table if exists t;")
-
-	// Test create table with invalid datetime(02-30) as a default value.
-	tk.MustExec("set @@sql_mode='STRICT_TRANS_TABLES';")
-	tk.MustGetErrCode("create table t (a datetime default '2999-02-30 00:00:00');", errno.ErrInvalidDefault)
-	tk.MustExec("drop table if exists t;")
-	// NO_ZERO_IN_DATE and NO_ZERO_DATE have nothing to do with invalid datetime(02-30).
-	tk.MustExec("set @@sql_mode='STRICT_TRANS_TABLES,NO_ZERO_IN_DATE,NO_ZERO_DATE';")
-	tk.MustGetErrCode("create table t (a datetime default '2999-02-30 00:00:00');", errno.ErrInvalidDefault)
-	tk.MustExec("drop table if exists t;")
-	// ALLOW_INVALID_DATES allows invalid datetime(02-30).
-	tk.MustExec("set @@sql_mode='STRICT_TRANS_TABLES,ALLOW_INVALID_DATES';")
-	tk.MustExec("create table t (a datetime default '2999-02-30 00:00:00');")
-	tk.MustExec("drop table if exists t;")
-	tk.MustExec("create table t (a datetime);")
-	tk.MustExec("alter table t modify column a datetime default '2999-02-30 00:00:00';")
-	tk.MustExec("drop table if exists t;")
-}
-
-func (s *testSuite) TestOOMActionPriority(c *C) {
-	tk := testkit.NewTestKit(c, s.store)
-	tk.MustExec("use test")
-	tk.MustExec("drop table if exists t0")
-	tk.MustExec("drop table if exists t1")
-	tk.MustExec("drop table if exists t2")
-	tk.MustExec("drop table if exists t3")
-	tk.MustExec("drop table if exists t4")
-	tk.MustExec("create table t0(a int)")
-	tk.MustExec("insert into t0 values(1)")
-	tk.MustExec("create table t1(a int)")
-	tk.MustExec("insert into t1 values(1)")
-	tk.MustExec("create table t2(a int)")
-	tk.MustExec("insert into t2 values(1)")
-	tk.MustExec("create table t3(a int)")
-	tk.MustExec("insert into t3 values(1)")
-	tk.MustExec("create table t4(a int)")
-	tk.MustExec("insert into t4 values(1)")
-	tk.MustQuery("select * from t0 join t1 join t2 join t3 join t4 order by t0.a").Check(testkit.Rows("1 1 1 1 1"))
-	action := tk.Se.GetSessionVars().StmtCtx.MemTracker.GetFallbackForTest()
-	// check the first 5 actions is rate limit.
-	for i := 0; i < 5; i++ {
-		c.Assert(action.GetPriority(), Equals, int64(memory.DefRateLimitPriority))
-		action = action.GetFallback()
-	}
-	for action.GetFallback() != nil {
-		c.Assert(action.GetPriority(), Equals, int64(memory.DefSpillPriority))
-		action = action.GetFallback()
-	}
-	c.Assert(action.GetPriority(), Equals, int64(memory.DefLogPriority))
-}
-
-func (s *testSerialSuite) TestIssue21441(c *C) {
-	failpoint.Enable("github.com/pingcap/tidb/executor/issue21441", `return`)
-	defer failpoint.Disable("github.com/pingcap/tidb/executor/issue21441")
-
-	tk := testkit.NewTestKit(c, s.store)
-	tk.MustExec("use test")
-	tk.MustExec("drop table if exists t")
-	tk.MustExec("create table t(a int)")
-	tk.MustExec(`insert into t values(1),(2),(3)`)
-	tk.Se.GetSessionVars().InitChunkSize = 1
-	tk.Se.GetSessionVars().MaxChunkSize = 1
-	sql := `
-select a from t union all
-select a from t union all
-select a from t union all
-select a from t union all
-select a from t union all
-select a from t union all
-select a from t union all
-select a from t`
-	tk.MustQuery(sql).Sort().Check(testkit.Rows(
-		"1", "1", "1", "1", "1", "1", "1", "1",
-		"2", "2", "2", "2", "2", "2", "2", "2",
-		"3", "3", "3", "3", "3", "3", "3", "3",
-	))
-
-	tk.MustQuery("select a from (" + sql + ") t order by a limit 4").Check(testkit.Rows("1", "1", "1", "1"))
-	tk.MustQuery("select a from (" + sql + ") t order by a limit 7, 4").Check(testkit.Rows("1", "2", "2", "2"))
-
-	tk.MustExec("set @@tidb_executor_concurrency = 2")
-	c.Assert(tk.Se.GetSessionVars().UnionConcurrency(), Equals, 2)
-	tk.MustQuery("select a from (" + sql + ") t order by a limit 4").Check(testkit.Rows("1", "1", "1", "1"))
-	tk.MustQuery("select a from (" + sql + ") t order by a limit 7, 4").Check(testkit.Rows("1", "2", "2", "2"))
-}
-
-func (s testSuite) TestTrackAggMemoryUsage(c *C) {
-	tk := testkit.NewTestKit(c, s.store)
-
-	tk.MustExec("use test")
-	tk.MustExec("create table t(a int)")
-	tk.MustExec("insert into t values(1)")
-
-	tk.MustExec("set tidb_track_aggregate_memory_usage = off;")
-	rows := tk.MustQuery("explain analyze select /*+ HASH_AGG() */ sum(a) from t").Rows()
-	c.Assert(rows[0][7], Equals, "N/A")
-	rows = tk.MustQuery("explain analyze select /*+ STREAM_AGG() */ sum(a) from t").Rows()
-	c.Assert(rows[0][7], Equals, "N/A")
-	tk.MustExec("set tidb_track_aggregate_memory_usage = on;")
-	rows = tk.MustQuery("explain analyze select /*+ HASH_AGG() */ sum(a) from t").Rows()
-	c.Assert(rows[0][7], Not(Equals), "N/A")
-	rows = tk.MustQuery("explain analyze select /*+ STREAM_AGG() */ sum(a) from t").Rows()
-	c.Assert(rows[0][7], Not(Equals), "N/A")
-}
-
-func (s *testSerialSuite) TestTxnWriteThroughputSLI(c *C) {
-	tk := testkit.NewTestKit(c, s.store)
-	tk.MustExec("use test")
-	tk.MustExec("drop table if exists t")
-	tk.MustExec("create table t (a int key, b int)")
-	c.Assert(failpoint.Enable("github.com/pingcap/tidb/util/sli/CheckTxnWriteThroughput", "return(true)"), IsNil)
-	defer func() {
-		err := failpoint.Disable("github.com/pingcap/tidb/util/sli/CheckTxnWriteThroughput")
-		c.Assert(err, IsNil)
-	}()
-
-	mustExec := func(sql string) {
-		tk.MustExec(sql)
-		tk.Se.GetTxnWriteThroughputSLI().FinishExecuteStmt(time.Second, tk.Se.AffectedRows(), tk.Se.GetSessionVars().InTxn())
-	}
-	errExec := func(sql string) {
-		_, err := tk.Exec(sql)
-		c.Assert(err, NotNil)
-		tk.Se.GetTxnWriteThroughputSLI().FinishExecuteStmt(time.Second, tk.Se.AffectedRows(), tk.Se.GetSessionVars().InTxn())
-	}
-
-	// Test insert in small txn
-	mustExec("insert into t values (1,3),(2,4)")
-	writeSLI := tk.Se.GetTxnWriteThroughputSLI()
-	c.Assert(writeSLI.IsInvalid(), Equals, false)
-	c.Assert(writeSLI.IsSmallTxn(), Equals, true)
-	c.Assert(tk.Se.GetTxnWriteThroughputSLI().String(), Equals, "invalid: false, affectRow: 2, writeSize: 58, readKeys: 0, writeKeys: 2, writeTime: 1s")
-	tk.Se.GetTxnWriteThroughputSLI().Reset()
-
-	// Test insert ... select ... from
-	mustExec("insert into t select b, a from t")
-	c.Assert(writeSLI.IsInvalid(), Equals, true)
-	c.Assert(writeSLI.IsSmallTxn(), Equals, true)
-	c.Assert(tk.Se.GetTxnWriteThroughputSLI().String(), Equals, "invalid: true, affectRow: 2, writeSize: 58, readKeys: 0, writeKeys: 2, writeTime: 1s")
-	tk.Se.GetTxnWriteThroughputSLI().Reset()
-
-	// Test for delete
-	mustExec("delete from t")
-	c.Assert(tk.Se.GetTxnWriteThroughputSLI().String(), Equals, "invalid: false, affectRow: 4, writeSize: 76, readKeys: 0, writeKeys: 4, writeTime: 1s")
-	tk.Se.GetTxnWriteThroughputSLI().Reset()
-
-	// Test insert not in small txn
-	mustExec("begin")
-	for i := 0; i < 20; i++ {
-		mustExec(fmt.Sprintf("insert into t values (%v,%v)", i, i))
-		c.Assert(writeSLI.IsSmallTxn(), Equals, true)
-	}
-	// The statement which affect rows is 0 shouldn't record into time.
-	mustExec("select count(*) from t")
-	mustExec("select * from t")
-	mustExec("insert into t values (20,20)")
-	c.Assert(writeSLI.IsSmallTxn(), Equals, false)
-	mustExec("commit")
-	c.Assert(writeSLI.IsInvalid(), Equals, false)
-	c.Assert(tk.Se.GetTxnWriteThroughputSLI().String(), Equals, "invalid: false, affectRow: 21, writeSize: 609, readKeys: 0, writeKeys: 21, writeTime: 22s")
-	tk.Se.GetTxnWriteThroughputSLI().Reset()
-
-	// Test invalid when transaction has replace ... select ... from ... statement.
-	mustExec("delete from t")
-	tk.Se.GetTxnWriteThroughputSLI().Reset()
-	mustExec("begin")
-	mustExec("insert into t values (1,3),(2,4)")
-	mustExec("replace into t select b, a from t")
-	mustExec("commit")
-	c.Assert(writeSLI.IsInvalid(), Equals, true)
-	c.Assert(tk.Se.GetTxnWriteThroughputSLI().String(), Equals, "invalid: true, affectRow: 4, writeSize: 116, readKeys: 0, writeKeys: 4, writeTime: 3s")
-	tk.Se.GetTxnWriteThroughputSLI().Reset()
-
-	// Test clean last failed transaction information.
-	err := failpoint.Disable("github.com/pingcap/tidb/util/sli/CheckTxnWriteThroughput")
-	c.Assert(err, IsNil)
-	mustExec("begin")
-	mustExec("insert into t values (1,3),(2,4)")
-	errExec("commit")
-	c.Assert(tk.Se.GetTxnWriteThroughputSLI().String(), Equals, "invalid: false, affectRow: 0, writeSize: 0, readKeys: 0, writeKeys: 0, writeTime: 0s")
-
-	c.Assert(failpoint.Enable("github.com/pingcap/tidb/util/sli/CheckTxnWriteThroughput", "return(true)"), IsNil)
-	mustExec("begin")
-	mustExec("insert into t values (5, 6)")
-	mustExec("commit")
-	c.Assert(tk.Se.GetTxnWriteThroughputSLI().String(), Equals, "invalid: false, affectRow: 1, writeSize: 29, readKeys: 0, writeKeys: 1, writeTime: 2s")
-
-	// Test for reset
-	tk.Se.GetTxnWriteThroughputSLI().Reset()
-	c.Assert(tk.Se.GetTxnWriteThroughputSLI().String(), Equals, "invalid: false, affectRow: 0, writeSize: 0, readKeys: 0, writeKeys: 0, writeTime: 0s")
-}
-
-func (s *testSuiteP2) TestProjectionBitType(c *C) {
-	tk := testkit.NewTestKit(c, s.store)
-	tk.MustExec("use test")
-	tk.MustExec("drop table if exists t")
-	tk.MustExec("drop table if exists t1")
-	tk.MustExec("create table t(k1 int, v bit(34) DEFAULT b'111010101111001001100111101111111', primary key(k1) clustered);")
-	tk.MustExec("create table t1(k1 int, v bit(34) DEFAULT b'111010101111001001100111101111111', primary key(k1) nonclustered);")
-	tk.MustExec("insert into t(k1) select 1;")
-	tk.MustExec("insert into t1(k1) select 1;")
-
-	tk.MustExec("set @@tidb_enable_vectorized_expression = 0;")
-	// following SQL should returns same result
-	tk.MustQuery("(select * from t where false) union(select * from t for update);").Check(testkit.Rows("1 \x01\xd5\xe4\xcf\u007f"))
-	tk.MustQuery("(select * from t1 where false) union(select * from t1 for update);").Check(testkit.Rows("1 \x01\xd5\xe4\xcf\u007f"))
-
-	tk.MustExec("set @@tidb_enable_vectorized_expression = 1;")
-	tk.MustQuery("(select * from t where false) union(select * from t for update);").Check(testkit.Rows("1 \x01\xd5\xe4\xcf\u007f"))
-	tk.MustQuery("(select * from t1 where false) union(select * from t1 for update);").Check(testkit.Rows("1 \x01\xd5\xe4\xcf\u007f"))
-}
-
-func (s *testSerialSuite) TestDeadlocksTable(c *C) {
-	deadlockhistory.GlobalDeadlockHistory.Clear()
-	deadlockhistory.GlobalDeadlockHistory.Resize(10)
-
-	occurTime := time.Date(2021, 5, 10, 1, 2, 3, 456789000, time.Local)
-	rec := &deadlockhistory.DeadlockRecord{
-		OccurTime:   occurTime,
-		IsRetryable: false,
-		WaitChain: []deadlockhistory.WaitChainItem{
-			{
-				TryLockTxn:     101,
-				SQLDigest:      "aabbccdd",
-				Key:            []byte("k1"),
-				AllSQLDigests:  nil,
-				TxnHoldingLock: 102,
-			},
-			{
-				TryLockTxn:     102,
-				SQLDigest:      "ddccbbaa",
-				Key:            []byte("k2"),
-				AllSQLDigests:  []string{"sql1"},
-				TxnHoldingLock: 101,
-			},
-		},
-	}
-	deadlockhistory.GlobalDeadlockHistory.Push(rec)
-
-	occurTime2 := time.Date(2022, 6, 11, 2, 3, 4, 987654000, time.Local)
-	rec2 := &deadlockhistory.DeadlockRecord{
-		OccurTime:   occurTime2,
-		IsRetryable: true,
-		WaitChain: []deadlockhistory.WaitChainItem{
-			{
-				TryLockTxn:     201,
-				AllSQLDigests:  []string{},
-				TxnHoldingLock: 202,
-			},
-			{
-				TryLockTxn:     202,
-				AllSQLDigests:  []string{"sql1", "sql2, sql3"},
-				TxnHoldingLock: 203,
-			},
-			{
-				TryLockTxn:     203,
-				TxnHoldingLock: 201,
-			},
-		},
-	}
-	deadlockhistory.GlobalDeadlockHistory.Push(rec2)
-
-	// `Push` sets the record's ID, and ID in a single DeadlockHistory is monotonically increasing. We must get it here
-	// to know what it is.
-	id1 := strconv.FormatUint(rec.ID, 10)
-	id2 := strconv.FormatUint(rec2.ID, 10)
-
-	c.Assert(failpoint.Enable("github.com/pingcap/tidb/expression/sqlDigestRetrieverSkipRetrieveGlobal", "return"), IsNil)
-	defer func() {
-		c.Assert(failpoint.Disable("github.com/pingcap/tidb/expression/sqlDigestRetrieverSkipRetrieveGlobal"), IsNil)
-	}()
-
-	tk := testkit.NewTestKit(c, s.store)
-	tk.MustQuery("select * from information_schema.deadlocks").Check(
-		testutil.RowsWithSep("/",
-			id1+"/2021-05-10 01:02:03.456789/0/101/aabbccdd/<nil>/6B31/<nil>/102",
-			id1+"/2021-05-10 01:02:03.456789/0/102/ddccbbaa/<nil>/6B32/<nil>/101",
-			id2+"/2022-06-11 02:03:04.987654/1/201/<nil>/<nil>/<nil>/<nil>/202",
-			id2+"/2022-06-11 02:03:04.987654/1/202/<nil>/<nil>/<nil>/<nil>/203",
-			id2+"/2022-06-11 02:03:04.987654/1/203/<nil>/<nil>/<nil>/<nil>/201",
-		))
-}
-
-func (s testSerialSuite) TestExprBlackListForEnum(c *C) {
-	tk := testkit.NewTestKit(c, s.store)
-
-	tk.MustExec("use test")
-	tk.MustExec("drop table if exists t;")
-	tk.MustExec("create table t(a enum('a','b','c'), b enum('a','b','c'), c int, index idx(b,a));")
-	tk.MustExec("insert into t values(1,1,1),(2,2,2),(3,3,3);")
-
-	checkFuncPushDown := func(rows [][]interface{}, keyWord string) bool {
-		for _, line := range rows {
-			// Agg/Expr push down
-			if line[2].(string) == "cop[tikv]" && strings.Contains(line[4].(string), keyWord) {
-				return true
-			}
-			// access index
-			if line[2].(string) == "cop[tikv]" && strings.Contains(line[3].(string), keyWord) {
-				return true
-			}
-		}
-		return false
-	}
-
-	// Test agg(enum) push down
-	tk.MustExec("insert into mysql.expr_pushdown_blacklist(name) values('enum');")
-	tk.MustExec("admin reload expr_pushdown_blacklist;")
-	rows := tk.MustQuery("desc format='brief' select /*+ HASH_AGG() */ max(a) from t;").Rows()
-	c.Assert(checkFuncPushDown(rows, "max"), IsFalse)
-	rows = tk.MustQuery("desc format='brief' select /*+ STREAM_AGG() */ max(a) from t;").Rows()
-	c.Assert(checkFuncPushDown(rows, "max"), IsFalse)
-
-	tk.MustExec("delete from mysql.expr_pushdown_blacklist;")
-	tk.MustExec("admin reload expr_pushdown_blacklist;")
-	rows = tk.MustQuery("desc format='brief' select /*+ HASH_AGG() */ max(a) from t;").Rows()
-	c.Assert(checkFuncPushDown(rows, "max"), IsTrue)
-	rows = tk.MustQuery("desc format='brief' select /*+ STREAM_AGG() */ max(a) from t;").Rows()
-	c.Assert(checkFuncPushDown(rows, "max"), IsTrue)
-
-	// Test expr(enum) push down
-	tk.MustExec("insert into mysql.expr_pushdown_blacklist(name) values('enum');")
-	tk.MustExec("admin reload expr_pushdown_blacklist;")
-	rows = tk.MustQuery("desc format='brief' select * from t where a + b;").Rows()
-	c.Assert(checkFuncPushDown(rows, "plus"), IsFalse)
-	rows = tk.MustQuery("desc format='brief' select * from t where a + b;").Rows()
-	c.Assert(checkFuncPushDown(rows, "plus"), IsFalse)
-
-	tk.MustExec("delete from mysql.expr_pushdown_blacklist;")
-	tk.MustExec("admin reload expr_pushdown_blacklist;")
-	rows = tk.MustQuery("desc format='brief' select * from t where a + b;").Rows()
-	c.Assert(checkFuncPushDown(rows, "plus"), IsTrue)
-	rows = tk.MustQuery("desc format='brief' select * from t where a + b;").Rows()
-	c.Assert(checkFuncPushDown(rows, "plus"), IsTrue)
-
-	// Test enum index
-	tk.MustExec("insert into mysql.expr_pushdown_blacklist(name) values('enum');")
-	tk.MustExec("admin reload expr_pushdown_blacklist;")
-	rows = tk.MustQuery("desc format='brief' select * from t where b = 1;").Rows()
-	c.Assert(checkFuncPushDown(rows, "index:idx(b)"), IsFalse)
-	rows = tk.MustQuery("desc format='brief' select * from t where b = 'a';").Rows()
-	c.Assert(checkFuncPushDown(rows, "index:idx(b)"), IsFalse)
-	rows = tk.MustQuery("desc format='brief' select * from t where b > 1;").Rows()
-	c.Assert(checkFuncPushDown(rows, "index:idx(b)"), IsFalse)
-	rows = tk.MustQuery("desc format='brief' select * from t where b > 'a';").Rows()
-	c.Assert(checkFuncPushDown(rows, "index:idx(b)"), IsFalse)
-
-	tk.MustExec("delete from mysql.expr_pushdown_blacklist;")
-	tk.MustExec("admin reload expr_pushdown_blacklist;")
-	rows = tk.MustQuery("desc format='brief' select * from t where b = 1 and a = 1;").Rows()
-	c.Assert(checkFuncPushDown(rows, "index:idx(b, a)"), IsTrue)
-	rows = tk.MustQuery("desc format='brief' select * from t where b = 'a' and a = 'a';").Rows()
-	c.Assert(checkFuncPushDown(rows, "index:idx(b, a)"), IsTrue)
-	rows = tk.MustQuery("desc format='brief' select * from t where b = 1 and a > 1;").Rows()
-	c.Assert(checkFuncPushDown(rows, "index:idx(b, a)"), IsTrue)
-	rows = tk.MustQuery("desc format='brief' select * from t where b = 1 and a > 'a'").Rows()
-	c.Assert(checkFuncPushDown(rows, "index:idx(b, a)"), IsTrue)
-}
-
-func (s *testResourceTagSuite) TestResourceGroupTag(c *C) {
-	if israce.RaceEnabled {
-		c.Skip("unstable, skip it and fix it before 20210622")
-	}
-	tk := testkit.NewTestKit(c, s.store)
-	tk.MustExec("use test")
-	tk.MustExec("drop table if exists t;")
-	tk.MustExec("create table t(a int, b int, unique index idx(a));")
-	tbInfo := testGetTableByName(c, tk.Se, "test", "t")
-
-	// Enable Top SQL
-	topsqlstate.EnableTopSQL()
-	config.UpdateGlobal(func(conf *config.Config) {
-		conf.TopSQL.ReceiverAddress = "mock-agent"
-	})
-
-	c.Assert(failpoint.Enable("github.com/pingcap/tidb/store/mockstore/unistore/unistoreRPCClientSendHook", `return(true)`), IsNil)
-	defer failpoint.Disable("github.com/pingcap/tidb/store/mockstore/unistore/unistoreRPCClientSendHook")
-
-	var sqlDigest, planDigest *parser.Digest
-	var tagLabel tipb.ResourceGroupTagLabel
-	checkFn := func() {}
-	unistore.UnistoreRPCClientSendHook = func(req *tikvrpc.Request) {
-		var startKey []byte
-		var ctx *kvrpcpb.Context
-		switch req.Type {
-		case tikvrpc.CmdGet:
-			request := req.Get()
-			startKey = request.Key
-			ctx = request.Context
-		case tikvrpc.CmdBatchGet:
-			request := req.BatchGet()
-			startKey = request.Keys[0]
-			ctx = request.Context
-		case tikvrpc.CmdPrewrite:
-			request := req.Prewrite()
-			startKey = request.Mutations[0].Key
-			ctx = request.Context
-		case tikvrpc.CmdCommit:
-			request := req.Commit()
-			startKey = request.Keys[0]
-			ctx = request.Context
-		case tikvrpc.CmdCop:
-			request := req.Cop()
-			startKey = request.Ranges[0].Start
-			ctx = request.Context
-		case tikvrpc.CmdPessimisticLock:
-			request := req.PessimisticLock()
-			startKey = request.PrimaryLock
-			ctx = request.Context
-		}
-		tid := tablecodec.DecodeTableID(startKey)
-		if tid != tbInfo.Meta().ID {
-			return
-		}
-		if ctx == nil {
-			return
-		}
-		tag := &tipb.ResourceGroupTag{}
-		err := tag.Unmarshal(ctx.ResourceGroupTag)
-		c.Assert(err, IsNil)
-		sqlDigest = parser.NewDigest(tag.SqlDigest)
-		planDigest = parser.NewDigest(tag.PlanDigest)
-		tagLabel = *tag.Label
-		checkFn()
-	}
-
-	resetVars := func() {
-		sqlDigest = parser.NewDigest(nil)
-		planDigest = parser.NewDigest(nil)
-	}
-
-	cases := []struct {
-		sql       string
-		tagLabels map[tipb.ResourceGroupTagLabel]struct{}
-		ignore    bool
-	}{
-		{
-			sql: "insert into t values(1,1),(2,2),(3,3)",
-			tagLabels: map[tipb.ResourceGroupTagLabel]struct{}{
-				tipb.ResourceGroupTagLabel_ResourceGroupTagLabelIndex: {},
-			},
-		},
-		{
-			sql: "select * from t use index (idx) where a=1",
-			tagLabels: map[tipb.ResourceGroupTagLabel]struct{}{
-				tipb.ResourceGroupTagLabel_ResourceGroupTagLabelRow:   {},
-				tipb.ResourceGroupTagLabel_ResourceGroupTagLabelIndex: {},
-			},
-		},
-		{
-			sql: "select * from t use index (idx) where a in (1,2,3)",
-			tagLabels: map[tipb.ResourceGroupTagLabel]struct{}{
-				tipb.ResourceGroupTagLabel_ResourceGroupTagLabelRow:   {},
-				tipb.ResourceGroupTagLabel_ResourceGroupTagLabelIndex: {},
-			},
-		},
-		{
-			sql: "select * from t use index (idx) where a>1",
-			tagLabels: map[tipb.ResourceGroupTagLabel]struct{}{
-				tipb.ResourceGroupTagLabel_ResourceGroupTagLabelRow:   {},
-				tipb.ResourceGroupTagLabel_ResourceGroupTagLabelIndex: {},
-=======
->>>>>>> f49add07
 			},
 			{ // left join + update both + match & unmatched + pk
 				[]string{
